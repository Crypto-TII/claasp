import os
import sys
import pytest
import inspect
import os.path
import numpy as np
from io import StringIO
from decimal import Decimal

import claasp
from claasp.cipher import Cipher
from claasp.ciphers.block_ciphers.lblock_block_cipher import LBlockBlockCipher
from claasp.ciphers.block_ciphers.tea_block_cipher import TeaBlockCipher
from claasp.ciphers.block_ciphers.aes_block_cipher import AESBlockCipher
from claasp.ciphers.block_ciphers.xtea_block_cipher import XTeaBlockCipher
from claasp.ciphers.permutations.ascon_permutation import AsconPermutation
from claasp.ciphers.block_ciphers.speck_block_cipher import SpeckBlockCipher
from claasp.ciphers.permutations.chacha_permutation import ChachaPermutation
from claasp.ciphers.permutations.keccak_invertible_permutation import KeccakInvertiblePermutation
from claasp.ciphers.permutations.keccak_permutation import KeccakPermutation
from claasp.ciphers.permutations.xoodoo_permutation import XoodooPermutation
from claasp.ciphers.block_ciphers.fancy_block_cipher import FancyBlockCipher
from claasp.ciphers.block_ciphers.midori_block_cipher import MidoriBlockCipher
from claasp.ciphers.block_ciphers.present_block_cipher import PresentBlockCipher
from claasp.ciphers.block_ciphers.identity_block_cipher import IdentityBlockCipher
from claasp.ciphers.permutations.ascon_sbox_sigma_permutation import AsconSboxSigmaPermutation
from claasp.ciphers.block_ciphers.simon_block_cipher import SimonBlockCipher
from claasp.ciphers.block_ciphers.skinny_block_cipher import SkinnyBlockCipher
from claasp.ciphers.permutations.spongent_pi_permutation import SpongentPiPermutation
from claasp.ciphers.permutations.photon_permutation import PhotonPermutation
from claasp.ciphers.block_ciphers.lea_block_cipher import LeaBlockCipher
from claasp.ciphers.permutations.sparkle_permutation import SparklePermutation
from claasp.ciphers.permutations.xoodoo_invertible_permutation import XoodooInvertiblePermutation
from claasp.ciphers.permutations.gift_sbox_permutation import GiftSboxPermutation
from claasp.ciphers.block_ciphers.raiden_block_cipher import RaidenBlockCipher
from claasp.ciphers.block_ciphers.hight_block_cipher import HightBlockCipher
from claasp.ciphers.block_ciphers.des_block_cipher import DESBlockCipher
from claasp.ciphers.permutations.salsa_permutation import SalsaPermutation
from claasp.ciphers.block_ciphers.bea1_block_cipher import BEA1BlockCipher
from claasp.ciphers.block_ciphers.qarmav2_with_mixcolumn_block_cipher import QARMAv2MixColumnBlockCipher
from claasp.cipher_modules.neural_network_tests import find_good_input_difference_for_neural_distinguisher
from claasp.cipher_modules.neural_network_tests import get_differential_dataset
from claasp.cipher_modules.neural_network_tests import get_differential_dataset, get_neural_network
from claasp.ciphers.toys.toyspn1 import ToySPN1
from claasp.cipher_modules.algebraic_tests import AlgebraicTests

EVALUATION_PY = 'evaluation.py'
DICTIONARY_EXAMPLE_PY = "claasp/ciphers/dictionary_example.py"
BIT_BASED_C_FUNCTIONS_O_FILE = 'claasp/cipher_modules/generic_bit_based_c_functions.o'
FANCY_EVALUATE_O_FILE = 'claasp/cipher_modules/fancy_block_cipher_p24_k24_o24_r20_evaluate.o'
FANCY_EVALUATE_C_FILE = 'claasp/cipher_modules/fancy_block_cipher_p24_k24_o24_r20_evaluate.c'


def test_algebraic_tests():

    toyspn = ToySPN1(number_of_rounds=2)
    d = AlgebraicTests(toyspn).algebraic_tests(30)
    assert d == {
        'input_parameters': {'cipher.id': 'toyspn1_p6_k6_o6_r2', 'timeout': 30, 'test_name': 'algebraic_tests'},
        'test_results': {'number_of_variables': [66, 126],
                         'number_of_equations': [76, 158],
                         'number_of_monomials': [96, 186],
                         'max_degree_of_equations': [2, 2],
                         'test_passed': [False, False]}}

    speck = SpeckBlockCipher(block_bit_size=32, key_bit_size=64, number_of_rounds=2)
    d = AlgebraicTests(speck).algebraic_tests(5)
    assert d == {
        'input_parameters': {'cipher.id': 'speck_p32_k64_o32_r2', 'timeout': 5, 'test_name': 'algebraic_tests'},
        'test_results': {'number_of_variables': [304, 800],
                         'number_of_equations': [240, 688],
                         'number_of_monomials': [304, 800],
                         'max_degree_of_equations': [1, 1],
                         'test_passed': [False, False]}}

    aes = AESBlockCipher(word_size=4, state_size=2, number_of_rounds=2)
    d = AlgebraicTests(aes).algebraic_tests(5)
    compare_result = {'input_parameters': {'cipher.id': 'aes_block_cipher_k16_p16_o16_r2',
                                           'timeout': 5,
                                           'test_name': 'algebraic_tests'},
                      'test_results': {'number_of_variables': [352, 592],
                                       'number_of_equations': [454, 796],
                                       'number_of_monomials': [520, 928],
                                       'max_degree_of_equations': [2, 2],
<<<<<<< HEAD
                                       'test_passed': [False, True]}}

    assert d != compare_result  # skipped (need to be fixed)
=======
                                       'test_passed': [False, False]}}

    assert d == compare_result

def test_avalanche_probability_vectors():
    speck = SpeckBlockCipher(block_bit_size=16, key_bit_size=32, number_of_rounds=5)
    apvs = speck.avalanche_probability_vectors(100)
    assert apvs["key"]["round_output"][31][0] == [0.0, 0.0, 0.0, 0.0, 0.0, 0.0, 0.0, 1.0, 0.0, 0.0, 0.0, 0.0, 0.0, 0.0,
                                                  0.0, 1.0]
>>>>>>> 66e2972e


@pytest.mark.filterwarnings("ignore::DeprecationWarning:")
def test_component_analysis():
    fancy = FancyBlockCipher(number_of_rounds=2)
    result = fancy.component_analysis_tests()
    assert len(result) == 9

    aes = AESBlockCipher(word_size=8, state_size=2, number_of_rounds=2)
    result = aes.component_analysis_tests()
    assert len(result) == 7

    present = PresentBlockCipher(number_of_rounds=2)
    result = present.component_analysis_tests()
    assert len(result) == 5

    speck = SpeckBlockCipher(block_bit_size=32, key_bit_size=64, number_of_rounds=22)
    result = speck.component_analysis_tests()
    assert len(result) == 4

    tea = TeaBlockCipher(block_bit_size=32, key_bit_size=64, number_of_rounds=32)
    result = tea.component_analysis_tests()
    assert len(result) == 4


@pytest.mark.filterwarnings("ignore::DeprecationWarning:")
def test_print_component_analysis_as_radar_charts():
    aes = AESBlockCipher(word_size=8, state_size=4, number_of_rounds=2)
    result = aes.component_analysis_tests()
    fig = aes.print_component_analysis_as_radar_charts(result)
    assert str(type(fig)) == "<class 'module'>"

def test_delete_generated_evaluate_c_shared_library():
    file_c = open(FANCY_EVALUATE_C_FILE, 'a')
    file_o = open(FANCY_EVALUATE_O_FILE, 'a')
    file_generic = open(BIT_BASED_C_FUNCTIONS_O_FILE, 'a')
    file_c.close()
    file_o.close()
    file_generic.close()
    FancyBlockCipher().delete_generated_evaluate_c_shared_library()
    assert os.path.exists(FANCY_EVALUATE_C_FILE) is False
    assert os.path.exists(FANCY_EVALUATE_O_FILE) is False
    assert os.path.exists(BIT_BASED_C_FUNCTIONS_O_FILE) is False


<<<<<<< HEAD
=======
def test_diffusion_tests():
    speck = SpeckBlockCipher(block_bit_size=16, key_bit_size=32, number_of_rounds=5)
    d = speck.diffusion_tests(number_of_samples=100)
    assert d["test_results"]["key"]["round_output"]["avalanche_dependence_vectors"][0]["vectors"][0] == [0, 0, 0, 0, 0,
                                                                                                         0, 0, 0, 0, 0,
                                                                                                         0, 0, 0, 0, 0,
                                                                                                         0]

    aes = AESBlockCipher(word_size=8, state_size=4, number_of_rounds=4)
    d = aes.diffusion_tests(number_of_samples=1000)
    assert d["input_parameters"]["round_key_output_avalanche_dependence_vectors_input_bit_size"] == 128

    ascon = AsconPermutation(number_of_rounds=5)
    d = ascon.diffusion_tests(number_of_samples=1000)
    assert d["input_parameters"]["cipher_output_avalanche_weight_vectors_input_bit_size"] == 320

    keccak = KeccakPermutation(number_of_rounds=5, word_size=8)
    d = keccak.diffusion_tests(number_of_samples=1000)
    assert d["input_parameters"]["round_output_avalanche_dependence_uniform_vectors_input_bit_size"] == 200


>>>>>>> 66e2972e
def test_evaluate_using_c():
    assert FancyBlockCipher(number_of_rounds=2).evaluate_using_c([0x012345, 0x89ABCD], True) == {
        'round_key_output': [3502917, 73728],
        'round_output': [9834215],
        'cipher_output': [7457252]}


def test_evaluate_vectorized():
    speck = SpeckBlockCipher(block_bit_size=32, key_bit_size=64, number_of_rounds=22)
    K = np.random.randint(256, size=(8, 2), dtype=np.uint8)
    X = np.random.randint(256, size=(4, 2), dtype=np.uint8)
    result = speck.evaluate_vectorized([X, K])
    K0Lib = int.from_bytes(K[:, 0].tobytes(), byteorder='big')
    K1Lib = int.from_bytes(K[:, 1].tobytes(), byteorder='big')
    X0Lib = int.from_bytes(X[:, 0].tobytes(), byteorder='big')
    X1Lib = int.from_bytes(X[:, 1].tobytes(), byteorder='big')
    C0Lib = speck.evaluate([X0Lib, K0Lib])
    C1Lib = speck.evaluate([X1Lib, K1Lib])
    assert int.from_bytes(result[-1][0].tobytes(), byteorder='big') == C0Lib

    assert int.from_bytes(result[-1][1].tobytes(), byteorder='big') == C1Lib

    speck = SpeckBlockCipher(block_bit_size=32, key_bit_size=64, number_of_rounds=2)
    speck_inv = speck.cipher_inverse()
    K = np.random.randint(256, size=(8, 2), dtype=np.uint8)
    C = np.random.randint(256, size=(4, 2), dtype=np.uint8)
    result = speck_inv.evaluate_vectorized([C, K])
    K0Lib = int.from_bytes(K[:, 0].tobytes(), byteorder='big')
    K1Lib = int.from_bytes(K[:, 1].tobytes(), byteorder='big')
    C0Lib = int.from_bytes(C[:, 0].tobytes(), byteorder='big')
    C1Lib = int.from_bytes(C[:, 1].tobytes(), byteorder='big')
    P0Lib = speck_inv.evaluate([C0Lib, K0Lib])
    P1Lib = speck_inv.evaluate([C1Lib, K1Lib])

    assert int.from_bytes(result[-1][0].tobytes(), byteorder='big') == P0Lib
    assert int.from_bytes(result[-1][1].tobytes(), byteorder='big') == P1Lib


def test_evaluate_with_intermediate_outputs_continuous_diffusion_analysis():
    plaintext_input = [Decimal('1') for _ in range(32)]
    plaintext_input[10] = Decimal('0.802999073954890452142763024312444031238555908203125')
    key_input = [Decimal('-1') for _ in range(64)]
    cipher_inputs = [plaintext_input, key_input]
    output = SpeckBlockCipher(number_of_rounds=2).evaluate_with_intermediate_outputs_continuous_diffusion_analysis(
        cipher_inputs, {}, {})
    assert output[0][0] == Decimal('-1.000000000')


def test_find_good_input_difference_for_neural_distinguisher():
    cipher = SpeckBlockCipher()
    diff, scores, highest_round = find_good_input_difference_for_neural_distinguisher(cipher, [True, False],
                                                                                      verbose=False,
                                                                                      number_of_generations=5)

    assert str(type(diff)) == "<class 'numpy.ndarray'>"
    assert str(type(scores)) == "<class 'numpy.ndarray'>"


def test_neural_staged_training():
    cipher = SpeckBlockCipher()
    input_differences = [0x400000, 0]
    data_generator = lambda nr, samples: get_differential_dataset(cipher, input_differences, number_of_rounds=nr,
                                                                  samples=samples)
    neural_network = get_neural_network('gohr_resnet', input_size=64, word_size=16)
    results_gohr = cipher.train_neural_distinguisher(data_generator, starting_round=5, neural_network=neural_network,
                                                     training_samples=10 ** 5, testing_samples=10 ** 5, epochs=1)
    assert results_gohr[5] >= 0
    neural_network = get_neural_network('dbitnet', input_size=64)
    results_dbitnet = cipher.train_neural_distinguisher(data_generator, starting_round=5, neural_network=neural_network,
                                                        training_samples=10 ** 5, testing_samples=10 ** 5, epochs=1)
    assert results_dbitnet[5] >= 0


def test_train_gohr_neural_distinguisher():
    cipher = SpeckBlockCipher()
    input_differences = [0x400000, 0]
    number_of_rounds = 5
    result = cipher.train_gohr_neural_distinguisher(input_differences, number_of_rounds, word_size=16,
                                                    number_of_epochs=1, training_samples=10 ** 3,
                                                    testing_samples=10 ** 3)
    assert result > 0


def test_run_autond_pipeline():
    cipher = SpeckBlockCipher()
    result = cipher.run_autond_pipeline(optimizer_samples=10 ** 3, optimizer_generations=1,
                                        training_samples=10 ** 2, testing_samples=10 ** 2, number_of_epochs=1,
                                        verbose=False)
    assert not result is {}


def test_get_differential_dataset():
    diff_value_plain_key = [0x400000, 0]
    cipher = SpeckBlockCipher()
    x, y = get_differential_dataset(cipher, diff_value_plain_key, 5, samples=10)
    assert x.shape == (10, 64)
    assert y.shape == (10,)


def test_get_model():
    speck = SpeckBlockCipher(number_of_rounds=1)
    assert speck.get_model("cp", "xor_differential").__class__.__name__ == "CpXorDifferentialModel"
    assert speck.get_model("sat", "xor_differential").__class__.__name__ == "SatXorDifferentialModel"
    assert speck.get_model("smt", "xor_linear").__class__.__name__ == "SmtXorLinearModel"
    assert speck.get_model("milp", "xor_linear").__class__.__name__ == "MilpXorLinearModel"


def test_generate_bit_based_c_code():
    bit_based_c_code = FancyBlockCipher().generate_bit_based_c_code()
    assert bit_based_c_code[:8] == '#include'
    assert '\tprint_bitstring(output, 16);' in bit_based_c_code

    bit_based_c_code = SpeckBlockCipher().generate_bit_based_c_code(True, True)
    assert '\tprintf("\\nROUND 0\\n\\n");\n' in bit_based_c_code

<<<<<<< HEAD
=======

### Replaced by equivalent functions in Report class

# def test_generate_csv_report():
#    tii_path = inspect.getfile(claasp)
#    tii_dir_path = os.path.dirname(tii_path)
#    identity = IdentityBlockCipher()
#    identity.generate_csv_report(10, f"{tii_dir_path}/{identity.id}_report.csv")
#    assert os.path.isfile(f"{tii_dir_path}/{identity.id}_report.csv")

#    os.remove(f"{tii_dir_path}/{identity.id}_report.csv")


# def test_generate_heatmap_graphs_for_avalanche_tests():
#     sp = SpeckBlockCipher(block_bit_size=64, key_bit_size=128, number_of_rounds=5)
#     d = sp.diffusion_tests(number_of_samples=100)
#     h = sp.generate_heatmap_graphs_for_avalanche_tests(d)
#     documentclass_pt_ = '\\documentclass[12pt]'
#     assert h[:20] == documentclass_pt_
#
#     ascon = AsconPermutation(number_of_rounds=4)
#     d = ascon.diffusion_tests(number_of_samples=100)
#     h = ascon.generate_heatmap_graphs_for_avalanche_tests(d, [0], ["avalanche_weight_vectors"])
#     assert h[:20] == documentclass_pt_
#
#     cipher = XoodooPermutation(number_of_rounds=4)
#     d = cipher.diffusion_tests(number_of_samples=100)
#     h = cipher.generate_heatmap_graphs_for_avalanche_tests(d, [1, 193], ["avalanche_dependence_vectors",
#                                                                          "avalanche_entropy_vectors"])
#     assert h[:20] == documentclass_pt_


>>>>>>> 66e2972e
def test_generate_word_based_c_code():
    word_based_c_code = SpeckBlockCipher().generate_word_based_c_code(20)
    assert word_based_c_code[:8] == '#include'

    word_based_c_code = SpeckBlockCipher().generate_word_based_c_code(20, True, True)
    assert '\tprintf("\\nROUND 0\\n\\n");\n' in word_based_c_code
    assert '\t\tprintf("\\"%s\\" : [", descriptions[i]);' in word_based_c_code


def test_get_component_from_id():
    fancy = FancyBlockCipher(number_of_rounds=2)
    component = fancy.get_component_from_id('sbox_0_0')
    assert component.description == [0, 2, 4, 6, 8, 10, 12, 14, 1, 3, 5, 7, 9, 11, 13, 15]


def test_get_current_component_id():
    cipher = Cipher("cipher_name", "permutation", ["input"], [4], 4)
    cipher.add_round()
    cipher.add_constant_component(4, 0xF)
    cipher.add_constant_component(4, 0xF)
    cipher.add_round()
    cipher.add_constant_component(4, 0xF)
    assert cipher.get_current_component_id() == 'constant_1_0'


def test_get_round_from_component_id():
    fancy = FancyBlockCipher(number_of_rounds=2)
    assert fancy.get_round_from_component_id('xor_1_14') == 1


def test_impossible_differential_search():
    speck6 = SpeckBlockCipher(number_of_rounds=6)
    # impossible_differentials = speck6.impossible_differential_search("smt", "yices-smt2")
    impossible_differentials = speck6.impossible_differential_search("cp", "chuffed")

    assert ((0x400000, 1) in impossible_differentials) and ((0x400000, 2) in impossible_differentials) and (
            (0x400000, 0x8000) in impossible_differentials)


def test_is_algebraically_secure():
    identity = IdentityBlockCipher()
    assert identity.is_algebraically_secure(120) is False


def test_is_andrx():
    midori = MidoriBlockCipher(number_of_rounds=20)
    assert midori.is_andrx() is False


def test_is_arx():
    midori = MidoriBlockCipher(number_of_rounds=20)
    assert midori.is_arx() is False


def test_is_power_of_2_word_based():
    assert XTeaBlockCipher(number_of_rounds=32).is_power_of_2_word_based() == 32

    assert MidoriBlockCipher(number_of_rounds=16).is_power_of_2_word_based() is False


def test_is_shift_arx():
    xtea = XTeaBlockCipher(number_of_rounds=32)
    assert xtea.is_shift_arx() is True


def test_is_spn():
    aes = AESBlockCipher(number_of_rounds=2)
    assert aes.is_spn() is True


@pytest.mark.filterwarnings("ignore::DeprecationWarning:")
def test_neural_network_blackbox_distinguisher_tests():
    results = SpeckBlockCipher(number_of_rounds=5).neural_network_blackbox_distinguisher_tests(nb_samples=10)
    assert results['input_parameters'] == \
           {'number_of_samples': 10, 'hidden_layers': [32, 32, 32], 'number_of_epochs': 10,
            'test_name': 'neural_network_blackbox_distinguisher_tests'}


def test_neural_network_differential_distinguisher_tests():
    results = SpeckBlockCipher(number_of_rounds=5).neural_network_differential_distinguisher_tests(nb_samples=10)
    assert results['input_parameters'] == \
           {'test_name': 'neural_network_differential_distinguisher_tests',
            'number_of_samples': 10,
            'input_differences': [1],
            'hidden_layers': [32, 32, 32],
            'min_accuracy_value': 0,
            'max_accuracy_value': 1,
            'output_bit_size': 32,
            'number_of_epochs': 10,
            'plaintext_input_bit_size': 32,
            'key_input_bit_size': 64}


def test_polynomial_system():
    assert str(IdentityBlockCipher().polynomial_system()) == 'Polynomial Sequence with 128 Polynomials in 256 Variables'


def test_polynomial_system_at_round():
    assert str(FancyBlockCipher(number_of_rounds=1).polynomial_system_at_round(0)) == \
           'Polynomial Sequence with 252 Polynomials in 288 Variables'


def test_print():
    old_stdout = sys.stdout
    cipher = Cipher("cipher_name", "permutation", ["input"], [32], 32)
    cipher.add_round()
    cipher.add_constant_component(16, 0xAB01)
    cipher.add_constant_component(16, 0xAB01)
    result = StringIO()
    sys.stdout = result
    cipher.print()
    sys.stdout = old_stdout
    assert result.getvalue() == """cipher_id = cipher_name_i32_o32_r1
cipher_type = permutation
cipher_inputs = ['input']
cipher_inputs_bit_size = [32]
cipher_output_bit_size = 32
cipher_number_of_rounds = 1

    # round = 0 - round component = 0
    id = constant_0_0
    type = constant
    input_bit_size = 0
    input_id_link = ['']
    input_bit_positions = [[]]
    output_bit_size = 16
    description = ['0xab01']

    # round = 0 - round component = 1
    id = constant_0_1
    type = constant
    input_bit_size = 0
    input_id_link = ['']
    input_bit_positions = [[]]
    output_bit_size = 16
    description = ['0xab01']
cipher_reference_code = None
"""


def test_print_as_python_dictionary_to_file():
    cipher = Cipher("cipher_name", "block_cipher", ["key", "plaintext"], [32, 32], 32)
    cipher.print_as_python_dictionary_to_file(DICTIONARY_EXAMPLE_PY)
    assert os.path.isfile(DICTIONARY_EXAMPLE_PY)
    os.remove(DICTIONARY_EXAMPLE_PY)


def test_print_evaluation_python_code():
    old_stdout = sys.stdout
    result = StringIO()
    sys.stdout = result
    IdentityBlockCipher().print_evaluation_python_code(verbosity=True)
    sys.stdout = old_stdout
    python_code = result.getvalue()

    assert ("components_io['concatenate_0_0'] = [component_input.uint, concatenate_0_0_output.uint]" in python_code) \
           is True
    assert ("components_io['intermediate_output_0_1'] = [component_input.uint, intermediate_output_0_1_output.uint]"
            in python_code) is True
    assert ("component_input = select_bits(concatenate_0_2_output, [0, 1, 2, 3, 4, 5, 6, 7, 8, 9, 10, 11, 12, 13, 14,"
            " 15, 16, 17, 18, 19, 20, 21, 22, 23, 24, 25, 26, 27, 28, 29, 30, 31])" in python_code) is True


def test_print_evaluation_python_code_to_file():
    identity = IdentityBlockCipher()
    assert identity.file_name == 'identity_block_cipher_p32_k32_o32_r1.py'
    identity.print_evaluation_python_code_to_file(identity.id + EVALUATION_PY)
    assert os.path.isfile(identity.id + EVALUATION_PY)
    os.remove(identity.id + EVALUATION_PY)


def test_print_input_information():
    fancy = FancyBlockCipher()
    old_stdout = sys.stdout
    result = StringIO()
    sys.stdout = result
    fancy.print_input_information()
    sys.stdout = old_stdout
    assert result.getvalue() == """plaintext of bit size 24
key of bit size 24
"""


def test_print_as_python_dictionary():
    old_stdout = sys.stdout
    cipher = Cipher("cipher_name", "block_cipher", ["key", "plaintext"], [32, 32], 32)
    cipher.add_round()
    cipher.add_constant_component(16, 0xAB01)
    cipher.add_constant_component(16, 0xAB01)
    result = StringIO()
    sys.stdout = result
    cipher.print_as_python_dictionary()
    sys.stdout = old_stdout
    assert result.getvalue() == """cipher = {
'cipher_id': 'cipher_name_k32_p32_o32_r1',
'cipher_type': 'block_cipher',
'cipher_inputs': ['key', 'plaintext'],
'cipher_inputs_bit_size': [32, 32],
'cipher_output_bit_size': 32,
'cipher_number_of_rounds': 1,
'cipher_rounds' : [
  # round 0
  [
  {
    # round = 0 - round component = 0
    'id': 'constant_0_0',
    'type': 'constant',
    'input_bit_size': 0,
    'input_id_link': [''],
    'input_bit_positions': [[]],
    'output_bit_size': 16,
    'description': ['0xab01'],
  },
  {
    # round = 0 - round component = 1
    'id': 'constant_0_1',
    'type': 'constant',
    'input_bit_size': 0,
    'input_id_link': [''],
    'input_bit_positions': [[]],
    'output_bit_size': 16,
    'description': ['0xab01'],
  },
  ],
  ],
'cipher_reference_code': None,
}
"""


def test_inputs_size_to_dict():
    speck = SpeckBlockCipher(number_of_rounds=1, key_bit_size=64, block_bit_size=32)
    input_sizes = speck.inputs_size_to_dict()
    assert input_sizes['key'] == 64
    assert input_sizes['plaintext'] == 32


def test_vector_check():
    speck = SpeckBlockCipher(number_of_rounds=22)
    key1 = 0x1918111009080100
    plaintext1 = 0x6574694c
    ciphertext1 = 0xa86842f2
    key2 = 0x1918111009080100
    plaintext2 = 0x6574694d
    ciphertext2 = 0x2b5f25d6
    input_list = [[plaintext1, key1], [plaintext2, key2]]
    output_list = [ciphertext1, ciphertext2]
    assert speck.test_vector_check(input_list, output_list) is True

    input_list.append([0x11111111, 0x1111111111111111])
    output_list.append(0xFFFFFFFF)
    assert speck.test_vector_check(input_list, output_list) is False


def test_zero_correlation_linear_search():
    speck6 = SpeckBlockCipher(number_of_rounds=6)
    zero_correlation_linear_approximations = speck6.zero_correlation_linear_search("smt", "yices-smt2")
    assert len(zero_correlation_linear_approximations) > 0


def test_cipher_inverse():
    key = 0xabcdef01abcdef01
    plaintext = 0x01234567
    cipher = SpeckBlockCipher(number_of_rounds=2)
    ciphertext = cipher.evaluate([plaintext, key])
    cipher_inv = cipher.cipher_inverse()
    assert cipher_inv.evaluate([ciphertext, key]) == plaintext

    key = 0x2b7e151628aed2a6abf7158809cf4f3c
    plaintext = 0x6bc1bee22e409f96e93d7e117393172a
    cipher = AESBlockCipher(number_of_rounds=2)
    ciphertext = cipher.evaluate([key, plaintext])
    cipher_inv = cipher.cipher_inverse()
    assert cipher_inv.evaluate([ciphertext, key]) == plaintext

    key = 0x0e2ddd5c5b4ca9d4
    plaintext = 0xb779ee0a
    cipher = TeaBlockCipher(block_bit_size=32, key_bit_size=64, number_of_rounds=2)
    ciphertext = cipher.evaluate([plaintext, key])
    cipher_inv = cipher.cipher_inverse()
    assert cipher_inv.evaluate([ciphertext, key]) == plaintext

    key = 0x98edeafc899338c45fad
    plaintext = 0x42c20fd3b586879e
    cipher = PresentBlockCipher(number_of_rounds=2)
    ciphertext = cipher.evaluate([plaintext, key])
    cipher_inv = cipher.cipher_inverse()
    assert cipher_inv.evaluate([ciphertext, key]) == plaintext

    plaintext = 0
    cipher = AsconSboxSigmaPermutation(number_of_rounds=1)
    ciphertext = cipher.evaluate([plaintext])
    cipher_inv = cipher.cipher_inverse()
    assert cipher_inv.evaluate([ciphertext]) == plaintext

    key = 0x1211100a09080201
    plaintext = 0x6120676e
    cipher = SimonBlockCipher(number_of_rounds=2)
    ciphertext = cipher.evaluate([plaintext, key])
    cipher_inv = cipher.cipher_inverse()
    assert cipher_inv.evaluate([ciphertext, key]) == plaintext

    key = 0x687ded3b3c85b3f35b1009863e2a8cbf
    plaintext = 0x42c20fd3b586879e
    cipher = MidoriBlockCipher(number_of_rounds=2)
    ciphertext = cipher.evaluate([plaintext, key])
    cipher_inv = cipher.cipher_inverse()
    assert cipher_inv.evaluate([ciphertext, key]) == plaintext

    key = 0xffffeeee
    plaintext = 0x5778
    cipher = SkinnyBlockCipher(number_of_rounds=2)
    ciphertext = cipher.evaluate([plaintext, key])
    cipher_inv = cipher.cipher_inverse()
    assert cipher_inv.evaluate([ciphertext, key]) == plaintext

    plaintext = 0x1234
    cipher = SpongentPiPermutation(number_of_rounds=1)
    ciphertext = cipher.evaluate([plaintext])
    cipher_inv = cipher.cipher_inverse()
    assert cipher_inv.evaluate([ciphertext]) == plaintext

    key = 0x1de1c3c2c65880074c32dce537b22ab3
    plaintext = 0xbd7d764dff0ada1e
    cipher = XTeaBlockCipher(number_of_rounds=2)
    ciphertext = cipher.evaluate([plaintext, key])
    cipher_inv = cipher.cipher_inverse()
    assert cipher_inv.evaluate([ciphertext, key]) == plaintext

    plaintext = 0x1234
    cipher = PhotonPermutation(number_of_rounds=1)
    ciphertext = cipher.evaluate([plaintext])
    cipher_inv = cipher.cipher_inverse()
    assert cipher_inv.evaluate([ciphertext]) == plaintext

    key = 0x0f1e2d3c4b5a69788796a5b4c3d2e1f0
    plaintext = 0x101112131415161718191a1b1c1d1e1f
    cipher = LeaBlockCipher(block_bit_size=128, key_bit_size=128, number_of_rounds=2)
    ciphertext = cipher.evaluate([plaintext, key])
    cipher_inv = cipher.cipher_inverse()
    assert cipher_inv.evaluate([ciphertext, key]) == plaintext

    plaintext = 0x1234
    cipher = SparklePermutation(number_of_steps=1)
    ciphertext = cipher.evaluate([plaintext])
    cipher_inv = cipher.cipher_inverse()
    assert cipher_inv.evaluate([ciphertext]) == plaintext

    plaintext = 0x1234
    cipher = XoodooInvertiblePermutation(number_of_rounds=1)
    ciphertext = cipher.evaluate([plaintext])
    cipher_inv = cipher.cipher_inverse()
    assert cipher_inv.evaluate([ciphertext]) == plaintext

    key = 0x000102030405060708090A0B0C0D0E0F
    plaintext = 0x000102030405060708090A0B0C0D0E0F
    cipher = GiftSboxPermutation(number_of_rounds=2)
    ciphertext = cipher.evaluate([plaintext, key])
    cipher_inv = cipher.cipher_inverse()
    assert cipher_inv.evaluate([ciphertext, key]) == plaintext

    key = 0x1de1c3c2c65880074c32dce537b22ab3
    plaintext = 0xbd7d764dff0ada1e
    cipher = RaidenBlockCipher(number_of_rounds=2)
    ciphertext = cipher.evaluate([plaintext, key])
    cipher_inv = cipher.cipher_inverse()
    assert cipher_inv.evaluate([ciphertext, key]) == plaintext

    key = 0x000000066770000000a0000000000001
    plaintext = 0x0011223344556677
    cipher = HightBlockCipher(block_bit_size=64, key_bit_size=128, number_of_rounds=2)
    ciphertext = cipher.evaluate([plaintext, key])
    cipher_inv = cipher.cipher_inverse()
    assert cipher_inv.evaluate([ciphertext, key]) == plaintext

    cipher = DESBlockCipher(number_of_rounds=4)
    key = 0x133457799BBCDFF1
    plaintext = 0x0123456789ABCDEF
    ciphertext = cipher.evaluate([key, plaintext])
    cipher_inv = cipher.cipher_inverse()
    assert cipher_inv.evaluate([ciphertext, key]) == plaintext

    cipher = SalsaPermutation(number_of_rounds=2)
    plaintext = 0xffff
    ciphertext = cipher.evaluate([plaintext])
    cipher_inv = cipher.cipher_inverse()
    assert cipher_inv.evaluate([ciphertext]) == plaintext

    cipher = BEA1BlockCipher(number_of_rounds=2)
    key = 0x8cdd0f3459fb721e798655298d5c1
    plaintext = 0x47a57eff5d6475a68916
    ciphertext = cipher.evaluate([key, plaintext])
    cipher_inv = cipher.cipher_inverse()
    assert cipher_inv.evaluate([ciphertext, key]) == plaintext

    plaintext = 0x1234
    cipher = KeccakInvertiblePermutation(number_of_rounds=2, word_size=8)
    ciphertext = cipher.evaluate([plaintext])
    cipher_inv = cipher.cipher_inverse()
    assert cipher_inv.evaluate([ciphertext]) == plaintext

    cipher = ChachaPermutation(number_of_rounds=3)
    plaintext = 0x0001
    ciphertext = cipher.evaluate([plaintext])
    cipher_inv = cipher.cipher_inverse()
    assert cipher_inv.evaluate([ciphertext]) == plaintext

    cipher = LBlockBlockCipher(number_of_rounds=2)
    key = 0x012345689abcdeffedc
    plaintext = 0x012345689abcdef
    ciphertext = cipher.evaluate([plaintext, key])
    cipher_inv = cipher.cipher_inverse()
    assert cipher_inv.evaluate([ciphertext, key]) == plaintext

    qarmav2 = QARMAv2MixColumnBlockCipher(number_of_rounds=2)
    key = 0x0123456789abcdeffedcba9876543210
    plaintext = 0x0000000000000000
    tweak = 0x7e5c3a18f6d4b2901eb852fc9630da74
    ciphertext = qarmav2.evaluate([key, plaintext, tweak])
    cipher_inv = qarmav2.cipher_inverse()
    assert cipher_inv.evaluate([ciphertext, tweak, key]) == plaintext<|MERGE_RESOLUTION|>--- conflicted
+++ resolved
@@ -82,22 +82,9 @@
                                        'number_of_equations': [454, 796],
                                        'number_of_monomials': [520, 928],
                                        'max_degree_of_equations': [2, 2],
-<<<<<<< HEAD
-                                       'test_passed': [False, True]}}
-
-    assert d != compare_result  # skipped (need to be fixed)
-=======
                                        'test_passed': [False, False]}}
 
     assert d == compare_result
-
-def test_avalanche_probability_vectors():
-    speck = SpeckBlockCipher(block_bit_size=16, key_bit_size=32, number_of_rounds=5)
-    apvs = speck.avalanche_probability_vectors(100)
-    assert apvs["key"]["round_output"][31][0] == [0.0, 0.0, 0.0, 0.0, 0.0, 0.0, 0.0, 1.0, 0.0, 0.0, 0.0, 0.0, 0.0, 0.0,
-                                                  0.0, 1.0]
->>>>>>> 66e2972e
-
 
 @pytest.mark.filterwarnings("ignore::DeprecationWarning:")
 def test_component_analysis():
@@ -142,30 +129,6 @@
     assert os.path.exists(BIT_BASED_C_FUNCTIONS_O_FILE) is False
 
 
-<<<<<<< HEAD
-=======
-def test_diffusion_tests():
-    speck = SpeckBlockCipher(block_bit_size=16, key_bit_size=32, number_of_rounds=5)
-    d = speck.diffusion_tests(number_of_samples=100)
-    assert d["test_results"]["key"]["round_output"]["avalanche_dependence_vectors"][0]["vectors"][0] == [0, 0, 0, 0, 0,
-                                                                                                         0, 0, 0, 0, 0,
-                                                                                                         0, 0, 0, 0, 0,
-                                                                                                         0]
-
-    aes = AESBlockCipher(word_size=8, state_size=4, number_of_rounds=4)
-    d = aes.diffusion_tests(number_of_samples=1000)
-    assert d["input_parameters"]["round_key_output_avalanche_dependence_vectors_input_bit_size"] == 128
-
-    ascon = AsconPermutation(number_of_rounds=5)
-    d = ascon.diffusion_tests(number_of_samples=1000)
-    assert d["input_parameters"]["cipher_output_avalanche_weight_vectors_input_bit_size"] == 320
-
-    keccak = KeccakPermutation(number_of_rounds=5, word_size=8)
-    d = keccak.diffusion_tests(number_of_samples=1000)
-    assert d["input_parameters"]["round_output_avalanche_dependence_uniform_vectors_input_bit_size"] == 200
-
-
->>>>>>> 66e2972e
 def test_evaluate_using_c():
     assert FancyBlockCipher(number_of_rounds=2).evaluate_using_c([0x012345, 0x89ABCD], True) == {
         'round_key_output': [3502917, 73728],
@@ -281,41 +244,6 @@
     bit_based_c_code = SpeckBlockCipher().generate_bit_based_c_code(True, True)
     assert '\tprintf("\\nROUND 0\\n\\n");\n' in bit_based_c_code
 
-<<<<<<< HEAD
-=======
-
-### Replaced by equivalent functions in Report class
-
-# def test_generate_csv_report():
-#    tii_path = inspect.getfile(claasp)
-#    tii_dir_path = os.path.dirname(tii_path)
-#    identity = IdentityBlockCipher()
-#    identity.generate_csv_report(10, f"{tii_dir_path}/{identity.id}_report.csv")
-#    assert os.path.isfile(f"{tii_dir_path}/{identity.id}_report.csv")
-
-#    os.remove(f"{tii_dir_path}/{identity.id}_report.csv")
-
-
-# def test_generate_heatmap_graphs_for_avalanche_tests():
-#     sp = SpeckBlockCipher(block_bit_size=64, key_bit_size=128, number_of_rounds=5)
-#     d = sp.diffusion_tests(number_of_samples=100)
-#     h = sp.generate_heatmap_graphs_for_avalanche_tests(d)
-#     documentclass_pt_ = '\\documentclass[12pt]'
-#     assert h[:20] == documentclass_pt_
-#
-#     ascon = AsconPermutation(number_of_rounds=4)
-#     d = ascon.diffusion_tests(number_of_samples=100)
-#     h = ascon.generate_heatmap_graphs_for_avalanche_tests(d, [0], ["avalanche_weight_vectors"])
-#     assert h[:20] == documentclass_pt_
-#
-#     cipher = XoodooPermutation(number_of_rounds=4)
-#     d = cipher.diffusion_tests(number_of_samples=100)
-#     h = cipher.generate_heatmap_graphs_for_avalanche_tests(d, [1, 193], ["avalanche_dependence_vectors",
-#                                                                          "avalanche_entropy_vectors"])
-#     assert h[:20] == documentclass_pt_
-
-
->>>>>>> 66e2972e
 def test_generate_word_based_c_code():
     word_based_c_code = SpeckBlockCipher().generate_word_based_c_code(20)
     assert word_based_c_code[:8] == '#include'
