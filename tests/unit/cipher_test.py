--- conflicted
+++ resolved
@@ -62,13 +62,8 @@
     speck = SpeckBlockCipher(block_bit_size=32, key_bit_size=64, number_of_rounds=1)
     d = AlgebraicTests(speck).algebraic_tests(1)
     assert d == {'input_parameters': {'cipher.id': 'speck_p32_k64_o32_r1',
-<<<<<<< HEAD
-                                      'timeout_in_seconds': 1,
-                                      'test_name': 'algebraic_tests'},
-=======
-                  'timeout_in_seconds': 1,
-                  'test_name': 'algebraic_tests'},
->>>>>>> 5c808610
+                                    'timeout_in_seconds': 1,
+                                    'test_name': 'algebraic_tests'},
                  'test_results': {'number_of_variables': [320],
                                   'number_of_equations': [272],
                                   'number_of_monomials': [365],
@@ -78,24 +73,13 @@
     aes = AESBlockCipher(word_size=4, state_size=2, number_of_rounds=1)
     d = AlgebraicTests(aes).algebraic_tests(5)
     compare_result = {'input_parameters': {'cipher.id': 'aes_block_cipher_k16_p16_o16_r1',
-<<<<<<< HEAD
-                                           'timeout_in_seconds': 5,
-                                           'test_name': 'algebraic_tests'},
-                      'test_results': {'number_of_variables': [320],
-                                       'number_of_equations': [390],
-                                       'number_of_monomials': [488],
-                                       'max_degree_of_equations': [2],
-                                       'test_passed': [False]}}
-=======
-                      'timeout_in_seconds': 5,
-                      'test_name': 'algebraic_tests'},
+                                          'timeout_in_seconds': 5,
+                                          'test_name': 'algebraic_tests'},
                      'test_results': {'number_of_variables': [320],
                       'number_of_equations': [390],
                       'number_of_monomials': [488],
                       'max_degree_of_equations': [2],
                       'test_passed': [False]}}
-
->>>>>>> 5c808610
 
     assert d == compare_result
 
