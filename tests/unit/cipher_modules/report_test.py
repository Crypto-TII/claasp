from claasp.cipher_modules.models.sat.sat_models.sat_xor_differential_model import SatXorDifferentialModel
from claasp.cipher_modules.models.smt.smt_models.smt_xor_differential_model import SmtXorDifferentialModel
from claasp.cipher_modules.models.cp.cp_models.cp_xor_differential_model import CpXorDifferentialModel
from claasp.cipher_modules.models.milp.milp_models.milp_xor_differential_model import MilpXorDifferentialModel
from claasp.cipher_modules.models.utils import set_fixed_variables
from claasp.ciphers.block_ciphers.speck_block_cipher import SpeckBlockCipher
from claasp.ciphers.block_ciphers.simon_block_cipher import SimonBlockCipher
from claasp.cipher_modules.report import Report
from claasp.cipher_modules.statistical_tests.dieharder_statistical_tests import DieharderTests
from claasp.cipher_modules.statistical_tests.nist_statistical_tests import StatisticalTests
from claasp.cipher_modules.neural_network_tests import NeuralNetworkTests
from claasp.cipher_modules.algebraic_tests import AlgebraicTests
from claasp.cipher_modules.avalanche_tests import AvalancheTests

<<<<<<< HEAD

def test_save_as_image():
=======
def test_save_as_image():
  
>>>>>>> 0303bd2c
    speck = SpeckBlockCipher(number_of_rounds=2)
    sat = SatXorDifferentialModel(speck)
    plaintext = set_fixed_variables(
        component_id='plaintext',
        constraint_type='not_equal',
        bit_positions=range(32),
        bit_values=(0,) * 32)
    key = set_fixed_variables(
        component_id='key',
        constraint_type='equal',
        bit_positions=range(64),
        bit_values=(0,) * 64)
    trail = sat.find_lowest_weight_xor_differential_trail(fixed_values=[plaintext, key])
    trail_report = Report(speck, trail)
    trail_report.save_as_image()

    avalanche_results = AvalancheTests(speck).avalanche_tests()
    avalanche_report = Report(speck, avalanche_results)
    avalanche_report.save_as_image()

    blackbox_results = NeuralNetworkTests(speck).neural_network_blackbox_distinguisher_tests()
<<<<<<< HEAD
    blackbox_report = Report(speck, blackbox_results)
=======
    blackbox_report = Report(speck,blackbox_results)
>>>>>>> 0303bd2c
    blackbox_report.save_as_image()

    algebraic_results = AlgebraicTests(speck).algebraic_tests(timeout=1)
    algebraic_report = Report(speck, algebraic_results)
    algebraic_report.save_as_image()


def test_save_as_latex_table():
    simon = SimonBlockCipher(number_of_rounds=2)
    smt = SmtXorDifferentialModel(simon)

    plaintext = set_fixed_variables(
        component_id='plaintext',
        constraint_type='not_equal',
        bit_positions=range(32),
        bit_values=(0,) * 32)
    key = set_fixed_variables(
        component_id='key',
        constraint_type='equal',
        bit_positions=range(64),
        bit_values=(0,) * 64)

    trail = smt.find_lowest_weight_xor_differential_trail(fixed_values=[plaintext, key])

    avalanche_test_results = AvalancheTests(simon).avalanche_tests()
    avalanche_report = Report(simon, avalanche_test_results)
    avalanche_report.save_as_latex_table()

    trail_report = Report(simon, trail)
    trail_report.save_as_latex_table()


def test_save_as_DataFrame():
    speck = SpeckBlockCipher(number_of_rounds=2)
    smt = CpXorDifferentialModel(speck)
    plaintext = set_fixed_variables(
        component_id='plaintext',
        constraint_type='not_equal',
        bit_positions=range(32),
        bit_values=(0,) * 32)
    key = set_fixed_variables(
        component_id='key',
        constraint_type='equal',
        bit_positions=range(64),
        bit_values=(0,) * 64)
    trail = smt.find_lowest_weight_xor_differential_trail(fixed_values=[plaintext, key])

    algebraic_results = AlgebraicTests(speck).algebraic_tests(timeout=1)
    algebraic_report = Report(speck, algebraic_results)
    algebraic_report.save_as_DataFrame()

    trail_report = Report(speck, trail)
    trail_report.save_as_DataFrame()


def test_save_as_json():
    simon = SimonBlockCipher(number_of_rounds=3)
<<<<<<< HEAD
    neural_network_blackbox_distinguisher_tests_results = NeuralNetworkTests(
        simon).neural_network_blackbox_distinguisher_tests()
    blackbox_report = Report(simon, neural_network_blackbox_distinguisher_tests_results)
=======
    neural_network_blackbox_distinguisher_tests_results = NeuralNetworkTests(simon).neural_network_blackbox_distinguisher_tests()
    blackbox_report = Report(simon,neural_network_blackbox_distinguisher_tests_results)
>>>>>>> 0303bd2c

    milp = MilpXorDifferentialModel(simon)
    plaintext = set_fixed_variables(
        component_id='plaintext',
        constraint_type='not_equal',
        bit_positions=range(32),
        bit_values=(0,) * 32)
    key = set_fixed_variables(
        component_id='key',
        constraint_type='equal',
        bit_positions=range(64),
        bit_values=(0,) * 64)

    trail = milp.find_lowest_weight_xor_differential_trail(fixed_values=[plaintext, key])

    trail_report = Report(simon, trail)

    algebraic_results = AlgebraicTests(simon).algebraic_tests(timeout=1)
    algebraic_report = Report(simon, algebraic_results)
    algebraic_report.save_as_json()

    trail_report.save_as_json()
    blackbox_report.save_as_json()


def test_clean_reports():
    simon = SimonBlockCipher(number_of_rounds=2)
<<<<<<< HEAD
    neural_network_blackbox_distinguisher_tests_results = NeuralNetworkTests(
        simon).neural_network_blackbox_distinguisher_tests()
=======
    neural_network_blackbox_distinguisher_tests_results = NeuralNetworkTests(simon).neural_network_blackbox_distinguisher_tests()
>>>>>>> 0303bd2c
    blackbox_report = Report(simon, neural_network_blackbox_distinguisher_tests_results)

    blackbox_report.save_as_json()
    blackbox_report.clean_reports()<|MERGE_RESOLUTION|>--- conflicted
+++ resolved
@@ -12,13 +12,8 @@
 from claasp.cipher_modules.algebraic_tests import AlgebraicTests
 from claasp.cipher_modules.avalanche_tests import AvalancheTests
 
-<<<<<<< HEAD
-
-def test_save_as_image():
-=======
 def test_save_as_image():
   
->>>>>>> 0303bd2c
     speck = SpeckBlockCipher(number_of_rounds=2)
     sat = SatXorDifferentialModel(speck)
     plaintext = set_fixed_variables(
@@ -40,11 +35,7 @@
     avalanche_report.save_as_image()
 
     blackbox_results = NeuralNetworkTests(speck).neural_network_blackbox_distinguisher_tests()
-<<<<<<< HEAD
-    blackbox_report = Report(speck, blackbox_results)
-=======
     blackbox_report = Report(speck,blackbox_results)
->>>>>>> 0303bd2c
     blackbox_report.save_as_image()
 
     algebraic_results = AlgebraicTests(speck).algebraic_tests(timeout=1)
@@ -102,14 +93,8 @@
 
 def test_save_as_json():
     simon = SimonBlockCipher(number_of_rounds=3)
-<<<<<<< HEAD
-    neural_network_blackbox_distinguisher_tests_results = NeuralNetworkTests(
-        simon).neural_network_blackbox_distinguisher_tests()
-    blackbox_report = Report(simon, neural_network_blackbox_distinguisher_tests_results)
-=======
     neural_network_blackbox_distinguisher_tests_results = NeuralNetworkTests(simon).neural_network_blackbox_distinguisher_tests()
     blackbox_report = Report(simon,neural_network_blackbox_distinguisher_tests_results)
->>>>>>> 0303bd2c
 
     milp = MilpXorDifferentialModel(simon)
     plaintext = set_fixed_variables(
@@ -137,12 +122,7 @@
 
 def test_clean_reports():
     simon = SimonBlockCipher(number_of_rounds=2)
-<<<<<<< HEAD
-    neural_network_blackbox_distinguisher_tests_results = NeuralNetworkTests(
-        simon).neural_network_blackbox_distinguisher_tests()
-=======
     neural_network_blackbox_distinguisher_tests_results = NeuralNetworkTests(simon).neural_network_blackbox_distinguisher_tests()
->>>>>>> 0303bd2c
     blackbox_report = Report(simon, neural_network_blackbox_distinguisher_tests_results)
 
     blackbox_report.save_as_json()
