from claasp.cipher_modules.models.sat.sat_models.sat_xor_differential_model import SatXorDifferentialModel
from claasp.cipher_modules.models.smt.smt_models.smt_xor_differential_model import SmtXorDifferentialModel
from claasp.cipher_modules.models.cp.cp_models.cp_xor_differential_model import CpXorDifferentialModel
from claasp.cipher_modules.models.milp.milp_models.milp_xor_differential_model import MilpXorDifferentialModel
from claasp.cipher_modules.models.utils import set_fixed_variables
from claasp.ciphers.block_ciphers.speck_block_cipher import SpeckBlockCipher
from claasp.ciphers.block_ciphers.simon_block_cipher import SimonBlockCipher
from claasp.cipher_modules.report import Report
from claasp.cipher_modules.statistical_tests.dieharder_statistical_tests import DieharderTests
from claasp.cipher_modules.statistical_tests.nist_statistical_tests import NISTStatisticalTests
from claasp.cipher_modules.neural_network_tests import NeuralNetworkTests
from claasp.cipher_modules.algebraic_tests import AlgebraicTests
from claasp.cipher_modules.avalanche_tests import AvalancheTests
from claasp.cipher_modules.component_analysis_tests import CipherComponentsAnalysis


def test_save_as_image():
    speck = SpeckBlockCipher(number_of_rounds=2)
    sat = SatXorDifferentialModel(speck)
    plaintext = set_fixed_variables(
        component_id='plaintext',
        constraint_type='not_equal',
        bit_positions=range(32),
        bit_values=(0,) * 32)
    key = set_fixed_variables(
        component_id='key',
        constraint_type='equal',
        bit_positions=range(64),
        bit_values=(0,) * 64)

    trail = sat.find_lowest_weight_xor_differential_trail(fixed_values=[plaintext, key])
    trail_report = Report(trail)
    trail_report.save_as_image()

    avalanche_results = AvalancheTests(speck).avalanche_tests()
    avalanche_report = Report(avalanche_results)
    avalanche_report.save_as_image()

    blackbox_results = NeuralNetworkTests(speck).neural_network_blackbox_distinguisher_tests()
    blackbox_report = Report(blackbox_results)
    blackbox_report.save_as_image()

<<<<<<< HEAD
    algebraic_results = AlgebraicTests(speck).algebraic_tests(timeout=1)
    algebraic_report = Report(algebraic_results)
=======
    algebraic_results = AlgebraicTests(speck).algebraic_tests(timeout_in_seconds=1)
    algebraic_report = Report(speck, algebraic_results)
>>>>>>> 2b7a0af5
    algebraic_report.save_as_image()

    component_analysis = CipherComponentsAnalysis(speck).component_analysis_tests()
    report_cca = Report(component_analysis)
    report_cca.save_as_image()

def test_save_as_latex_table():
    simon = SimonBlockCipher(number_of_rounds=2)
    smt = SmtXorDifferentialModel(simon)

    plaintext = set_fixed_variables(
        component_id='plaintext',
        constraint_type='not_equal',
        bit_positions=range(32),
        bit_values=(0,) * 32)
    key = set_fixed_variables(
        component_id='key',
        constraint_type='equal',
        bit_positions=range(64),
        bit_values=(0,) * 64)

    trail = smt.find_lowest_weight_xor_differential_trail(fixed_values=[plaintext, key])

    avalanche_test_results = AvalancheTests(simon).avalanche_tests()
    avalanche_report = Report(avalanche_test_results)
    avalanche_report.save_as_latex_table()

    trail_report = Report(trail)
    trail_report.save_as_latex_table()

    nist = NISTStatisticalTests(simon)
    report_sts = Report(nist.nist_statistical_tests('avalanche'))
    report_sts.save_as_latex_table()

def test_save_as_DataFrame():
    speck = SpeckBlockCipher(number_of_rounds=2)
    cp = CpXorDifferentialModel(speck)
    plaintext = set_fixed_variables(
        component_id='plaintext',
        constraint_type='not_equal',
        bit_positions=range(32),
        bit_values=(0,) * 32)
    key = set_fixed_variables(
        component_id='key',
        constraint_type='equal',
        bit_positions=range(64),
        bit_values=(0,) * 64)
    trail = cp.find_lowest_weight_xor_differential_trail(fixed_values=[plaintext, key])

<<<<<<< HEAD
=======
    algebraic_results = AlgebraicTests(speck).algebraic_tests(timeout_in_seconds=1)
    algebraic_report = Report(speck, algebraic_results)
    algebraic_report.save_as_DataFrame()

>>>>>>> 2b7a0af5
    avalanche_results = AvalancheTests(speck).avalanche_tests()
    avalanche_report = Report(avalanche_results)
    avalanche_report.save_as_DataFrame()

    trail_report = Report(trail)
    trail_report.save_as_DataFrame()

    nist = NISTStatisticalTests(speck)
    report_sts = Report(nist.nist_statistical_tests('avalanche'))
    report_sts.save_as_DataFrame()


def test_save_as_json():
    simon = SimonBlockCipher(number_of_rounds=3)
    neural_network_blackbox_distinguisher_tests_results = NeuralNetworkTests(
        simon).neural_network_blackbox_distinguisher_tests()
    blackbox_report = Report(neural_network_blackbox_distinguisher_tests_results)

    nist = NISTStatisticalTests(simon)
    report_sts = Report(nist.nist_statistical_tests('avalanche'))
    report_sts.save_as_json()

    milp = MilpXorDifferentialModel(simon)
    plaintext = set_fixed_variables(
        component_id='plaintext',
        constraint_type='not_equal',
        bit_positions=range(32),
        bit_values=(0,) * 32)
    key = set_fixed_variables(
        component_id='key',
        constraint_type='equal',
        bit_positions=range(64),
        bit_values=(0,) * 64)

    trail = milp.find_lowest_weight_xor_differential_trail(fixed_values=[plaintext, key])

    trail_report = Report(trail)

<<<<<<< HEAD
    algebraic_results = AlgebraicTests(simon).algebraic_tests(timeout=1)
    algebraic_report = Report(algebraic_results)
=======
    algebraic_results = AlgebraicTests(simon).algebraic_tests(timeout_in_seconds=1)
    algebraic_report = Report(simon, algebraic_results)
>>>>>>> 2b7a0af5
    algebraic_report.save_as_json()

    avalanche_results = AvalancheTests(simon).avalanche_tests()
    avalanche_report = Report(avalanche_results)
    avalanche_report.save_as_json()

    trail_report.save_as_json()
    blackbox_report.save_as_json()


def test_clean_reports():
    simon = SimonBlockCipher(number_of_rounds=2)
    neural_network_blackbox_distinguisher_tests_results = NeuralNetworkTests(
        simon).neural_network_blackbox_distinguisher_tests()
    blackbox_report = Report(neural_network_blackbox_distinguisher_tests_results)

    blackbox_report.save_as_json()
    blackbox_report.clean_reports()


def test_show():
    speck = SpeckBlockCipher(number_of_rounds=3)
    simon = SimonBlockCipher(number_of_rounds=1)

    component_analysis = CipherComponentsAnalysis(speck).component_analysis_tests()
    report_cca = Report(component_analysis)
    report_cca.show()

    #result = NeuralNetworkTests(speck).run_autond_pipeline(optimizer_samples=10 ** 3, optimizer_generations=1,
    #                                                       training_samples=10 ** 2, testing_samples=10 ** 2,
    #                                                       number_of_epochs=1, verbose=False)
    #report_autond = Report(result)
    #report_autond.show()

    avalanche_results = AvalancheTests(speck).avalanche_tests()
    avalanche_report = Report(avalanche_results)
    avalanche_report.show(test_name=None)
    avalanche_report.show(test_name='avalanche_weight_vectors', fixed_input_difference=None)
    avalanche_report.show(test_name='avalanche_weight_vectors', fixed_input_difference='average')

    milp = MilpXorDifferentialModel(speck)
    plaintext = set_fixed_variables(
        component_id='plaintext',
        constraint_type='not_equal',
        bit_positions=range(32),
        bit_values=(0,) * 32)
    key = set_fixed_variables(
        component_id='key',
        constraint_type='equal',
        bit_positions=range(64),
        bit_values=(0,) * 64)

    trail = milp.find_one_xor_differential_trail(fixed_values=[plaintext, key])
    trail_report = Report(trail)
    trail_report.show()

    nist = NISTStatisticalTests(speck)
    report_sts = Report(nist.nist_statistical_tests('avalanche'))
    report_sts.show()

    neural_network_tests = NeuralNetworkTests(speck).neural_network_differential_distinguisher_tests()
    neural_network_tests_report = Report(neural_network_tests)
    neural_network_tests_report.show(fixed_input_difference=None)
    neural_network_tests_report.show(fixed_input_difference='0xa')<|MERGE_RESOLUTION|>--- conflicted
+++ resolved
@@ -40,13 +40,8 @@
     blackbox_report = Report(blackbox_results)
     blackbox_report.save_as_image()
 
-<<<<<<< HEAD
-    algebraic_results = AlgebraicTests(speck).algebraic_tests(timeout=1)
+    algebraic_results = AlgebraicTests(speck).algebraic_tests(timeout_in_seconds=1)
     algebraic_report = Report(algebraic_results)
-=======
-    algebraic_results = AlgebraicTests(speck).algebraic_tests(timeout_in_seconds=1)
-    algebraic_report = Report(speck, algebraic_results)
->>>>>>> 2b7a0af5
     algebraic_report.save_as_image()
 
     component_analysis = CipherComponentsAnalysis(speck).component_analysis_tests()
@@ -96,13 +91,9 @@
         bit_values=(0,) * 64)
     trail = cp.find_lowest_weight_xor_differential_trail(fixed_values=[plaintext, key])
 
-<<<<<<< HEAD
-=======
     algebraic_results = AlgebraicTests(speck).algebraic_tests(timeout_in_seconds=1)
-    algebraic_report = Report(speck, algebraic_results)
+    algebraic_report = Report(algebraic_results)
     algebraic_report.save_as_DataFrame()
-
->>>>>>> 2b7a0af5
     avalanche_results = AvalancheTests(speck).avalanche_tests()
     avalanche_report = Report(avalanche_results)
     avalanche_report.save_as_DataFrame()
@@ -141,13 +132,8 @@
 
     trail_report = Report(trail)
 
-<<<<<<< HEAD
-    algebraic_results = AlgebraicTests(simon).algebraic_tests(timeout=1)
+    algebraic_results = AlgebraicTests(simon).algebraic_tests(timeout_in_seconds=1)
     algebraic_report = Report(algebraic_results)
-=======
-    algebraic_results = AlgebraicTests(simon).algebraic_tests(timeout_in_seconds=1)
-    algebraic_report = Report(simon, algebraic_results)
->>>>>>> 2b7a0af5
     algebraic_report.save_as_json()
 
     avalanche_results = AvalancheTests(simon).avalanche_tests()
