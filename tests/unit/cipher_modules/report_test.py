from claasp.cipher_modules.models.sat.sat_models.sat_xor_differential_model import SatXorDifferentialModel
from claasp.cipher_modules.models.smt.smt_models.smt_xor_differential_model import SmtXorDifferentialModel
from claasp.cipher_modules.models.cp.cp_models.cp_xor_differential_model import CpXorDifferentialModel
from claasp.cipher_modules.models.milp.milp_models.milp_xor_differential_model import MilpXorDifferentialModel
from claasp.cipher_modules.models.utils import set_fixed_variables
from claasp.ciphers.block_ciphers.speck_block_cipher import SpeckBlockCipher
from claasp.ciphers.block_ciphers.simon_block_cipher import SimonBlockCipher
from claasp.cipher_modules.report import Report
from claasp.cipher_modules.statistical_tests.dieharder_statistical_tests import DieharderTests
from claasp.cipher_modules.statistical_tests.nist_statistical_tests import StatisticalTests
from claasp.cipher_modules.neural_network_tests import NeuralNetworkTests
from claasp.cipher_modules.algebraic_tests import AlgebraicTests
from claasp.cipher_modules.avalanche_tests import AvalancheTests

def test_save_as_image():
  
    speck = SpeckBlockCipher(number_of_rounds=2)
    sat = SatXorDifferentialModel(speck)
    plaintext = set_fixed_variables(
        component_id='plaintext',
        constraint_type='not_equal',
        bit_positions=range(32),
        bit_values=(0,) * 32)
    key = set_fixed_variables(
        component_id='key',
        constraint_type='equal',
        bit_positions=range(64),
        bit_values=(0,) * 64)
    trail = sat.find_lowest_weight_xor_differential_trail(fixed_values=[plaintext, key])
    trail_report = Report(speck, trail)
    trail_report.save_as_image()

    avalanche_results = AvalancheTests(speck).avalanche_tests()
    avalanche_report = Report(speck, avalanche_results)
    avalanche_report.save_as_image()

<<<<<<< HEAD
    blackbox_results = NeuralNetworkTests(speck).neural_network_blackbox_distinguisher_tests()
    blackbox_report = Report(speck,blackbox_results)
    blackbox_report.print_report()
=======
    blackbox_results = speck.neural_network_blackbox_distinguisher_tests()
    blackbox_report = Report(speck,blackbox_results)
    blackbox_report.save_as_image()
>>>>>>> e743be96

    algebraic_results = AlgebraicTests(speck).algebraic_tests(timeout=1)
    algebraic_report = Report(speck, algebraic_results)
    algebraic_report.save_as_image()


def test_save_as_latex_table():
    simon = SimonBlockCipher(number_of_rounds=2)
    smt = SmtXorDifferentialModel(simon)

    plaintext = set_fixed_variables(
        component_id='plaintext',
        constraint_type='not_equal',
        bit_positions=range(32),
        bit_values=(0,) * 32)
    key = set_fixed_variables(
        component_id='key',
        constraint_type='equal',
        bit_positions=range(64),
        bit_values=(0,) * 64)

    trail = smt.find_lowest_weight_xor_differential_trail(fixed_values=[plaintext, key])

    avalanche_test_results = AvalancheTests(simon).avalanche_tests()
    avalanche_report = Report(simon, avalanche_test_results)
    avalanche_report.save_as_latex_table()

    trail_report = Report(simon, trail)
    trail_report.save_as_latex_table()


def test_save_as_DataFrame():
    speck = SpeckBlockCipher(number_of_rounds=2)
    smt = CpXorDifferentialModel(speck)
    plaintext = set_fixed_variables(
        component_id='plaintext',
        constraint_type='not_equal',
        bit_positions=range(32),
        bit_values=(0,) * 32)
    key = set_fixed_variables(
        component_id='key',
        constraint_type='equal',
        bit_positions=range(64),
        bit_values=(0,) * 64)
    trail = smt.find_lowest_weight_xor_differential_trail(fixed_values=[plaintext, key])

    algebraic_results = AlgebraicTests(speck).algebraic_tests(timeout=1)
    algebraic_report = Report(speck, algebraic_results)
    algebraic_report.save_as_DataFrame()

    trail_report = Report(speck, trail)
    trail_report.save_as_DataFrame()


def test_save_as_json():
    simon = SimonBlockCipher(number_of_rounds=3)
    neural_network_blackbox_distinguisher_tests_results = NeuralNetworkTests(simon).neural_network_blackbox_distinguisher_tests()
    blackbox_report = Report(simon,neural_network_blackbox_distinguisher_tests_results)

    milp = MilpXorDifferentialModel(simon)
    plaintext = set_fixed_variables(
        component_id='plaintext',
        constraint_type='not_equal',
        bit_positions=range(32),
        bit_values=(0,) * 32)
    key = set_fixed_variables(
        component_id='key',
        constraint_type='equal',
        bit_positions=range(64),
        bit_values=(0,) * 64)

    trail = milp.find_lowest_weight_xor_differential_trail(fixed_values=[plaintext, key])

    trail_report = Report(simon, trail)

    algebraic_results = AlgebraicTests(simon).algebraic_tests(timeout=1)
    algebraic_report = Report(simon, algebraic_results)
    algebraic_report.save_as_json()

    trail_report.save_as_json()
    blackbox_report.save_as_json()


def test_clean_reports():
    simon = SimonBlockCipher(number_of_rounds=2)
    neural_network_blackbox_distinguisher_tests_results = NeuralNetworkTests(simon).neural_network_blackbox_distinguisher_tests()
    blackbox_report = Report(simon, neural_network_blackbox_distinguisher_tests_results)

    blackbox_report.save_as_json()
    blackbox_report.clean_reports()<|MERGE_RESOLUTION|>--- conflicted
+++ resolved
@@ -34,15 +34,9 @@
     avalanche_report = Report(speck, avalanche_results)
     avalanche_report.save_as_image()
 
-<<<<<<< HEAD
     blackbox_results = NeuralNetworkTests(speck).neural_network_blackbox_distinguisher_tests()
     blackbox_report = Report(speck,blackbox_results)
-    blackbox_report.print_report()
-=======
-    blackbox_results = speck.neural_network_blackbox_distinguisher_tests()
-    blackbox_report = Report(speck,blackbox_results)
     blackbox_report.save_as_image()
->>>>>>> e743be96
 
     algebraic_results = AlgebraicTests(speck).algebraic_tests(timeout=1)
     algebraic_report = Report(speck, algebraic_results)
