from claasp.cipher_modules.models.sat.sat_models.sat_xor_differential_model import SatXorDifferentialModel
from claasp.cipher_modules.models.smt.smt_models.smt_xor_differential_model import SmtXorDifferentialModel
from claasp.cipher_modules.models.cp.cp_models.cp_xor_differential_model import CpXorDifferentialModel
from claasp.cipher_modules.models.milp.milp_models.milp_xor_differential_model import MilpXorDifferentialModel
from claasp.cipher_modules.models.utils import set_fixed_variables
from claasp.ciphers.block_ciphers.speck_block_cipher import SpeckBlockCipher
from claasp.ciphers.block_ciphers.simon_block_cipher import SimonBlockCipher
from claasp.cipher_modules.report import Report
from claasp.cipher_modules.statistical_tests.dieharder_statistical_tests import DieharderTests
from claasp.cipher_modules.statistical_tests.nist_statistical_tests import StatisticalTests
from claasp.cipher_modules.algebraic_tests import AlgebraicTests
from claasp.cipher_modules.avalanche_tests import AvalancheTests

<<<<<<< HEAD
def test_save_as_image():

=======
def test_print_report():
>>>>>>> 3135826d
    speck = SpeckBlockCipher(number_of_rounds=2)
    sat = SatXorDifferentialModel(speck)
    plaintext = set_fixed_variables(
        component_id='plaintext',
        constraint_type='not_equal',
        bit_positions=range(32),
        bit_values=(0,) * 32)
    key = set_fixed_variables(
        component_id='key',
        constraint_type='equal',
        bit_positions=range(64),
        bit_values=(0,) * 64)
    trail = sat.find_lowest_weight_xor_differential_trail(fixed_values=[plaintext, key])
    trail_report = Report(speck, trail)
    trail_report.save_as_image()

    avalanche_results = AvalancheTests(speck).avalanche_tests()
    avalanche_report = Report(speck, avalanche_results)
    avalanche_report.save_as_image()

    blackbox_results = speck.neural_network_blackbox_distinguisher_tests()
<<<<<<< HEAD
    blackbox_report = Report(speck,blackbox_results)
    blackbox_report.save_as_image()
=======
    blackbox_report = Report(speck, blackbox_results)
    blackbox_report.print_report()
>>>>>>> 3135826d

    algebraic_results = AlgebraicTests(speck).algebraic_tests(timeout=1)
    algebraic_report = Report(speck, algebraic_results)
<<<<<<< HEAD
    algebraic_report.save_as_image()
=======
    algebraic_report.print_report()

    #### Adding tests for code coverage, currently not accurate as the statistical tests are not actually performed on Speck
    nist_result = StatisticalTests.run_nist_statistical_tests_tool_interactively(
        f'claasp/cipher_modules/statistical_tests/input_data_example',
        10000, 10, 1)
    parsed_result_nist = StatisticalTests.parse_report(
        f'claasp/cipher_modules/statistical_tests/finalAnalysisReportExample.txt')
    nist_report = Report(speck, parsed_result_nist)
    nist_report.print_report()
>>>>>>> 3135826d


def test_save_as_latex_table():
    simon = SimonBlockCipher(number_of_rounds=2)
    smt = SmtXorDifferentialModel(simon)

    plaintext = set_fixed_variables(
        component_id='plaintext',
        constraint_type='not_equal',
        bit_positions=range(32),
        bit_values=(0,) * 32)
    key = set_fixed_variables(
        component_id='key',
        constraint_type='equal',
        bit_positions=range(64),
        bit_values=(0,) * 64)

    trail = smt.find_lowest_weight_xor_differential_trail(fixed_values=[plaintext, key])

    avalanche_test_results = AvalancheTests(simon).avalanche_tests()
    avalanche_report = Report(simon, avalanche_test_results)
    avalanche_report.save_as_latex_table()

    trail_report = Report(simon, trail)
    trail_report.save_as_latex_table()


def test_save_as_DataFrame():
    speck = SpeckBlockCipher(number_of_rounds=2)
    smt = CpXorDifferentialModel(speck)
    plaintext = set_fixed_variables(
        component_id='plaintext',
        constraint_type='not_equal',
        bit_positions=range(32),
        bit_values=(0,) * 32)
    key = set_fixed_variables(
        component_id='key',
        constraint_type='equal',
        bit_positions=range(64),
        bit_values=(0,) * 64)
    trail = smt.find_lowest_weight_xor_differential_trail(fixed_values=[plaintext, key])

    algebraic_results = AlgebraicTests(speck).algebraic_tests(timeout=1)
    algebraic_report = Report(speck, algebraic_results)
    algebraic_report.save_as_DataFrame()

    trail_report = Report(speck, trail)
    trail_report.save_as_DataFrame()


def test_save_as_json():
    simon = SimonBlockCipher(number_of_rounds=3)
    neural_network_blackbox_distinguisher_tests_results = simon.neural_network_blackbox_distinguisher_tests()
    blackbox_report = Report(simon, neural_network_blackbox_distinguisher_tests_results)

    milp = MilpXorDifferentialModel(simon)
    plaintext = set_fixed_variables(
        component_id='plaintext',
        constraint_type='not_equal',
        bit_positions=range(32),
        bit_values=(0,) * 32)
    key = set_fixed_variables(
        component_id='key',
        constraint_type='equal',
        bit_positions=range(64),
        bit_values=(0,) * 64)

    trail = milp.find_lowest_weight_xor_differential_trail(fixed_values=[plaintext, key])

    trail_report = Report(simon, trail)

    algebraic_results = AlgebraicTests(simon).algebraic_tests(timeout=1)
    algebraic_report = Report(simon, algebraic_results)
    algebraic_report.save_as_json()

    trail_report.save_as_json()
    blackbox_report.save_as_json()


def test_clean_reports():
    simon = SimonBlockCipher(number_of_rounds=2)
    neural_network_blackbox_distinguisher_tests_results = simon.neural_network_blackbox_distinguisher_tests()
    blackbox_report = Report(simon, neural_network_blackbox_distinguisher_tests_results)

    blackbox_report.save_as_json()
    blackbox_report.clean_reports()<|MERGE_RESOLUTION|>--- conflicted
+++ resolved
@@ -11,12 +11,8 @@
 from claasp.cipher_modules.algebraic_tests import AlgebraicTests
 from claasp.cipher_modules.avalanche_tests import AvalancheTests
 
-<<<<<<< HEAD
 def test_save_as_image():
-
-=======
-def test_print_report():
->>>>>>> 3135826d
+  
     speck = SpeckBlockCipher(number_of_rounds=2)
     sat = SatXorDifferentialModel(speck)
     plaintext = set_fixed_variables(
@@ -38,30 +34,12 @@
     avalanche_report.save_as_image()
 
     blackbox_results = speck.neural_network_blackbox_distinguisher_tests()
-<<<<<<< HEAD
     blackbox_report = Report(speck,blackbox_results)
     blackbox_report.save_as_image()
-=======
-    blackbox_report = Report(speck, blackbox_results)
-    blackbox_report.print_report()
->>>>>>> 3135826d
 
     algebraic_results = AlgebraicTests(speck).algebraic_tests(timeout=1)
     algebraic_report = Report(speck, algebraic_results)
-<<<<<<< HEAD
     algebraic_report.save_as_image()
-=======
-    algebraic_report.print_report()
-
-    #### Adding tests for code coverage, currently not accurate as the statistical tests are not actually performed on Speck
-    nist_result = StatisticalTests.run_nist_statistical_tests_tool_interactively(
-        f'claasp/cipher_modules/statistical_tests/input_data_example',
-        10000, 10, 1)
-    parsed_result_nist = StatisticalTests.parse_report(
-        f'claasp/cipher_modules/statistical_tests/finalAnalysisReportExample.txt')
-    nist_report = Report(speck, parsed_result_nist)
-    nist_report.print_report()
->>>>>>> 3135826d
 
 
 def test_save_as_latex_table():
