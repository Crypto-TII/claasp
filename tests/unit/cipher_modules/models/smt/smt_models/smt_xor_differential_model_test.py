--- conflicted
+++ resolved
@@ -19,17 +19,8 @@
 def test_find_one_xor_differential_trail():
     speck = SpeckBlockCipher(number_of_rounds=5)
     smt = SmtXorDifferentialModel(speck)
-<<<<<<< HEAD
     solution = smt.find_one_xor_differential_trail()
-    assert solution['cipher_id'] == 'speck_p32_k64_o32_r5'
-=======
-    plaintext = set_fixed_variables(component_id='plaintext',
-                                    constraint_type='not_equal',
-                                    bit_positions=range(32),
-                                    bit_values=integer_to_bit_list(0, 32, 'big'))
-    solution = smt.find_one_xor_differential_trail(fixed_values=[plaintext])
     assert str(solution['cipher']) == 'speck_p32_k64_o32_r5'
->>>>>>> 4dba587f
     assert solution['solver_name'] == 'z3'
     assert eval('0x' + solution['components_values']['intermediate_output_0_6']['value']) >= 0
     assert solution['components_values']['intermediate_output_0_6']['weight'] == 0
