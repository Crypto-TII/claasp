from claasp.ciphers.block_ciphers.simon_block_cipher import SimonBlockCipher
from claasp.ciphers.block_ciphers.speck_block_cipher import SpeckBlockCipher
from claasp.ciphers.block_ciphers.fancy_block_cipher import FancyBlockCipher
from claasp.cipher_modules.models.utils import set_fixed_variables, integer_to_bit_list
from claasp.cipher_modules.models.cp.cp_models.cp_xor_linear_model import CpXorLinearModel


def test_and_xor_linear_probability_lat():
    simon = SimonBlockCipher()
    cp = CpXorLinearModel(simon)

    assert cp.and_xor_linear_probability_lat(2) == [2, 1, 0, 1, 0, 1, 0, -1]


def test_final_xor_linear_constraints():
    speck = SpeckBlockCipher(block_bit_size=32, key_bit_size=64, number_of_rounds=4)
    cp = CpXorLinearModel(speck)
    cp.build_xor_linear_trail_model(-1)

    assert cp.final_xor_linear_constraints(-1)[:-1] == \
           ['solve:: int_search(p, smallest, indomain_min, complete) minimize sum(p);']


def test_find_all_xor_linear_trails_with_fixed_weight():
    speck = SpeckBlockCipher(block_bit_size=8, key_bit_size=16, number_of_rounds=3)
    cp = CpXorLinearModel(speck)
    trails = cp.find_all_xor_linear_trails_with_fixed_weight(1)

    assert len(trails) == 12


def test_find_all_xor_linear_trails_with_weight_at_most():
    speck = SpeckBlockCipher(block_bit_size=8, key_bit_size=16, number_of_rounds=3)
    cp = CpXorLinearModel(speck)
    trails = cp.find_all_xor_linear_trails_with_weight_at_most(0, 1)

    assert len(trails) == 13


def test_find_lowest_weight_xor_linear_trail():
    speck = SpeckBlockCipher(block_bit_size=32, key_bit_size=64, number_of_rounds=4)
    cp = CpXorLinearModel(speck)
    trail = cp.find_lowest_weight_xor_linear_trail()

    assert str(trail['cipher']) == 'speck_p32_k64_o32_r4'
    assert eval('0x' + trail['components_values']['cipher_output_3_12_o']['value']) >= 0
    assert trail['components_values']['cipher_output_3_12_o']['weight'] == 0
    assert trail['total_weight'] == '3.0'


def test_find_one_xor_linear_trail():
    speck = SpeckBlockCipher(block_bit_size=32, key_bit_size=64, number_of_rounds=4)
    cp = CpXorLinearModel(speck)
    trail = cp.find_one_xor_linear_trail()

    assert str(trail['cipher']) == 'speck_p32_k64_o32_r4'
    assert trail['components_values']['plaintext']['weight'] == 0
    assert eval('0x' + trail['components_values']['plaintext']['value']) > 0
    assert trail['components_values']['cipher_output_3_12_o']['weight'] == 0
    assert eval('0x' + trail['components_values']['cipher_output_3_12_o']['value']) >= 0
    assert eval(trail['total_weight']) >= 0


def test_find_one_xor_linear_trail_with_fixed_weight():
    speck = SpeckBlockCipher(block_bit_size=32, key_bit_size=64, number_of_rounds=4)
    cp = CpXorLinearModel(speck)
<<<<<<< HEAD
    trail = cp.find_one_xor_linear_trail_with_fixed_weight(3)
    assert trail['cipher_id'] == 'speck_p32_k64_o32_r4'
=======
    fixed_variables = [
        set_fixed_variables('plaintext', 'not_equal', list(range(32)), integer_to_bit_list(0, 32, 'little'))]
    trail = cp.find_one_xor_linear_trail_with_fixed_weight(3, fixed_variables)
    assert str(trail['cipher']) == 'speck_p32_k64_o32_r4'
>>>>>>> 4dba587f
    assert trail['model_type'] == 'xor_linear_one_solution'
    assert trail['total_weight'] == '3.0'


def test_fix_variables_value_xor_linear_constraints():
    speck = SpeckBlockCipher(block_bit_size=32, key_bit_size=64, number_of_rounds=4)
    cp = CpXorLinearModel(speck)
    assert cp.fix_variables_value_xor_linear_constraints(
        [set_fixed_variables('plaintext', 'equal', list(range(4)), integer_to_bit_list(5, 4, 'big'))]) == \
        ['constraint plaintext_o[0] = 0 /\\ plaintext_o[1] = 1 /\\ plaintext_o[2] = 0 /\\ plaintext_o[3] = 1;']
    assert cp.fix_variables_value_xor_linear_constraints(
        [set_fixed_variables('plaintext', 'not_equal', list(range(4)), integer_to_bit_list(5, 4, 'big'))]) == \
        ['constraint plaintext_o[0] != 0 \\/ plaintext_o[1] != 1 \\/ plaintext_o[2] != 0 \\/ plaintext_o[3] != 1;']


def test_input_xor_linear_constraints():
    speck = SpeckBlockCipher(block_bit_size=32, key_bit_size=64, number_of_rounds=4)
    cp = CpXorLinearModel(speck)
    declarations, constraints = cp.input_xor_linear_constraints()

    assert declarations[0] == 'array[0..31] of var 0..1: plaintext_o;'
    assert declarations[1] == 'array[0..63] of var 0..1: key_o;'
    assert declarations[2] == 'array[0..6] of var {0, 1600, 900, 200, 1100, 400, 1300, 600, 1500, 800, 100, 1000, ' \
                              '300, 1200, 500, 1400, 700}: p;'
    assert declarations[3] == 'var int: weight = sum(p);'
    assert constraints == []

    fancy = FancyBlockCipher(number_of_rounds=4)
    cp = CpXorLinearModel(fancy)
    declarations, constraints = cp.input_xor_linear_constraints()

    assert declarations[0] == 'array[0..23] of var 0..1: plaintext_o;'
    assert declarations[1] == 'array[0..23] of var 0..1: key_o;'
    assert declarations[2] == 'array [1..5, 1..4] of int: and2inputs_LAT = array2d(1..5, 1..4, ' \
                              '[0,0,0,0,0,0,1,100,0,1,1,100,1,0,1,100,1,1,1,100]);'
    assert declarations[3] == 'array[0..127] of var {0, 100, 200, 300, 400, 500, 600}: p;'
    assert constraints == []<|MERGE_RESOLUTION|>--- conflicted
+++ resolved
@@ -64,15 +64,8 @@
 def test_find_one_xor_linear_trail_with_fixed_weight():
     speck = SpeckBlockCipher(block_bit_size=32, key_bit_size=64, number_of_rounds=4)
     cp = CpXorLinearModel(speck)
-<<<<<<< HEAD
     trail = cp.find_one_xor_linear_trail_with_fixed_weight(3)
-    assert trail['cipher_id'] == 'speck_p32_k64_o32_r4'
-=======
-    fixed_variables = [
-        set_fixed_variables('plaintext', 'not_equal', list(range(32)), integer_to_bit_list(0, 32, 'little'))]
-    trail = cp.find_one_xor_linear_trail_with_fixed_weight(3, fixed_variables)
     assert str(trail['cipher']) == 'speck_p32_k64_o32_r4'
->>>>>>> 4dba587f
     assert trail['model_type'] == 'xor_linear_one_solution'
     assert trail['total_weight'] == '3.0'
 
