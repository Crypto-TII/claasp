--- conflicted
+++ resolved
@@ -14,14 +14,6 @@
     assert spongentpi.id == 'spongent_pi_p160_o160_r4'
     assert spongentpi.component_from(3, 0).id == 'linear_layer_3_0'
 
-<<<<<<< HEAD
-    plaintext = 0x0000000000000000000000000000000000000000
-    ciphertext = 0x60a224efe52f9f1febbfe51f7a2dc9564341167
-    assert spongentpi.evaluate([plaintext]) == ciphertext
-
-    spongentpi = SpongentPiPermutation(state_bit_size=176, number_of_rounds=4)
-    plaintext = 0x0123456789abcdef0123456789abcdef0123456789ab
-=======
     # Very long test
     #spongentpi = SpongentPiPermutation()
     plaintext = 0x0000000000000000000000000000000000000000
@@ -33,7 +25,6 @@
     spongentpi = SpongentPiPermutation(state_bit_size=176, number_of_rounds=4)
     plaintext = 0x0123456789abcdef0123456789abcdef0123456789ab
     #ciphertext = 0x04adf4b51546dc10694325ff73b1352f141d8023da08 # ciphertext for 90 rounds
->>>>>>> cc289c04
     ciphertext = 0x8675478f97cafe723bf668c5e573ae9b582131499660
     assert spongentpi.evaluate([plaintext]) == ciphertext
     assert spongentpi.evaluate_vectorized([plaintext], evaluate_api=True) == ciphertext