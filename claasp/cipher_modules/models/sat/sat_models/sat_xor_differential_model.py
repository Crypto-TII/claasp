--- conflicted
+++ resolved
@@ -1,8 +1,5 @@
 # ****************************************************************************
-<<<<<<< HEAD
-=======
 # Copyright 2023 Technology Innovation Institute
->>>>>>> e85feab5
 #
 # This program is free software: you can redistribute it and/or modify
 # it under the terms of the GNU General Public License as published by
