--- conflicted
+++ resolved
@@ -800,7 +800,6 @@
     return positions
 
 
-<<<<<<< HEAD
 def extract_bit_positions(binary_str):
     """Extracts bit positions from a binary+unknows string."""
     binary_str = binary_str[::-1]
@@ -808,8 +807,6 @@
     return positions
 
 
-=======
->>>>>>> 72d3d48f
 def extract_bits(columns, positions):
     """Extracts the bits from columns at the specified positions."""
     num_positions = len(positions)
@@ -826,16 +823,6 @@
     return result
 
 
-<<<<<<< HEAD
-=======
-def extract_bit_positions(binary_str):
-    """Extracts bit positions from a binary+unknows string."""
-    binary_str = binary_str[::-1]
-    positions = [i for i, bit in enumerate(binary_str) if bit in ['1', '0']]
-    return positions
-
-
->>>>>>> 72d3d48f
 def _repeat_input_difference(input_difference, num_samples, num_bytes):
     """Function to repeat the input difference for a large sample size."""
     bytes_array = np.frombuffer(input_difference.to_bytes(num_bytes, 'big'), dtype=np.uint8)
@@ -891,12 +878,6 @@
     ccc = _extract_bits(ciphertext3.T, bit_positions_ciphertext)
     parities = np.bitwise_xor.reduce(ccc, axis=0)
     count = np.count_nonzero(parities == 0)
-<<<<<<< HEAD
-    corr = 2*count/number_of_samples*1.0-1
-    return corr
-
-
-=======
     corr = 2 * count / number_of_samples * 1.0 - 1
     return corr
 
@@ -926,7 +907,6 @@
     return total_prob_weight
 
 
->>>>>>> 72d3d48f
 def differential_truncated_checker_permutation(
         cipher, input_difference, output_difference, number_of_samples, state_size, seed=None
 ):
@@ -936,14 +916,7 @@
     if state_size % 8 != 0:
         raise ValueError("State size must be a multiple of 8.")
     num_bytes = int(state_size / 8)
-<<<<<<< HEAD
-    if seed:
-        rng = np.random.default_rng(seed)
-    else:
-        rng = np.random.default_rng(seed)
-=======
     rng = np.random.default_rng(seed)
->>>>>>> 72d3d48f
 
     input_diff_data = _repeat_input_difference(input_difference, number_of_samples, num_bytes)
     plaintext_data1 = rng.integers(low=0, high=256, size=(num_bytes, number_of_samples), dtype=np.uint8)
@@ -968,42 +941,15 @@
     return prob_weight
 
 
-<<<<<<< HEAD
-def differential_checker_permutation(
-        cipher, input_difference, output_difference, number_of_samples, state_size, seed=None
-):
-    """
-    Verifies experimentally differential distinguishers for permutations using the vectorized evaluator
-=======
 def differential_truncated_checker_single_key(
         cipher, input_difference, output_difference, number_of_samples, state_size, fixed_key, key_size, seed=None
 ):
     """
     Verifies experimentally differential-truncated distinguishers for block_ciphers in the single-key scenario
->>>>>>> 72d3d48f
     """
     if state_size % 8 != 0:
         raise ValueError("State size must be a multiple of 8.")
     num_bytes = int(state_size / 8)
-<<<<<<< HEAD
-
-    if seed:
-        rng = np.random.default_rng(seed)
-    else:
-        rng = np.random.default_rng(seed)
-    input_difference_data = _repeat_input_difference(input_difference, number_of_samples, num_bytes)
-    output_difference_data = _repeat_input_difference(output_difference, number_of_samples, num_bytes)
-    plaintext1 = rng.integers(low=0, high=256, size=(num_bytes, number_of_samples), dtype=np.uint8)
-    plaintext2 = plaintext1 ^ input_difference_data
-
-    ciphertext1 = cipher.evaluate_vectorized([plaintext1])
-    ciphertext2 = cipher.evaluate_vectorized([plaintext2])
-    rows_all_true = np.all((ciphertext1[0] ^ ciphertext2[0] == output_difference_data.T), axis=1)
-    total = np.count_nonzero(rows_all_true)
-    import math
-    total_prob_weight = math.log(total / number_of_samples, 2)
-    return total_prob_weight
-=======
     rng = np.random.default_rng(seed)
 
     key_num_bytes = int(key_size / 8)
@@ -1027,5 +973,4 @@
             total += 1
 
     prob_weight = math.log(total / number_of_samples, 2)
-    return prob_weight
->>>>>>> 72d3d48f
+    return prob_weight