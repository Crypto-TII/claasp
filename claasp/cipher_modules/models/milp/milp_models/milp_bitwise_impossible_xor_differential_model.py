--- conflicted
+++ resolved
@@ -25,7 +25,7 @@
 from claasp.cipher_modules.models.milp.utils.milp_name_mappings import MILP_BITWISE_IMPOSSIBLE, \
     MILP_BITWISE_IMPOSSIBLE_AUTO, MILP_BACKWARD_SUFFIX, MILP_BUILDING_MESSAGE
 from claasp.name_mappings import CIPHER_OUTPUT, INPUT_KEY
-from claasp.cipher_modules.models.milp.utils import utils as milp_utils
+from claasp.cipher_modules.models.milp.utils import utils as milp_utils, milp_truncated_utils
 
 
 class MilpBitwiseImpossibleXorDifferentialModel(MilpBitwiseDeterministicTruncatedXorDifferentialModel):
@@ -272,49 +272,12 @@
             mip.add_constraint(constraint)
 
         # finding incompatibility
-        constraints = []
+        constraints = milp_truncated_utils.generate_all_incompatibility_constraints_for_fully_automatic_model(self, MILP_BITWISE_IMPOSSIBLE_AUTO, x, x_class, include_all_components)
+
+        for constraint in constraints:
+            mip.add_constraint(constraint)
+
         forward_output = [c for c in self._forward_cipher.get_all_components() if c.type == CIPHER_OUTPUT][0]
-        all_inconsistent_vars = []
-        backward_components = [c for c in self._backward_cipher.get_all_components() if
-                                   c.description == ['round_output'] and set(c.input_id_links) != {
-                                       forward_output.id + MILP_BACKWARD_SUFFIX}]
-
-        key_flow = set(get_key_schedule_component_ids(self._cipher)) - {INPUT_KEY}
-        backward_key_flow = [f'{id}{MILP_BACKWARD_SUFFIX}' for id in key_flow]
-
-        if include_all_components:
-            backward_components = set(self._backward_cipher.get_all_components()) - set(self._backward_cipher.get_component_from_id(key_flow_id) for key_flow_id in backward_key_flow)
-<<<<<<< HEAD
-=======
-
-        for backward_component in backward_components:
-            output_bit_size = backward_component.output_bit_size
-            input_ids, output_ids = backward_component._get_input_output_variables()
-
-            if include_all_components:
-                # for multiple input components such as the XOR, ensures compatibility occurs on the correct branch
-                inputs_to_be_kept = []
-                for index, input_id in enumerate(["_".join(i.split("_")[:-1]) for i in set(backward_component.input_id_links)]):
-                    if f'{INPUT_KEY}' not in input_id and [link+MILP_BACKWARD_SUFFIX for link in self._cipher.get_component_from_id(input_id).input_id_links] == [backward_component.id]:
-                        inputs_to_be_kept.extend([_ for _ in input_ids if input_id in _])
-                backward_vars = [x_class[id] for id in (inputs_to_be_kept or input_ids) if INPUT_KEY not in id]
-            else:
-                backward_vars = [x_class[id] for id in output_ids]
-            forward_vars = [x_class["_".join(id.split("_")[:-2] + [id.split("_")[-1]])] for id in output_ids]
-            inconsistent_vars = [x[f"{backward_component.id}_inconsistent_{_}"] for _ in range(output_bit_size)]
-            all_inconsistent_vars += inconsistent_vars
->>>>>>> a6264bc3
-
-        for backward_component in backward_components:
-            incompatibility_constraints, inconsistent_vars = milp_utils.generate_incompatiblity_constraints_for_component(self, MILP_BITWISE_IMPOSSIBLE_AUTO, x, x_class, backward_component, include_all_components)
-            all_inconsistent_vars += inconsistent_vars
-            constraints.extend(incompatibility_constraints)
-
-        constraints.extend([sum(all_inconsistent_vars) == 1])
-
-        for constraint in constraints:
-            mip.add_constraint(constraint)
-
         _, forward_output_id_tuples = forward_output._get_input_output_variables_tuples()
         mip.add_constraint(p["number_of_unknown_patterns"] == sum(
             x[output_msb] for output_msb in [id[0] for id in forward_output_id_tuples]))
