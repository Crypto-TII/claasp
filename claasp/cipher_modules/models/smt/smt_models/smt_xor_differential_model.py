
# ****************************************************************************
# Copyright 2023 Technology Innovation Institute
# 
# This program is free software: you can redistribute it and/or modify
# it under the terms of the GNU General Public License as published by
# the Free Software Foundation, either version 3 of the License, or
# (at your option) any later version.
# 
# This program is distributed in the hope that it will be useful,
# but WITHOUT ANY WARRANTY; without even the implied warranty of
# MERCHANTABILITY or FITNESS FOR A PARTICULAR PURPOSE.  See the
# GNU General Public License for more details.
# 
# You should have received a copy of the GNU General Public License
# along with this program.  If not, see <https://www.gnu.org/licenses/>.
# ****************************************************************************


import time

from claasp.cipher_modules.models.smt.smt_model import SmtModel
from claasp.cipher_modules.models.smt.utils import constants, utils
from claasp.cipher_modules.models.utils import set_component_solution, get_single_key_scenario_format_for_fixed_values
from claasp.name_mappings import (CIPHER_OUTPUT, CONSTANT, INTERMEDIATE_OUTPUT, LINEAR_LAYER,
                                  MIX_COLUMN, SBOX, WORD_OPERATION, XOR_DIFFERENTIAL)


class SmtXorDifferentialModel(SmtModel):
    def __init__(self, cipher, counter='sequential'):
        super().__init__(cipher, counter)

    def build_xor_differential_trail_model(self, weight=-1, fixed_variables=[]):
        """
        Build the model for the search of xor differential trails.

        INPUT:

        - ``weight`` -- **integer** (default: `-1`); if set to non-negative integer, fixes the xor trail search to a
          specific weight
        - ``fixed_variables`` -- **list** (default: `[]`); dictionaries contain name, bit_size, value (as integer) for
          the variables that need to be fixed to a certain value
          | [
          |     {
          |         'component_id': 'plaintext',
          |         'constraint_type': 'equal'/'not_equal'
          |         'bit_positions': [0, 1, 2, 3],
          |         'binary_value': [0, 0, 0, 0]
          |     }
          | ]

        EXAMPLES::

            sage: from claasp.ciphers.block_ciphers.speck_block_cipher import SpeckBlockCipher
            sage: from claasp.cipher_modules.models.smt.smt_models.smt_xor_differential_model import SmtXorDifferentialModel
            sage: speck = SpeckBlockCipher(number_of_rounds=1)
            sage: smt = SmtXorDifferentialModel(speck)
            sage: smt.build_xor_differential_trail_model()
        """
        variables = []
        self._variables_list = []
        if fixed_variables == []:
            fixed_variables = get_single_key_scenario_format_for_fixed_values(self._cipher)
        constraints = self.fix_variables_value_constraints(fixed_variables)
        component_types = (CONSTANT, INTERMEDIATE_OUTPUT, CIPHER_OUTPUT, LINEAR_LAYER, SBOX, MIX_COLUMN, WORD_OPERATION)
        operation_types = ('AND', 'MODADD', 'MODSUB', 'NOT', 'OR', 'ROTATE', 'SHIFT', 'XOR')
        self._model_constraints = constraints

        for component in self._cipher.get_all_components():
            operation = component.description[0]
            if component.type not in component_types or (
                    WORD_OPERATION == component.type and operation not in operation_types):
                print(f'{component.id} not yet implemented')
            else:
                variables, constraints = component.smt_xor_differential_propagation_constraints(self)

            self._variables_list.extend(variables)
            self._model_constraints.extend(constraints)

        if weight != -1:
            variables, constraints = self.weight_constraints(weight)
            self._variables_list.extend(variables)
            self._model_constraints.extend(constraints)

        self._variables_list.extend(self.cipher_input_variables())
        self._declarations_builder()
        self._model_constraints = \
            constants.MODEL_PREFIX + self._declarations + self._model_constraints + constants.MODEL_SUFFIX

    def find_all_xor_differential_trails_with_fixed_weight(self, fixed_weight, fixed_values=[], solver_name='z3'):
        """
        Return a list of solutions  containing all the XOR differential trails having the ``fixed_weight`` weight.
<<<<<<< HEAD
        By default, the search is set in the single-key setting.
=======
        By default, the search is set in the single key setting.
>>>>>>> 6043d792

        INPUT:

        - ``fixed_weight`` -- **integer**; the weight to be fixed
        - ``fixed_values`` -- **list** (default: `[]`); they can be created using ``set_fixed_variables`` in method
        - ``solver_name`` -- **string** (default: `z3`); the name of the solver

        .. SEEALSO::

            :ref:`smt-solvers`

        EXAMPLES::

            # single-key setting
            sage: from claasp.cipher_modules.models.smt.smt_models.smt_xor_differential_model import SmtXorDifferentialModel
            sage: from claasp.ciphers.block_ciphers.speck_block_cipher import SpeckBlockCipher
            sage: speck = SpeckBlockCipher(number_of_rounds=5)
            sage: smt = SmtXorDifferentialModel(speck)
            sage: trails = smt.find_all_xor_differential_trails_with_fixed_weight(9)
            sage: len(trails)
            2
                        
            # related-key setting
            sage: from claasp.cipher_modules.models.smt.smt_models.smt_xor_differential_model import SmtXorDifferentialModel
            sage: from claasp.ciphers.block_ciphers.speck_block_cipher import SpeckBlockCipher
            sage: from claasp.cipher_modules.models.utils import set_fixed_variables
            sage: speck = SpeckBlockCipher(number_of_rounds=5)
            sage: smt = SmtXorDifferentialModel(speck)
            sage: key = set_fixed_variables(
            ....:     component_id='key',
            ....:     constraint_type='not_equal',
            ....:     bit_positions=range(64),
            ....:     bit_values=[0]*64)
            sage: trails = smt.find_all_xor_differential_trails_with_fixed_weight(2, fixed_values=[key])
            sage: len(trails)
            2
        """
        start_building_time = time.time()
        self.build_xor_differential_trail_model(weight=fixed_weight, fixed_variables=fixed_values)
        if self._counter == self._sequential_counter:
            self._sequential_counter_greater_or_equal(fixed_weight, 'dummy_hw_1')
        end_building_time = time.time()
        solution = self.solve(XOR_DIFFERENTIAL, solver_name=solver_name)
        solution['building_time_seconds'] = end_building_time - start_building_time
        solutions_list = []
        while solution['total_weight'] is not None:
            solutions_list.append(solution)
            operands = self.get_operands(solution)
            for component in self._cipher.get_all_components():
                bit_len = component.output_bit_size
                is_word_operation = component.type == WORD_OPERATION and component.description[0] in \
                    ('AND', 'MODADD', 'MODSUB', 'OR', 'SHIFT_BY_VARIABLE_AMOUNT')
                if component.type == SBOX or is_word_operation:
                    value_to_avoid = int(solution['components_values'][component.id]['value'], base=16)
                    operands.extend([utils.smt_not(f'{component.id}_{j}')
                                     if value_to_avoid >> (bit_len - 1 - j) & 1
                                     else f'{component.id}_{j}'
                                     for j in range(bit_len)])
            clause = utils.smt_or(operands)
            self._model_constraints = self._model_constraints[:-len(constants.MODEL_SUFFIX)] \
                                      + [utils.smt_assert(clause)] + constants.MODEL_SUFFIX
            solution = self.solve(XOR_DIFFERENTIAL, solver_name=solver_name)
            solution['building_time_seconds'] = end_building_time - start_building_time
            solution['test_name'] = "find_all_xor_differential_trails_with_fixed_weight"
        return solutions_list

    def find_all_xor_differential_trails_with_weight_at_most(self, min_weight, max_weight, fixed_values=[],
                                                             solver_name='z3'):
        """
        Return a list of solutions.
<<<<<<< HEAD
        By default, the search is set in the single-key setting.
=======
        By default, the search is set in the single key setting.
>>>>>>> 6043d792

        The list contains all the XOR differential trails having the weight lying in the interval
        ``[min_weight, max_weight]``.

        INPUT:

        - ``min_weight`` -- **integer**; the weight from which to start the search
        - ``max_weight`` -- **integer**; the weight at which the search stops
        - ``fixed_values`` -- **list** (default: `[]`); they can be created using ``set_fixed_variables`` method
        - ``solver_name`` -- **string** (default: `z3`); the name of the solver

        .. SEEALSO::

            :ref:`smt-solvers`

        EXAMPLES::

            # single-key setting
            sage: from claasp.cipher_modules.models.smt.smt_models.smt_xor_differential_model import SmtXorDifferentialModel
            sage: from claasp.ciphers.block_ciphers.speck_block_cipher import SpeckBlockCipher
            sage: speck = SpeckBlockCipher(number_of_rounds=5)
            sage: smt = SmtXorDifferentialModel(speck)
            sage: trails = smt.find_all_xor_differential_trails_with_weight_at_most(9, 10)
            sage: len(trails)
            28

            # related-key setting
            sage: from claasp.cipher_modules.models.smt.smt_models.smt_xor_differential_model import SmtXorDifferentialModel
            sage: from claasp.ciphers.block_ciphers.speck_block_cipher import SpeckBlockCipher
            sage: from claasp.cipher_modules.models.utils import set_fixed_variables
            sage: speck = SpeckBlockCipher(number_of_rounds=5)
            sage: smt = SmtXorDifferentialModel(speck)
            sage: key = set_fixed_variables(
            ....:     component_id='key',
            ....:     constraint_type='not_equal',
            ....:     bit_positions=range(64),
            ....:     bit_values=[0]*64)
            sage: trails = smt.find_all_xor_differential_trails_with_weight_at_most(2, 3, fixed_values=[key])
            sage: len(trails)
            9
        """
        solutions_list = []
        for weight in range(min_weight, max_weight + 1):
            solutions = self.find_all_xor_differential_trails_with_fixed_weight(weight,
                                                                                fixed_values=fixed_values,
                                                                                solver_name=solver_name)
            for solution in solutions:
                solution['test_name'] = "find_all_xor_differential_trails_with_weight_at_most"
            solutions_list.extend(solutions)

        return solutions_list

    def find_lowest_weight_xor_differential_trail(self, fixed_values=[], solver_name='z3'):
        """
        Return the solution representing a trail with the lowest weight.
<<<<<<< HEAD
        By default, the search is set in the single-key setting.
=======
        By default, the search is set in the single key setting.
>>>>>>> 6043d792

        .. NOTE::

            There could be more than one trail with the lowest weight. In order to find all the lowest weight trail,
            run :py:meth:`~SmtXorDifferentialModel.find_all_xor_differential_trails_with_fixed_weight`.

        INPUT:

        - ``fixed_values`` -- **list** (default: `[]`); they can be created using ``set_fixed_variables`` method
        - ``solver_name`` -- **string** (default: `z3`); the name of the solver

        .. SEEALSO::

            :ref:`smt-solvers`

        EXAMPLES::

            # single-key setting
            sage: from claasp.cipher_modules.models.smt.smt_models.smt_xor_differential_model import SmtXorDifferentialModel
            sage: from claasp.ciphers.block_ciphers.speck_block_cipher import SpeckBlockCipher
            sage: speck = SpeckBlockCipher(number_of_rounds=5)
            sage: smt = SmtXorDifferentialModel(speck)
            sage: trail = smt.find_lowest_weight_xor_differential_trail()
            sage: trail['total_weight']
            9.0

            # related-key setting
            sage: from claasp.cipher_modules.models.smt.smt_models.smt_xor_differential_model import SmtXorDifferentialModel
            sage: from claasp.ciphers.block_ciphers.speck_block_cipher import SpeckBlockCipher
            sage: from claasp.cipher_modules.models.utils import set_fixed_variables
            sage: speck = SpeckBlockCipher(number_of_rounds=5)
            sage: smt = SmtXorDifferentialModel(speck)
            sage: key = set_fixed_variables(
            ....:     component_id='key',
            ....:     constraint_type='not_equal',
            ....:     bit_positions=range(64),
            ....:     bit_values=[0]*64)
            sage: trail = smt.find_lowest_weight_xor_differential_trail(fixed_values=[key])
            sage: trail['total_weight']
            1.0
        """
        current_weight = 0
        start_building_time = time.time()
        self.build_xor_differential_trail_model(weight=current_weight, fixed_variables=fixed_values)
        end_building_time = time.time()
        solution = self.solve(XOR_DIFFERENTIAL, solver_name=solver_name)
        solution['building_time_seconds'] = end_building_time - start_building_time
        total_time = solution['solving_time_seconds']
        max_memory = solution['memory_megabytes']
        while solution['total_weight'] is None:
            current_weight += 1
            start_building_time = time.time()
            self.build_xor_differential_trail_model(weight=current_weight, fixed_variables=fixed_values)
            end_building_time = time.time()
            solution = self.solve(XOR_DIFFERENTIAL, solver_name=solver_name)
            solution['building_time_seconds'] = end_building_time - start_building_time
            total_time += solution['solving_time_seconds']
            max_memory = max((max_memory, solution['memory_megabytes']))
        solution['solving_time_seconds'] = total_time
        solution['memory_megabytes'] = max_memory
        solution['test_name'] = "find_lowest_weight_xor_differential_trail"

        return solution

    def find_one_xor_differential_trail(self, fixed_values=[], solver_name='z3'):
        """
        Return the solution representing a XOR differential trail.
<<<<<<< HEAD
        By default, the search is set in the single-key setting.
=======
        By default, the search is set in the single key setting.
>>>>>>> 6043d792
        The solution probability is almost always lower than the one of a random guess of the longest input.

        INPUT:

        - ``fixed_values`` -- **list** (default: `[]`); can be created using ``set_fixed_variables`` method
        - ``solver_name`` -- **string** (default: `z3`); the name of the solver

        .. SEEALSO::

            :ref:`smt-solvers`

        EXAMPLES::

            # single-key setting
            sage: from claasp.cipher_modules.models.smt.smt_models.smt_xor_differential_model import SmtXorDifferentialModel
            sage: from claasp.ciphers.block_ciphers.speck_block_cipher import SpeckBlockCipher
            sage: speck = SpeckBlockCipher(number_of_rounds=5)
            sage: smt = SmtXorDifferentialModel(speck)
            sage: smt.find_one_xor_differential_trail() # random
            {'cipher_id': 'speck_p32_k64_o32_r5',
             'model_type': 'xor_differential',
             'solver_name': 'z3',
             'solving_time_seconds': 0.05,
             'memory_megabytes': 19.28,
             ...
             'total_weight': 93,
             'building_time_seconds': 0.002946615219116211}

             # related-key setting
            sage: from claasp.cipher_modules.models.smt.smt_models.smt_xor_differential_model import SmtXorDifferentialModel
            sage: from claasp.ciphers.block_ciphers.speck_block_cipher import SpeckBlockCipher
            sage: from claasp.cipher_modules.models.utils import set_fixed_variables
            sage: speck = SpeckBlockCipher(number_of_rounds=5)
            sage: smt = SmtXorDifferentialModel(speck)
            sage: key = set_fixed_variables(
            ....:     component_id='key',
            ....:     constraint_type='not_equal',
            ....:     bit_positions=range(64),
            ....:     bit_values=[0]*64)
            sage: smt.find_one_xor_differential_trail(fixed_values=[key]) # random
        """
        start_building_time = time.time()
        self.build_xor_differential_trail_model(fixed_variables=fixed_values)
        end_building_time = time.time()
        solution = self.solve(XOR_DIFFERENTIAL, solver_name=solver_name)
        solution['building_time_seconds'] = end_building_time - start_building_time
        solution['test_name'] = "find_one_xor_differential_trail"

        return solution

    def find_one_xor_differential_trail_with_fixed_weight(self, fixed_weight, fixed_values=[], solver_name='z3'):
        """
        Return the solution representing a XOR differential trail whose probability is ``2 ** fixed_weight``.
<<<<<<< HEAD
        By default, the search is set in the single-key setting.
=======
        By default, the search is set in the single key setting.
>>>>>>> 6043d792

        INPUT:

        - ``fixed_weight`` -- **integer**; the weight to be fixed
        - ``fixed_values`` -- **list** (default: `[]`); can be created using ``set_fixed_variables`` method
        - ``solver_name`` -- **string** (default: `cryptominismt`); the name of the solver

        .. SEEALSO::

            :ref:`smt-solvers`

        EXAMPLES::

            # single-key setting
            sage: from claasp.cipher_modules.models.smt.smt_models.smt_xor_differential_model import SmtXorDifferentialModel
            sage: from claasp.ciphers.block_ciphers.speck_block_cipher import SpeckBlockCipher
            sage: speck = SpeckBlockCipher(number_of_rounds=3)
            sage: smt = SmtXorDifferentialModel(speck)
            sage: trail = smt.find_one_xor_differential_trail_with_fixed_weight(3)
            sage: trail['total_weight']
            3.0

            sage: from claasp.cipher_modules.models.smt.smt_models.smt_xor_differential_model import SmtXorDifferentialModel
            sage: from claasp.ciphers.block_ciphers.speck_block_cipher import SpeckBlockCipher
            sage: from claasp.cipher_modules.models.utils import set_fixed_variables
            sage: speck = SpeckBlockCipher(number_of_rounds=5)
            sage: smt = SmtXorDifferentialModel(speck)
            sage: key = set_fixed_variables(
            ....:     component_id='key',
            ....:     constraint_type='not_equal',
            ....:     bit_positions=range(64),
            ....:     bit_values=[0]*64)
            sage: trail = smt.find_one_xor_differential_trail_with_fixed_weight(3, fixed_values=[key])
            sage: trail['total_weight']
            3.0

        """
        start_building_time = time.time()
        self.build_xor_differential_trail_model(weight=fixed_weight, fixed_variables=fixed_values)
        if self._counter == self._sequential_counter:
            self._sequential_counter_greater_or_equal(fixed_weight, 'dummy_hw_1')
        end_building_time = time.time()
        solution = self.solve(XOR_DIFFERENTIAL, solver_name=solver_name)
        solution['building_time_seconds'] = end_building_time - start_building_time
        solution['test_name'] = "find_one_xor_differential_trail_with_fixed_weight"
        return solution

    def get_operands(self, solution):
        operands = []
        for input_, bit_len in zip(self._cipher.inputs, self._cipher.inputs_bit_size):
            value_to_avoid = int(solution['components_values'][input_]['value'], base=16)
            operands.extend([utils.smt_not(f'{input_}_{j}')
                             if value_to_avoid >> (bit_len - 1 - j) & 1
                             else f'{input_}_{j}'
                             for j in range(bit_len)])
        return operands

    def _parse_solver_output(self, variable2value):
        out_suffix = ''
        components_solutions = self._get_cipher_inputs_components_solutions(out_suffix, variable2value)
        total_weight = 0
        for component in self._cipher.get_all_components():
            hex_value = utils.get_component_hex_value(component, out_suffix, variable2value)
            weight = self.calculate_component_weight(component, out_suffix, variable2value)
            component_solution = set_component_solution(hex_value, weight)
            components_solutions[f'{component.id}{out_suffix}'] = component_solution
            total_weight += weight

        return components_solutions, total_weight<|MERGE_RESOLUTION|>--- conflicted
+++ resolved
@@ -90,11 +90,7 @@
     def find_all_xor_differential_trails_with_fixed_weight(self, fixed_weight, fixed_values=[], solver_name='z3'):
         """
         Return a list of solutions  containing all the XOR differential trails having the ``fixed_weight`` weight.
-<<<<<<< HEAD
         By default, the search is set in the single-key setting.
-=======
-        By default, the search is set in the single key setting.
->>>>>>> 6043d792
 
         INPUT:
 
@@ -116,7 +112,7 @@
             sage: trails = smt.find_all_xor_differential_trails_with_fixed_weight(9)
             sage: len(trails)
             2
-                        
+
             # related-key setting
             sage: from claasp.cipher_modules.models.smt.smt_models.smt_xor_differential_model import SmtXorDifferentialModel
             sage: from claasp.ciphers.block_ciphers.speck_block_cipher import SpeckBlockCipher
@@ -165,11 +161,7 @@
                                                              solver_name='z3'):
         """
         Return a list of solutions.
-<<<<<<< HEAD
         By default, the search is set in the single-key setting.
-=======
-        By default, the search is set in the single key setting.
->>>>>>> 6043d792
 
         The list contains all the XOR differential trails having the weight lying in the interval
         ``[min_weight, max_weight]``.
@@ -225,11 +217,7 @@
     def find_lowest_weight_xor_differential_trail(self, fixed_values=[], solver_name='z3'):
         """
         Return the solution representing a trail with the lowest weight.
-<<<<<<< HEAD
         By default, the search is set in the single-key setting.
-=======
-        By default, the search is set in the single key setting.
->>>>>>> 6043d792
 
         .. NOTE::
 
@@ -297,11 +285,7 @@
     def find_one_xor_differential_trail(self, fixed_values=[], solver_name='z3'):
         """
         Return the solution representing a XOR differential trail.
-<<<<<<< HEAD
         By default, the search is set in the single-key setting.
-=======
-        By default, the search is set in the single key setting.
->>>>>>> 6043d792
         The solution probability is almost always lower than the one of a random guess of the longest input.
 
         INPUT:
@@ -355,11 +339,7 @@
     def find_one_xor_differential_trail_with_fixed_weight(self, fixed_weight, fixed_values=[], solver_name='z3'):
         """
         Return the solution representing a XOR differential trail whose probability is ``2 ** fixed_weight``.
-<<<<<<< HEAD
         By default, the search is set in the single-key setting.
-=======
-        By default, the search is set in the single key setting.
->>>>>>> 6043d792
 
         INPUT:
 
