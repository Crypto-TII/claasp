--- conflicted
+++ resolved
@@ -92,15 +92,9 @@
             tests_up_to_round.append(result)
 
         input_parameters = {
-<<<<<<< HEAD
-            "timeout": timeout,
-            "test_name": "algebraic_tests",
-            "cipher": self._cipher
-=======
             "cipher.id": self._cipher.id,
             "timeout_in_seconds": timeout_in_seconds,
             "test_name": "algebraic_tests"
->>>>>>> 2b7a0af5
         }
         test_results = {
             "number_of_variables": nvars_up_to_round,
