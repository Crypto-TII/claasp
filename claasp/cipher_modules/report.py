--- conflicted
+++ resolved
@@ -627,11 +627,7 @@
                 if show_graph==False:
                     fig.write_image(output_directory + '/test_results.png')
                 if show_graph:
-<<<<<<< HEAD
                     fig.show(renderer='png')
-=======
-                    fig.show(renderer='gif')
->>>>>>> 7925a059
                     return
         else:
 
@@ -718,11 +714,8 @@
                                                     self.cipher.id + '/' + self.test_name + '/' + it + '/' + out + '/' + res + '/' + str(
                                         res) + '_' + str(case['input_difference_value']) + '.png', scale=4)
                                 else:
-<<<<<<< HEAD
+
                                     fig.show(renderer='png')
-=======
-                                    fig.show(renderer='gif')
->>>>>>> 7925a059
                                     return
                                 fig.data = []
                                 fig.layout = {}
@@ -740,11 +733,7 @@
                                                     '/' + str(res) + '.png',
                                                     scale=4)
                                 else:
-<<<<<<< HEAD
                                     fig.show(renderer='png')
-=======
-                                    fig.show(renderer='gif')
->>>>>>> 7925a059
                                     return
                                 fig.data = []
                                 fig.layout = {}
