from copy import *

from sage.crypto.sbox import SBox
from claasp.cipher_modules.component_analysis_tests import binary_matrix_of_linear_component, \
    get_inverse_matrix_in_integer_representation
from claasp.component import Component
from claasp.components import modsub_component, cipher_output_component, linear_layer_component
from claasp.input import Input
from claasp.name_mappings import *


def get_cipher_components(self):
    component_list = self.get_all_components()
    for c in component_list:
        setattr(c, 'round', int(c.id.split("_")[-2]))
    # build input components
    for index, input_id in enumerate(self.inputs):
        input_component = Component(input_id, "cipher_input", Input(0, [[]], [[]]), self.inputs_bit_size[index], [input_id])
        setattr(input_component, 'round', -1)
        component_list.append(input_component)
    return component_list

def get_all_components_with_the_same_input_id_link_and_input_bit_positions(input_id_link, input_bit_positions, self):
    cipher_components = get_cipher_components(self)
    output_list = []
    for c in cipher_components:
        for i in range(len(c.input_id_links)):
            copy_input_bit_positions = copy(input_bit_positions)
            copy_input_bit_positions.sort()
            list_to_be_compared = copy(c.input_bit_positions[i])
            list_to_be_compared.sort()
            # if input_id_link == c.input_id_links[i] and list_to_be_compared in copy_input_bit_positions: #changed adding sort
            if input_id_link == c.input_id_links[i] and all(ele in copy_input_bit_positions for ele in list_to_be_compared): #changed adding sort
                output_list.append(c)
                break
    return output_list


def are_equal_components(component1, component2):
    attributes = ["id", "type", "input_id_links", "input_bit_size", "input_bit_positions", "output_bit_position", "description", "round"]
    for attr in attributes:
        if getattr(component1, attr) != getattr(component2, attr):
            return False
    return True


def add_new_component_to_list(component, component_list):
    is_in_list = False
    for c in component_list:
        if are_equal_components(component, c):
            is_in_list = True
    if not is_in_list:
        component_list.append(component)
    return


def get_output_components(component, self):
    cipher_components = get_cipher_components(self)
    output_components = []
    for c in cipher_components:
        if component.id in c.input_id_links:
            add_new_component_to_list(c, output_components)
            # output_components.append(c)
    return output_components


def is_bit_contained_in(bit, available_bits):
    for b in available_bits:
        if bit["component_id"] == b["component_id"] and \
                bit["position"] == b["position"] and \
                bit["type"] == b["type"]:
            return True
    return False

def add_bit_to_bit_list(bit, bit_list):
    if not is_bit_contained_in(bit, bit_list):
        bit_list.append(bit)
    return


def _are_all_bits_available(id, input_bit_positions_len, offset, available_bits):
    for j in range(input_bit_positions_len):
        bit = {
            "component_id": id,
            "position": offset + j,
            "type": "input"
        }
        if not is_bit_contained_in(bit, available_bits):
            return False
    return True

def get_available_output_components(component, available_bits, self, return_index=False):
    cipher_components = get_cipher_components(self)
    available_output_components = []
    for c in cipher_components:
        accumulator = 0
<<<<<<< HEAD
        for i in range(len(c.input_id_links)):
            if (component.id == c.input_id_links[i]) and (c not in available_output_components):
                all_bits_available = _are_all_bits_available(c.id, len(c.input_bit_positions[i]), accumulator,
                                                             available_bits)
                if all_bits_available:
                    if return_index:
                        available_output_components.append((c, list(range(accumulator, accumulator + len(c.input_bit_positions[i])))))
                    else:
                        available_output_components.append(c)
=======
        for i, link in enumerate(c.input_id_links):
            if (component.id == link) and (c not in available_output_components):
                all_bits_available = _are_all_bits_available(c.id, len(c.input_bit_positions[i]), accumulator, available_bits)
                if all_bits_available:
                    available_output_components.append((c, list(range(accumulator, accumulator + len(c.input_bit_positions[i])))))

>>>>>>> 1a79cb7e
            accumulator += len(c.input_bit_positions[i]) # changed
    if not return_index:
        available_output_components = [elt[0] for elt in available_output_components]

    return available_output_components

def sort_input_id_links_and_input_bit_positions(input_id_links, input_bit_positions, component, self):
    updated_input_bit_positions = []
    updated_input_id_links = []
    ordered_list = []
    index = 0
    input_id_link_already_visited = []
    for input_id_link in input_id_links:
        component_input_id_link = get_component_from_id(input_id_link, self)
        if input_id_link not in input_id_link_already_visited:
            input_id_link_already_visited.append(input_id_link)
            for position, link_of_component_id_link in enumerate(component_input_id_link.input_id_links):
                if link_of_component_id_link == component.id:
                    if len(ordered_list) == 0:
                        l = component_input_id_link.input_bit_positions[position]
                        if l != sorted(l):
                            l_ordered = find_correct_order_for_inversion(l, input_bit_positions[index],
                                                                         component_input_id_link)
                        else:
                            l_ordered = input_bit_positions[index]
                        ordered_list.append(l)
                        updated_input_bit_positions.append(l_ordered)
                        updated_input_id_links.append(input_id_links[index])
                    else:
                        position_to_insert = 0
                        first_index = component_input_id_link.input_bit_positions[position][0]
                        for list in ordered_list:
                            if first_index > list[0]:
                                position_to_insert += 1
                            else:
                                break
                        ordered_list.insert(position_to_insert, component_input_id_link.input_bit_positions[position])
                        l = component_input_id_link.input_bit_positions[position]
                        if l != sorted(l):
                            l_ordered = find_correct_order_for_inversion(l, input_bit_positions[index],
                                                                         component_input_id_link)
                        else:
                            l_ordered = input_bit_positions[index]
                        updated_input_bit_positions.insert(position_to_insert, l_ordered)
                        updated_input_id_links.insert(position_to_insert, input_id_links[index])
                    index += 1
    return updated_input_id_links, updated_input_bit_positions

def is_bit_adjacent_to_list_of_bits(bit_name, list_of_bit_names, all_equivalent_bits):
    if bit_name not in all_equivalent_bits.keys():
        return False
    for name in list_of_bit_names:
        if name in all_equivalent_bits[bit_name]:
            return True
    return False

def equivalent_bits_in_common(bits_of_an_output_component, component_bits, all_equivalent_bits):
    bits_in_common = []
    for bit1 in bits_of_an_output_component:
        bit_name1 = bit1["component_id"] + "_" + str(bit1["position"]) + "_" + bit1["type"]
        if bit_name1 not in all_equivalent_bits.keys():
            return []
        for bit2 in component_bits:
            bit_name2 = bit2["component_id"] + "_" + str(bit2["position"]) + "_" + bit2["type"]
            if bit_name2 in all_equivalent_bits[bit_name1]:
                bits_in_common.append(bit1)
                break
    return bits_in_common

def compute_input_id_links_and_input_bit_positions_for_inverse_component_from_available_output_components(component,
                                                                                                          available_output_components,
                                                                                                          all_equivalent_bits,
                                                                                                          self):
    tmp_input_id_links = []
    tmp_input_bit_positions = []
    for bit_position in range(component.output_bit_size):
        bit_name_input = component.id + "_" + str(bit_position) + "_output"
        flag_link_found = False
        for c in available_output_components:
            if is_possibly_invertible_component(c):
                starting_bit_position = 0
                l = []
                for index, link in enumerate(c.input_id_links):
                    if link == component.id:
                        l += list(range(starting_bit_position, starting_bit_position + len(c.input_bit_positions[index])))
                    starting_bit_position += len(c.input_bit_positions[index])
                for i in l:
                    bit_name = c.id + "_" + str(i) + "_input"
                    if is_bit_adjacent_to_list_of_bits(bit_name_input, [bit_name], all_equivalent_bits):
                        if c.input_bit_size == c.output_bit_size:
                            bit_name_output_updated = c.id + "_" + str(i) + "_output_updated"
                            if is_bit_adjacent_to_list_of_bits(bit_name, [bit_name_output_updated],
                                                               all_equivalent_bits):
                                tmp_input_id_links.append(c.id)
                                tmp_input_bit_positions.append(i)
                                flag_link_found = True
                                break
                        else:
                            for j in range(c.output_bit_size):
                                bit_name_output_updated = c.id + "_" + str(j) + "_output_updated"
                                if is_bit_adjacent_to_list_of_bits(bit_name, [bit_name_output_updated],
                                                                   all_equivalent_bits):
                                    tmp_input_id_links.append(c.id)
                                    tmp_input_bit_positions.append(j)
                                    flag_link_found = True
                                    break
                            if flag_link_found:
                                break
                if flag_link_found:
                    break

    input_id_links = []
    input_bit_positions = []
    pivot = tmp_input_id_links[0]
    input_bit_position_of_pivot = []
    input_id_links.append(pivot)
    for index, link in enumerate(tmp_input_id_links):
        if link == pivot:
            input_bit_position_of_pivot.append(tmp_input_bit_positions[index])
        else:
            input_bit_positions.append(input_bit_position_of_pivot)
            pivot = link
            input_id_links.append(pivot)
            input_bit_position_of_pivot = []
            input_bit_position_of_pivot.append(tmp_input_bit_positions[index])
    input_bit_positions.append(input_bit_position_of_pivot)

    return input_id_links, input_bit_positions

def get_all_bit_names(self):
    dictio = {}
    cipher_components = get_cipher_components(self)
    for c in cipher_components:
        if c.type != INTERMEDIATE_OUTPUT:
            starting_bit_position = 0
            for index, input_id_link in enumerate(c.input_id_links):
                j = 0
                for i in c.input_bit_positions[index]:
                    output_bit = {
                        "component_id": input_id_link,
                        "position": i,
                        "type": "output"
                    }
                    output_bit_name = input_id_link + "_" + str(i) + "_output"
                    input_bit = {
                        "component_id": c.id,
                        "position": starting_bit_position + j,
                        "type": "input"
                    }
                    input_bit_name = c.id + "_" + str(starting_bit_position + j) + "_input"
                    if output_bit_name not in dictio.keys():
                        dictio[output_bit_name] = output_bit
                    if input_bit_name not in dictio.keys():
                        dictio[input_bit_name] = input_bit

                    if c.type != CIPHER_OUTPUT:
                        output_updated_bit = {
                            "component_id": input_id_link,
                            "position": i,
                            "type": "output_updated"
                        }
                        output_updated_bit_name = input_id_link + "_" + str(i) + "_output_updated"
                    else:
                        output_updated_bit = {
                            "component_id": c.id,
                            "position": starting_bit_position + j,
                            "type": "output_updated"
                        }
                        output_updated_bit_name = c.id + "_" + str(starting_bit_position + j) + "_output_updated"
                    if output_updated_bit_name not in dictio.keys(): # changed, if added
                        dictio[output_updated_bit_name] = output_updated_bit
                    j += 1
                starting_bit_position += len(c.input_bit_positions[index])

    return dictio

def get_all_equivalent_bits(self):
    dictio = {}
    component_list = self.get_all_components()
    for c in component_list:
        current_bit_position = 0
        for index, input_id_link in enumerate(c.input_id_links):
            if c.type == "constant":
                input_bit_positions = list(range(c.output_bit_size))
            else:
                input_bit_positions = c.input_bit_positions[index]
            for i in input_bit_positions:
                output_bit_name = input_id_link + "_" + str(i) + "_output"
                input_bit_name = c.id + "_" + str(current_bit_position) + "_input"
                current_bit_position += 1
                if output_bit_name not in dictio.keys():
                    dictio[output_bit_name] = []
                dictio[output_bit_name].append(input_bit_name)

    updated_dictio = {}
    for key, values in dictio.items():
        updated_dictio[key] = values
        for value in values:
            if value not in dictio.keys():
                updated_dictio[value] = []
            updated_dictio[value].append(key)
            for other_value in values:
                if other_value != value:
                    updated_dictio[value].append(other_value)

    return updated_dictio

def get_equivalent_input_bit_from_output_bit(potential_unwanted_component, base_component, available_bits, all_equivalent_bits, key_schedule_components, self):
    all_bit_names = get_all_bit_names(self)
    potential_unwanted_bits = []
    potential_unwanted_bits_names = []
    input_bit_positions_of_potential_unwanted_component = []
    for index, input_id_link in enumerate(base_component.input_id_links):
        if input_id_link == potential_unwanted_component.id:
            input_bit_positions_of_potential_unwanted_component = base_component.input_bit_positions[index]

    for i in input_bit_positions_of_potential_unwanted_component:
        output_bit = {
            "component_id": potential_unwanted_component.id,
            "position": i,
            "type": "output"
        }
        output_bit_name = potential_unwanted_component.id + "_" + str(i) + "_output"
        potential_unwanted_bits.append(output_bit)
        potential_unwanted_bits_names.append(output_bit_name)

    equivalent_bits = []
    for potential_unwanted_bits_name in potential_unwanted_bits_names:
        for equivalent_bit in all_equivalent_bits[potential_unwanted_bits_name]:
            if (equivalent_bit in all_bit_names.keys()) and (
                    all_bit_names[equivalent_bit]["component_id"] != base_component.id) and (
                    all_bit_names[equivalent_bit] in available_bits) and (
                    all_bit_names[equivalent_bit]["component_id"] not in key_schedule_components) and (
                    all_bit_names[equivalent_bit]["type"] == "output_updated"): # changed, line added
                if len(equivalent_bits) == 0:
                    equivalent_bits.append(equivalent_bit)
                elif all_bit_names[equivalent_bit]["component_id"] == all_bit_names[equivalent_bits[0]]["component_id"]:
                    equivalent_bits.append(equivalent_bit)

    if len(equivalent_bits) == 0:
        return potential_unwanted_component.id, input_bit_positions_of_potential_unwanted_component
    else:
        input_bit_positions = []
        for bit in equivalent_bits:
            input_bit_positions.append(all_bit_names[bit]["position"])
        input_bit_positions.sort()
        return all_bit_names[equivalent_bits[0]]["component_id"], input_bit_positions

def compute_input_id_links_and_input_bit_positions_for_inverse_component_from_input_components(component,
                                                                                               available_bits,
                                                                                               all_equivalent_bits,
                                                                                               key_schedule_components,
                                                                                               self):
    input_id_links = []
    input_bit_positions = []
    for i in range(len(component.input_id_links)):
        component_available = True
        bits = []
        for j in range(len(component.input_bit_positions[i])):
            bit = {
                "component_id": component.input_id_links[i],
                "position": component.input_bit_positions[i][j],
                "type": "output"
            }
            bits.append(bit)
            if not is_bit_contained_in(bit, available_bits):
                component_available = False
                break
        if component_available:
            potential_unwanted_component = get_component_from_id(component.input_id_links[i], self)
            equivalent_component, input_bit_positions_of_equivalent_component = get_equivalent_input_bit_from_output_bit(
                potential_unwanted_component, component, available_bits, all_equivalent_bits, key_schedule_components,
                self)
            input_id_links.append(equivalent_component)
            input_bit_positions.append(input_bit_positions_of_equivalent_component)

    return input_id_links, input_bit_positions


def component_input_bits(component):
    component_input_bits_list = []
    for index, link in enumerate(component.input_id_links):
        tmp = []
        for position in component.input_bit_positions[index]:
            tmp.append(
                {
                    "component_id": link,
                    "position": position,
                    "type": "output_updated"
                }
            )
        component_input_bits_list.append(tmp)
    return component_input_bits_list

def component_output_bits(component, self):
    # set of list_bits needed to invert
    output_components = get_output_components(component, self)
    component_output_bits_list = []
    for c in output_components:
        tmp = []
        for j in range(c.output_bit_size):
            bit = {
                "component_id": c.id,
                "position": j,
                "type": "output_updated"
            }
            tmp.append(bit)
        component_output_bits_list.append(tmp)
    return component_output_bits_list

def are_these_bits_available(bits_list, available_bits):
    for bit in bits_list:
        if bit not in available_bits:
            return False
    return True

# def are_there_enough_available_inputs_to_evaluate_component(component, available_bits, all_equivalent_bits, key_schedule_components,
#                 self):
#     #  check input links
#     component_input_bits_list = component_input_bits(component)
#     can_be_evaluated = [True] * len(component_input_bits_list)
#     if component.type == "constant":
#         return False
#     if component.type == "cipher_input":
#         return False
#     for index, bits_list in enumerate(component_input_bits_list):
#         if not are_these_bits_available(bits_list, available_bits):
#             can_be_evaluated[index] = False
#
#     if sum(can_be_evaluated) == len(can_be_evaluated):
#         return True
#     else:
#         for index, link in enumerate(component.input_id_links):
#             if not can_be_evaluated[index]:
#                 component_of_link = get_component_from_id(link, self)
#                 output_components = get_output_components(component_of_link, self)
#                 link_bit_names = []
#                 for bit in component_input_bits_list[index]:
#                     link_bit_name = bit["component_id"] + "_" + str(bit["position"]) + "_output"
#                     link_bit_names.append(link_bit_name)
#                 for output_component in output_components:
#                     if (output_component.id not in component.input_id_links) and (
#                             output_component.id != component.id):
#                         index_id = output_component.input_id_links.index(link)
#                         starting_bit = 0
#                         for index_list, list_bit_positions in enumerate(output_component.input_bit_positions):
#                             if index_list == index_id:
#                                 break
#                             starting_bit += len(list_bit_positions)
#                         output_component_bit_name = output_component.id + "_" + str(starting_bit) + "_output_updated"
#                         if is_bit_adjacent_to_list_of_bits(output_component_bit_name, link_bit_names,
#                                                            all_equivalent_bits):
#                             can_be_evaluated[index] = True
#         return sum(can_be_evaluated) == len(can_be_evaluated)

def are_there_enough_available_inputs_to_evaluate_component(component, available_bits, all_equivalent_bits, key_schedule_components, self):
    #  check input links
    component_input_bits_list = component_input_bits(component)
    can_be_evaluated = [True] * len(component_input_bits_list)
    available_output_components = []
    if component.type in [CONSTANT, CIPHER_INPUT]:
        return False
    for index, bits_list in enumerate(component_input_bits_list):
        if not are_these_bits_available(bits_list, available_bits):
            can_be_evaluated[index] = False
    available_input_components = [get_component_from_id(c_id, self) for i,c_id in enumerate(component.input_id_links) if can_be_evaluated[i] == True]

    if sum(can_be_evaluated) == len(can_be_evaluated):
        return True
    else:
        for index, link in enumerate(component.input_id_links):
            if not can_be_evaluated[index]:
                component_of_link = get_component_from_id(link, self)
                output_components = get_output_components(component_of_link, self)
                # can_be_evaluated_from_outputs = [False] * len(output_components)
                link_bit_names = []
                for bit in component_input_bits_list[index]:
                    link_bit_name = bit["component_id"] + "_" + str(bit["position"]) + "_output"
                    link_bit_names.append(link_bit_name)
                for index_output_comp, output_component in enumerate(output_components):
                    if (output_component.id not in component.input_id_links) and (
                            output_component.id != component.id):
                        index_id = output_component.input_id_links.index(link)
                        starting_bit = 0
                        for index_list, list_bit_positions in enumerate(output_component.input_bit_positions):
                            if index_list == index_id:
                                break
                            starting_bit += len(list_bit_positions)
                        output_component_bit_name = output_component.id + "_" + str(starting_bit) + "_output_updated"
                        if is_bit_adjacent_to_list_of_bits(output_component_bit_name, link_bit_names,
                                                           all_equivalent_bits):
                            # can_be_evaluated[index] = True
                            available_output_components.append(output_component)

        list_of_bit_names = []
        for c in available_output_components:
            for i in range(c.output_bit_size):
                list_of_bit_names.append(c.id + "_" + str(i) + "_output_updated")
        for c in available_input_components:
            for i in range(c.output_bit_size):
                list_of_bit_names.append(c.id + "_" + str(i) + "_output")
        for i in range(component.input_bit_size):
            bit_name = component.id + "_" + str(i) + "_input"
            if not is_bit_adjacent_to_list_of_bits(bit_name, list_of_bit_names, all_equivalent_bits):
                return False
        return True


def are_there_enough_available_inputs_to_perform_inversion(component, available_bits, all_equivalent_bits, self):
    """
    NOTE: it assumes that the component input size is a multiple of the output size
    """
    # STEP 1 - Special case for output components which have no output links (only cipher output)
    if (component.type == CIPHER_OUTPUT) or (component.id == "key"):
        return True

    # STEP 2 - Other components
    bit_lists_link_to_component_from_output = component_output_bits(component, self)
    component_output_bits_list = []
    for i in range(component.output_bit_size):
        component_output_bits_list.append({"component_id" : component.id, "position" : i, "type" : "output"})
    bit_lists_link_to_component_from_output_and_available = []
    for bit_list in bit_lists_link_to_component_from_output:
        bits_in_common = equivalent_bits_in_common(bit_list, component_output_bits_list, all_equivalent_bits)
        for bit in bits_in_common:
            if bit in available_bits:
                bit_lists_link_to_component_from_output_and_available.append(bit)

    # handling available bits from inputs
    bit_lists_link_to_component_from_input = component_input_bits(component)
    can_be_used_for_inversion = [True] * len(bit_lists_link_to_component_from_input)
    for index, bits_list in enumerate(bit_lists_link_to_component_from_input):
        if not are_these_bits_available(bits_list, available_bits):
            can_be_used_for_inversion[index] = False
    for index, link in enumerate(component.input_id_links):
        if not can_be_used_for_inversion[index]:
            component_of_link = get_component_from_id(link, self)
            output_components = get_output_components(component_of_link, self)
            link_bit_names = []
            for bit in bit_lists_link_to_component_from_input[index]:
                link_bit_name = bit["component_id"] + "_" + str(bit["position"]) + "_output"
                link_bit_names.append(link_bit_name)
            for output_component in output_components:
                nb_available_output_component_bits = 0
                if (output_component.id not in component.input_id_links) and (
                        output_component.id != component.id) and (output_component.type != INTERMEDIATE_OUTPUT):
                    for i in range(output_component.output_bit_size):
                        output_component_bit_name = output_component.id + "_" + str(i) + "_output_updated"
                        output_component_bit = {"component_id": output_component.id, "position": i, "type": "output_updated"}
                        if is_bit_adjacent_to_list_of_bits(output_component_bit_name, link_bit_names, all_equivalent_bits) and (output_component_bit in available_bits):
                            nb_available_output_component_bits += 1
                    if nb_available_output_component_bits == output_component.output_bit_size:
                        can_be_used_for_inversion[index] = True

    # Merging available bits from inputs and output
    bit_lists_link_to_component_from_input_and_output = bit_lists_link_to_component_from_output_and_available
    for index, bits_list in enumerate(bit_lists_link_to_component_from_input):
        if can_be_used_for_inversion[index]:
            bit_lists_link_to_component_from_input_and_output += bits_list

    if component.id == INPUT_PLAINTEXT or INTERMEDIATE_OUTPUT in component.id:
        return len(bit_lists_link_to_component_from_input_and_output) >= component.output_bit_size
    else:
        return len(bit_lists_link_to_component_from_input_and_output) >= component.input_bit_size

def is_possibly_invertible_component(component):

    # if sbox is a permutation
    if component.type == SBOX and \
            len(list(set(component.description))) == len(component.description):
        is_invertible = True
    # if sbox is NOT a permutation, then cannot be inverted
    elif component.type == SBOX and len(list(set(component.description))) != len(component.description):
        is_invertible = False
    elif component.type == LINEAR_LAYER:
        is_invertible = True
    elif component.type == MIX_COLUMN:
        is_invertible = True
    # for rotations and shift rows
    elif component.type == WORD_OPERATION and component.description[0] == "ROTATE":
        is_invertible = True
    elif component.type == CONSTANT:
        is_invertible = True
    elif component.type == WORD_OPERATION and component.description[0] == "SHIFT":
        is_invertible = False
    elif component.type == WORD_OPERATION and component.description[0] == "XOR":
        is_invertible = True
    elif component.type == WORD_OPERATION and component.description[0] == "SIGMA":
        is_invertible = True
    elif component.type == WORD_OPERATION and component.description[0] == "MODADD":
        is_invertible = True
    elif component.type == WORD_OPERATION and component.description[0] == "OR":
        is_invertible = False
    elif component.type == WORD_OPERATION and component.description[0] == "AND":
        is_invertible = False
    elif component.type == WORD_OPERATION and component.description[0] == "NOT":
        is_invertible = True
    elif component.type == CIPHER_INPUT:
        is_invertible = True
    elif component.type == CIPHER_OUTPUT:
        is_invertible = True
    else:
        is_invertible = False

    return is_invertible

def is_intersection_of_input_id_links_null(inverse_component, component):
    flag_intersection_null = True
    for input_id_link in component.input_id_links:
        if input_id_link in inverse_component.input_id_links:
            flag_intersection_null = False
    if flag_intersection_null:
        return True, []

    if (component.type == "constant"):
        return False, list(range(component.output_bit_size))

    starting_bit_position = 0
    input_bit_positions = []
    for index, input_id_link in enumerate(component.input_id_links):
        if input_id_link not in inverse_component.input_id_links:
            input_bit_positions += range(starting_bit_position, starting_bit_position + len(component.input_bit_positions[index]))
        starting_bit_position += len(component.input_bit_positions[index])
    return False, input_bit_positions

def find_input_id_link_bits_equivalent(inverse_component, component, all_equivalent_bits):
    starting_bit_position = 0
    for index, input_id_link in enumerate(component.input_id_links):
        input_bit_positions_of_inverse = inverse_component.input_bit_positions[index]
        for position, i in enumerate(component.input_bit_positions[index]):
            input_bit_name = input_id_link + "_" + str(i) + "_output"
            potential_equivalent_bit_name = inverse_component.input_id_links[index] + "_" + str(
                input_bit_positions_of_inverse[position]) + "_input"
            if input_bit_name not in all_equivalent_bits[potential_equivalent_bit_name]:
                input_bit_positions = list(
                    range(starting_bit_position, starting_bit_position + len(component.input_bit_positions[index])))
                return input_bit_positions
        starting_bit_position += len(component.input_bit_positions[index])
    raise ValueError("Equivalent bits not found")

def update_output_bits(inverse_component, self, all_equivalent_bits, available_bits):

    def _add_output_bit_equivalences(id, bit_positions, component, all_equivalent_bits, available_bits):
        for i in range(component.output_bit_size):
            output_bit_name_updated = id + "_" + str(i) + "_output_updated"
            bit = {
                "component_id": id,
                "position": i,
                "type": "output_updated"
            }
            available_bits.append(bit)
            input_bit_name = id + "_" + str(bit_positions[i]) + "_input"
            all_equivalent_bits[input_bit_name].append(output_bit_name_updated)
            if output_bit_name_updated not in all_equivalent_bits.keys():
                all_equivalent_bits[output_bit_name_updated] = []
            all_equivalent_bits[output_bit_name_updated].append(input_bit_name)
            for name in all_equivalent_bits[input_bit_name]:
                if name != output_bit_name_updated:
                    all_equivalent_bits[output_bit_name_updated].append(name)
                    all_equivalent_bits[name].append(output_bit_name_updated)

    id = inverse_component.id
    component = get_component_from_id(id, self)
    flag_is_intersection_of_input_id_links_null, input_bit_positions = is_intersection_of_input_id_links_null(
        inverse_component, component)

    if (component.id == INPUT_KEY) or (component.type == CONSTANT):
        for i in range(component.output_bit_size):
            output_bit_name_updated = id + "_" + str(i) + "_output_updated"
            bit = {
                "component_id": id,
                "position": i,
                "type": "output_updated"
            }
            available_bits.append(bit)
            input_bit_name = id + "_" + str(i) + "_output"
            if input_bit_name not in all_equivalent_bits.keys():
                all_equivalent_bits[input_bit_name] = []
            all_equivalent_bits[input_bit_name].append(output_bit_name_updated)
            if output_bit_name_updated not in all_equivalent_bits.keys():
                all_equivalent_bits[output_bit_name_updated] = []
            all_equivalent_bits[output_bit_name_updated].append(input_bit_name)
            for name in all_equivalent_bits[input_bit_name]:
                if name != output_bit_name_updated:
                    all_equivalent_bits[output_bit_name_updated].append(name)
    elif component.input_bit_size == component.output_bit_size:
        _add_output_bit_equivalences(id, range(component.output_bit_size), component, all_equivalent_bits, available_bits)
    else:
        if flag_is_intersection_of_input_id_links_null:
            input_bit_positions = find_input_id_link_bits_equivalent(inverse_component, component, all_equivalent_bits)
        _add_output_bit_equivalences(id, input_bit_positions, component, all_equivalent_bits, available_bits)

def order_input_id_links_for_modadd(component, input_id_links, input_bit_positions, available_bits, self):
    available_output_components_with_indices = get_available_output_components(component, available_bits, self, True)

    old_index = 0
    for index, input_id_link in enumerate(input_id_links):
        index_id_list = [_ for _, x in enumerate(available_output_components_with_indices) if
                         x[0].id == input_id_link and set(x[1]) == set(input_bit_positions[index])]
        if index_id_list:
            old_index = index
            break
    input_id_links.insert(0, input_id_links.pop(old_index))
    input_bit_positions.insert(0, input_bit_positions.pop(old_index))
    return input_id_links, input_bit_positions

def component_inverse(component, available_bits, all_equivalent_bits, key_schedule_components, self):
    """
    This functions assumes that the component is actually invertible.
    """
    output_components = get_output_components(component, self)
    available_output_components = get_available_output_components(component, available_bits, self)

    if component.type == SBOX:
        input_id_links, input_bit_positions = compute_input_id_links_and_input_bit_positions_for_inverse_component_from_available_output_components(component, output_components, all_equivalent_bits, self)
        S = SBox(component.description)
        Sinv = list(S.inverse())
        inverse_component = Component(component.id, component.type, Input(component.input_bit_size, input_id_links, input_bit_positions), component.output_bit_size, Sinv)
        inverse_component.__class__ = component.__class__
        setattr(inverse_component, "round", component.round)
        update_output_bits(inverse_component, self, all_equivalent_bits, available_bits)
    elif component.type == LINEAR_LAYER:
        input_id_links, input_bit_positions = compute_input_id_links_and_input_bit_positions_for_inverse_component_from_available_output_components(component, output_components, all_equivalent_bits, self)
        binary_matrix = binary_matrix_of_linear_component(component)
        inv_binary_matrix = binary_matrix.inverse()
        inverse_component = Component(component.id, component.type,
                                      Input(component.input_bit_size, input_id_links, input_bit_positions),
                                      component.output_bit_size, list(inv_binary_matrix))
        inverse_component.__class__ = component.__class__
        setattr(inverse_component, "round", component.round)
        update_output_bits(inverse_component, self, all_equivalent_bits, available_bits)
    elif component.type == MIX_COLUMN:
        input_id_links, input_bit_positions = compute_input_id_links_and_input_bit_positions_for_inverse_component_from_available_output_components(
            component, available_output_components, all_equivalent_bits, self)
        inv_matrix = get_inverse_matrix_in_integer_representation(component)
        inverse_component = Component(component.id, component.type,
                                      Input(component.input_bit_size, input_id_links, input_bit_positions),
                                      component.output_bit_size, [[list(row) for row in inv_matrix]] + component.description[1:])
        inverse_component.__class__ = component.__class__
        setattr(inverse_component, "round", component.round)
        update_output_bits(inverse_component, self, all_equivalent_bits, available_bits)
    elif component.type == WORD_OPERATION and component.description[0] == "SIGMA":
        input_id_links, input_bit_positions = compute_input_id_links_and_input_bit_positions_for_inverse_component_from_available_output_components(component, output_components, all_equivalent_bits, self)
        input_id_links, input_bit_positions = sort_input_id_links_and_input_bit_positions(input_id_links,
                                                                                          input_bit_positions,
                                                                                          component, self)
        binary_matrix = binary_matrix_of_linear_component(component)
        inv_binary_matrix = binary_matrix.inverse()
        inverse_component = Component(component.id, LINEAR_LAYER,
                                      Input(component.input_bit_size, input_id_links, input_bit_positions),
                                      component.output_bit_size, list(inv_binary_matrix.transpose()))
        inverse_component.__class__ = component.__class__
        setattr(inverse_component, "round", component.round)
        update_output_bits(inverse_component, self, all_equivalent_bits, available_bits)
    elif component.type == WORD_OPERATION and component.description[0] == "XOR":
        input_id_links_from_output_components, input_bit_positions_from_output_components = compute_input_id_links_and_input_bit_positions_for_inverse_component_from_available_output_components(
            component, output_components, all_equivalent_bits, self)
        input_id_links_from_input_components, input_bit_positions_from_input_components = compute_input_id_links_and_input_bit_positions_for_inverse_component_from_input_components(component, available_bits, all_equivalent_bits, key_schedule_components, self)
        input_id_links_from_output_components, input_bit_positions_from_output_components = sort_input_id_links_and_input_bit_positions(
            input_id_links_from_output_components, input_bit_positions_from_output_components, component, self)
        input_id_links = input_id_links_from_input_components + input_id_links_from_output_components
        input_bit_positions = input_bit_positions_from_input_components + input_bit_positions_from_output_components
        inverse_component = Component(component.id, component.type,
                                      Input(component.input_bit_size, input_id_links, input_bit_positions),
                                      component.output_bit_size, component.description)
        inverse_component.__class__ = component.__class__
        setattr(inverse_component, "round", component.round)
        update_output_bits(inverse_component, self, all_equivalent_bits, available_bits)
    elif component.type == WORD_OPERATION and component.description[0] == "ROTATE":
        input_id_links, input_bit_positions = compute_input_id_links_and_input_bit_positions_for_inverse_component_from_available_output_components(component, available_output_components, all_equivalent_bits, self)
        inverse_component = Component(component.id, component.type,
                                      Input(component.input_bit_size, input_id_links, input_bit_positions),
                                      component.output_bit_size, [component.description[0], -component.description[1]])
        inverse_component.__class__ = component.__class__
        setattr(inverse_component, "round", component.round)
        update_output_bits(inverse_component, self, all_equivalent_bits, available_bits)
    elif component.type == WORD_OPERATION and component.description[0] == "NOT":
        input_id_links, input_bit_positions = compute_input_id_links_and_input_bit_positions_for_inverse_component_from_available_output_components(component, available_output_components, all_equivalent_bits, self)
        input_id_links, input_bit_positions = sort_input_id_links_and_input_bit_positions(input_id_links,
                                                                                          input_bit_positions,
                                                                                          component, self)
        inverse_component = Component(component.id, component.type,
                                      Input(component.input_bit_size, input_id_links, input_bit_positions),
                                      component.output_bit_size, [component.description[0], component.description[1]])
        inverse_component.__class__ = component.__class__
        setattr(inverse_component, "round", component.round)
        update_output_bits(inverse_component, self, all_equivalent_bits, available_bits)
    elif component.type == WORD_OPERATION and component.description[0] == "MODADD":
        input_id_links_from_output_components, input_bit_positions_from_output_components = compute_input_id_links_and_input_bit_positions_for_inverse_component_from_available_output_components(
            component, available_output_components, all_equivalent_bits, self)
        input_id_links_from_input_components, input_bit_positions_from_input_components = compute_input_id_links_and_input_bit_positions_for_inverse_component_from_input_components(
            component, available_bits, all_equivalent_bits, key_schedule_components, self)
        input_id_links_from_output_components, input_bit_positions_from_output_components = sort_input_id_links_and_input_bit_positions(
            input_id_links_from_output_components, input_bit_positions_from_output_components, component, self)
        input_id_links = input_id_links_from_input_components + input_id_links_from_output_components
        input_bit_positions = input_bit_positions_from_input_components + input_bit_positions_from_output_components
        input_id_links, input_bit_positions = order_input_id_links_for_modadd(component, input_id_links, input_bit_positions, available_bits, self)
        inverse_component = Component(component.id, component.type,
                                      Input(component.input_bit_size, input_id_links, input_bit_positions),
                                      component.output_bit_size, ["MODSUB", component.description[1], component.description[2]])
        inverse_component.__class__ = modsub_component.MODSUB
        setattr(inverse_component, "round", component.round)
        update_output_bits(inverse_component, self, all_equivalent_bits, available_bits)
    elif component.type == CONSTANT:
        inverse_component = Component(component.id, component.type,
                                      Input(0, [[]], [[]]),
                                      component.output_bit_size, component.description)
        inverse_component.__class__ = component.__class__
        setattr(inverse_component, "round", component.round)
        update_output_bits(inverse_component, self, all_equivalent_bits, available_bits)
    elif component.type == CIPHER_OUTPUT:
        inverse_component = Component(component.id, CIPHER_INPUT,
                                      Input(0, [[]], [[]]),
                                      component.output_bit_size, [CIPHER_INPUT])
        setattr(inverse_component, "round", -1)
        update_output_bits(inverse_component, self, all_equivalent_bits, available_bits)
    elif component.type == CIPHER_INPUT and (component.id in [INPUT_PLAINTEXT, INPUT_STATE] or INTERMEDIATE_OUTPUT in component.id):
        input_id_links, input_bit_positions = compute_input_id_links_and_input_bit_positions_for_inverse_component_from_available_output_components(
            component, available_output_components, all_equivalent_bits, self)
        inverse_component = Component(component.id, CIPHER_OUTPUT,
                                      Input(component.output_bit_size, input_id_links, input_bit_positions),
                                      component.output_bit_size, [component.id])
        inverse_component.__class__ = cipher_output_component.CipherOutput
        setattr(inverse_component, "round", component.round)
    elif component.type == CIPHER_INPUT and (component.id == INPUT_KEY or component.id == INPUT_TWEAK):
        inverse_component = Component(component.id, CIPHER_INPUT,
                                      Input(0, [[]], [[]]),
                                      component.output_bit_size, [component.id])
        inverse_component.__class__ = component.__class__
        setattr(inverse_component, "round", -1)
        update_output_bits(inverse_component, self, all_equivalent_bits, available_bits)
    else:
        inverse_component = Component("NA", "NA",
                                      Input(0, [[]], [[]]),
                                      component.output_bit_size, ["NA"])

    return inverse_component

def update_available_bits_with_component_output_bits(component, available_bits, cipher):
    output_components = get_output_components(component, cipher)

    for i in range(component.output_bit_size):
        bit = {
            "component_id": component.id,
            "position": i,
            "type": "output"
        }
        add_bit_to_bit_list(bit, available_bits)

    # add bits of the connected output components
    for c in output_components:
        accumulator = 0
        for i in range(len(c.input_id_links)):
            if c.input_id_links[i] == component.id:
                for j in range(len(c.input_bit_positions[i])):
                    component_output_bit = {
                        "component_id": component.id,
                        "position": j,
                        "type": "output"
                    }
                    if is_bit_contained_in(component_output_bit, available_bits):
                        c_input_bit = {
                            "component_id": c.id,
                            "position": accumulator + j,
                            "type": "input"
                        }
                        add_bit_to_bit_list(c_input_bit, available_bits)
            accumulator += len(c.input_bit_positions[i])
    return


def update_available_bits_with_component_input_bits(component, available_bits):
    for i in range(component.input_bit_size):
        bit = {
            "component_id": component.id,
            "position": i,
            "type": "input"
        }
        add_bit_to_bit_list(bit, available_bits)

    # add bits of the connected input components
    for i in range(len(component.input_id_links)):
        for j in range(len(component.input_bit_positions[i])):
            bit1 = {
                "component_id": component.input_id_links[i],
                "position": component.input_bit_positions[i][j],
                "type": "output"
            }
            add_bit_to_bit_list(bit1, available_bits)
    return


def all_input_bits_available(component, available_bits):
    for i in range(component.input_bit_size):
        bit = {
            "component_id": component.id,
            "position": i,
            "type": "input"
        }
        if not is_bit_contained_in(bit, available_bits):
            return False
    return True

def all_output_updated_bits_available(component, available_bits):
    for i in range(component.input_bit_size):
        bit = {
            "component_id": component.id,
            "position": i,
            "type": "output_updated"
        }
        if not is_bit_contained_in(bit, available_bits):
            return False
    return True

def all_output_bits_available(component, available_bits):
    for i in range(component.output_bit_size):
        bit = {
            "component_id": component.id,
            "position": i,
            "type": "output_updated"
        }
        if not is_bit_contained_in(bit, available_bits):
            return False
    return True


def get_component_from_id(component_id, self):
    cipher_components = get_cipher_components(self)
    for c in cipher_components:
        if c.id == component_id:
            return c
    return None

def get_key_schedule_component_ids(self):
    key_schedule_component_ids = [INPUT_KEY]
    component_list = self.get_all_components()
    for c in component_list:
        flag_belong_to_key_schedule = True
        for link in c.input_id_links:
            if link not in key_schedule_component_ids:
                flag_belong_to_key_schedule = False
                break
        if flag_belong_to_key_schedule or (c.type == CONSTANT):
            key_schedule_component_ids.append(c.id)

    return key_schedule_component_ids

def is_output_bits_updated_equivalent_to_input_bits(output_bits_updated_list, input_bits_list, all_equivalent_bits):
    for bit in output_bits_updated_list:
        if not is_bit_adjacent_to_list_of_bits(bit, input_bits_list, all_equivalent_bits):
            return False
    return True

def find_correct_order(id1, list1, id2, list2, all_equivalent_bits):
    list2_ordered = []
    for i in list1:
        bit = id1 + "_" + str(i) + "_output"
        for j in list2:
            bit_potentially_equivalent = id2 + "_" + str(j) + "_input"
            if bit_potentially_equivalent in all_equivalent_bits[bit]:
                list2_ordered.append(j)
                break
    return list2_ordered

def find_correct_order_for_inversion(list1, list2, component):
    list2_ordered = []
    for i in list1:
        list2_ordered.append(list2[i % component.output_bit_size])
    return list2_ordered

# def evaluated_component(component, available_bits, key_schedule_component_ids, all_equivalent_bits, self):
#     input_id_links = []
#     input_bit_positions = []
#     if (component.type == "fdjgfk") and (component.id not in key_schedule_component_ids):
#         for index_link, link in enumerate(component.input_id_links):
#             component_of_link = get_component_from_id(link, self)
#             available_output_components = get_available_output_components(component_of_link, available_bits, self)
#             link_bit_names = []
#             for i in range(component_of_link.output_bit_size):
#                 link_bit_name = link + "_" + str(i) + "_output"
#                 link_bit_names.append(link_bit_name)
#             for index_available_output_component, available_output_component in enumerate(available_output_components):
#                 if (available_output_component.id not in component.input_id_links) and (
#                         available_output_component.id != component.id):
#                     index_id = available_output_component.input_id_links.index(link)
#                     starting_bit = 0
#                     for index_list, list_bit_positions in enumerate(available_output_component.input_bit_positions):
#                         if index_list == index_id:
#                             break
#                         starting_bit += len(list_bit_positions)
#                     available_output_component_bit_name = available_output_component.id + "_" + str(starting_bit) + "_output_updated"
#                     if is_bit_adjacent_to_list_of_bits(available_output_component_bit_name, link_bit_names,
#                                                        all_equivalent_bits):
#                         input_id_links.append(available_output_component.id)
#                         input_bit_positions.append(list(range(starting_bit, starting_bit + len(available_output_component.input_bit_positions[index_list]))))
#
#         evaluated_component = Component(component.id, component.type, Input(component.input_bit_size, input_id_links, input_bit_positions),
#                                         component.output_bit_size, component.description)
#         setattr(evaluated_component, "round", getattr(component, "round"))
#         return evaluated_component
#
#     if component.type != "cipher_input":
#         components_with_same_input_bits = []
#         starting_bit_position = 0
#         for i in range(len(component.input_id_links)):
#             components_with_same_input_bits = get_all_components_with_the_same_input_id_link_and_input_bit_positions(
#                 component.input_id_links[i], component.input_bit_positions[i], self)
#             components_with_same_input_bits.remove(component)
#
#             # check if the original input component has all output bits available
#             original_input_component = get_component_from_id(component.input_id_links[i], self)
#             output_bits_updated_list = []
#             for j in component.input_bit_positions[i]:
#                 output_bit_updated_name = original_input_component.id + "_" + str(j) + "_output_updated"
#                 output_bits_updated_list.append(output_bit_updated_name)
#             input_bits_list = []
#             for k in range(starting_bit_position, starting_bit_position + len(component.input_bit_positions[i])):
#                 input_bit_name = component.id + "_" + str(k) + "_input"
#                 input_bits_list.append(input_bit_name)
#             starting_bit_position += len(component.input_bit_positions[i])
#             flag = is_output_bits_updated_equivalent_to_input_bits(output_bits_updated_list, input_bits_list, all_equivalent_bits)
#             if all_output_bits_available(original_input_component, available_bits) and flag:
#                 input_id_links.append(component.input_id_links[i])
#                 input_bit_positions.append(component.input_bit_positions[i])
#             else:
#                 # select component for which the connected components have all their inputs available
#                 link = component.input_id_links[i]
#                 original_input_bit_positions_of_link = component.input_bit_positions[i]
#                 for c in components_with_same_input_bits:
#                     if all_input_bits_available(c, available_bits):
#                         input_id_links.append(c.id)
#                         # get input bit positions
#                         accumulator = 0 # changed
#                         for j in range(len(c.input_id_links)):
#                             if component.input_id_links[i] == c.input_id_links[j]:
#                                 l = [h for h in range(accumulator, accumulator + len(component.input_bit_positions[i]))]
#                                 l_ordered = find_correct_order(link, original_input_bit_positions_of_link, c.id, l, all_equivalent_bits)
#                                 input_bit_positions.append(l_ordered)
#                                 # break?
#                             else:
#                                 accumulator += len(c.input_bit_positions[j]) # changed
#     else:
#         input_id_links = [[]]
#         input_bit_positions = [[]]
#     evaluated_component = Component(component.id, component.type, Input(component.input_bit_size, input_id_links, input_bit_positions),
#                                     component.output_bit_size, component.description)
#     setattr(evaluated_component, "round", getattr(component, "round"))
#
#     id = component.id
#     for i in range(evaluated_component.output_bit_size):
#         output_bit_name_updated = id + "_" + str(i) + "_output_updated"
#         bit = {
#             "component_id": id,
#             "position": i,
#             "type": "output_updated"
#         }
#         available_bits.append(bit)
#         output_bit_name = id + "_" + str(i) + "_output"
#         if output_bit_name not in all_equivalent_bits.keys():
#             all_equivalent_bits[output_bit_name] = []
#         all_equivalent_bits[output_bit_name].append(output_bit_name_updated)
#         if output_bit_name_updated not in all_equivalent_bits.keys():
#             all_equivalent_bits[output_bit_name_updated] = []
#         all_equivalent_bits[output_bit_name_updated].append(output_bit_name)
#         for name in all_equivalent_bits[output_bit_name]:
#             if name != output_bit_name_updated:
#                 all_equivalent_bits[output_bit_name_updated].append(name)
#
#     return evaluated_component

def evaluated_component(component, available_bits, key_schedule_component_ids, all_equivalent_bits, self):
    input_id_links = []
    input_bit_positions = []

    if component.type != "cipher_input":
        components_with_same_input_bits = []
        starting_bit_position = 0
        for i in range(len(component.input_id_links)):
            components_with_same_input_bits = get_all_components_with_the_same_input_id_link_and_input_bit_positions(
                component.input_id_links[i], component.input_bit_positions[i], self)
            components_with_same_input_bits.remove(component)

            # check if the original input component has all output bits available
            original_input_component = get_component_from_id(component.input_id_links[i], self)
            output_bits_updated_list = []
            for j in component.input_bit_positions[i]:
                output_bit_updated_name = original_input_component.id + "_" + str(j) + "_output_updated"
                output_bits_updated_list.append(output_bit_updated_name)
            input_bits_list = []
            for k in range(starting_bit_position, starting_bit_position + len(component.input_bit_positions[i])):
                input_bit_name = component.id + "_" + str(k) + "_input"
                input_bits_list.append(input_bit_name)
            starting_bit_position += len(component.input_bit_positions[i])
            flag = is_output_bits_updated_equivalent_to_input_bits(output_bits_updated_list, input_bits_list, all_equivalent_bits)
            if all_output_bits_available(original_input_component, available_bits) and flag:
                input_id_links.append(component.input_id_links[i])
                input_bit_positions.append(component.input_bit_positions[i])
            else:
                # select component for which the connected components have all their inputs available
                link = component.input_id_links[i]
                original_input_bit_positions_of_link = component.input_bit_positions[i]
                available_output_components = get_available_output_components(original_input_component, available_bits, self)
                link_bit_names = []
                for l in range(original_input_component.output_bit_size):
                    link_bit_name = link + "_" + str(l) + "_output"
                    link_bit_names.append(link_bit_name)
                for index_available_output_component, available_output_component in enumerate(
                        available_output_components):
                    if (available_output_component.id not in component.input_id_links) and (
                            available_output_component.id != component.id):
                        index_id_list = [_ for _, x in enumerate(available_output_component.input_id_links) if x == link and set(available_output_component.input_bit_positions[_]) <= set(original_input_bit_positions_of_link)]
                        index_id = index_id_list[0] if index_id_list else available_output_component.input_id_links.index(link)
                        starting_bit = 0
                        for index_list, list_bit_positions in enumerate(available_output_component.input_bit_positions):
                            if index_list == index_id:
                                break
                            starting_bit += len(list_bit_positions)
                        available_output_component_bit_name = available_output_component.id + "_" + str(
                            starting_bit) + "_output_updated"
                        if is_bit_adjacent_to_list_of_bits(available_output_component_bit_name, link_bit_names,
                                                           all_equivalent_bits):
                            # if all_input_bits_available(c, available_bits):
                                input_id_links.append(available_output_component.id)
                                # get input bit positions
                                accumulator = 0 # changed
                                for j in range(len(available_output_component.input_id_links)):
                                    if j == index_id:
                                        l = [h for h in range(accumulator, accumulator + len(component.input_bit_positions[i]))]
                                        l_ordered = find_correct_order(link, original_input_bit_positions_of_link, available_output_component.id, l, all_equivalent_bits)
                                        input_bit_positions.append(l_ordered)
                                        break
                                    else:
                                        accumulator += len(available_output_component.input_bit_positions[j]) # changed
    else:
        input_id_links = [[]]
        input_bit_positions = [[]]
    evaluated_component = Component(component.id, component.type, Input(component.input_bit_size, input_id_links, input_bit_positions),
                                    component.output_bit_size, component.description)
    evaluated_component.__class__ = component.__class__
    setattr(evaluated_component, "round", getattr(component, "round"))

    id = component.id
    for i in range(evaluated_component.output_bit_size):
        output_bit_name_updated = id + "_" + str(i) + "_output_updated"
        bit = {
            "component_id": id,
            "position": i,
            "type": "output_updated"
        }
        available_bits.append(bit)
        output_bit_name = id + "_" + str(i) + "_output"
        if output_bit_name not in all_equivalent_bits.keys():
            all_equivalent_bits[output_bit_name] = []
        all_equivalent_bits[output_bit_name].append(output_bit_name_updated)
        if output_bit_name_updated not in all_equivalent_bits.keys():
            all_equivalent_bits[output_bit_name_updated] = []
        all_equivalent_bits[output_bit_name_updated].append(output_bit_name)
        for name in all_equivalent_bits[output_bit_name]:
            if name != output_bit_name_updated:
                all_equivalent_bits[output_bit_name_updated].append(name)

    return evaluated_component


def cipher_find_component(cipher, round_number, component_id):
    rounds = cipher._rounds.round_at(round_number)._components
    return next((item for item in rounds if item.id == component_id), None)

def delete_orphan_links(cipher, round_number):
    """
    Delete orphans elements from input_id_link
    INPUT:
    - ``cipher`` -- dictionary with a graph representation
    - ``round_number`` -- round index
    """
    new_components = []
    cipher_round = deepcopy(cipher._rounds.round_at(round_number)._components)
    for component in cipher_round:
        for input_id_link in component.input_id_links:
            if cipher_find_component(cipher, round_number, input_id_link) == None:
                idx = component.input_id_links.index(input_id_link)
                component.input_id_links[idx] = ''
        new_components.append(component)
    return new_components

def topological_sort(round_list):
    """
    Perform topological sort on round components.
    INPUT:
    - ``round_list`` -- list of components
    """
    pending = [(component.id, set(component.input_id_links)) for component in round_list]
    emitted = ['']
    while pending:
        next_pending = []
        next_emitted = []
        for entry in pending:
            component_id, input_id_links = entry
            input_id_links.difference_update(emitted)
            if input_id_links:
                next_pending.append(entry)
            else:
                yield component_id
                emitted.append(component_id)
                next_emitted.append(component_id)
        if not next_emitted:
            raise ValueError("cyclic or missing dependancy detected: %r" % (next_pending,))
        pending = next_pending
        emitted = next_emitted

def sort_cipher_graph(cipher):
    """
    Sorts the cipher graph in a way that
    each component input is defined before the current component.

    INPUT:
    - ``cipher`` -- graph representation of a cipher as a python dictionary

    EXAMPLE::
        sage: from tii.graph_representations.creator import GraphRepresentationCreator
        sage: GR = GraphRepresentationCreator()
        sage: cipher_python_dictionary = GR.identity_block_cipher_creator()
        sage: sorted_cipher = GR.sort_cipher_graph(cipher_python_dictionary)
    """

    k = 0
    for _ in range(cipher.number_of_rounds):
        round_components = delete_orphan_links(cipher, k)
        ordered_ids = list(topological_sort(round_components))
        id_dict = {d.id: d for d in cipher._rounds.round_at(k)._components}
        cipher._rounds.round_at(k)._components = [id_dict[i] for i in ordered_ids]
        k = k + 1

    return cipher

def remove_components_from_rounds(cipher, start_round, end_round, keep_key_schedule):
    list_of_rounds = cipher.rounds_as_list[:start_round] + cipher.rounds_as_list[end_round + 1:]
    key_schedule_component_ids = get_key_schedule_component_ids(cipher)
    key_schedule_components = [cipher.get_component_from_id(id) for id in key_schedule_component_ids[1:]]

    if not keep_key_schedule:
        for current_round in cipher.rounds_as_list:
            for key_component in set(key_schedule_components).intersection(current_round.components):
                cipher.rounds.remove_round_component(current_round.id, key_component)

    removed_component_ids = []
    intermediate_outputs = {}
    for current_round in list_of_rounds:
        for component in set(current_round.components) - set(key_schedule_components):
            if component.type == INTERMEDIATE_OUTPUT and component.description == ['round_output']:
                intermediate_outputs[current_round.id] = component
            cipher.rounds.remove_round_component(current_round.id, component)
            removed_component_ids.append(component.id)

    return removed_component_ids, intermediate_outputs

def get_relative_position(target_link, target_bit_position, descendant):
    offset = 0
    for i, link in enumerate(descendant.input_id_links):
        child_input_bit_position = descendant.input_bit_positions[i]
        if link == target_link:
            if target_bit_position in child_input_bit_position:
                return child_input_bit_position.index(target_bit_position) + offset
        offset += len(child_input_bit_position)
    return -1

def get_most_recent_intermediate_output(target_link, intermediate_outputs):
    for index in sorted(intermediate_outputs, reverse=True):
        if target_link in intermediate_outputs[index].input_id_links:
            return intermediate_outputs[index]

def update_input_links_from_rounds(cipher_rounds, removed_components, intermediate_outputs):
    for round in cipher_rounds:
        for component in round.components:
            for i, link in enumerate(component.input_id_links):
                if link in removed_components:
                    intermediate_output = get_most_recent_intermediate_output(link, intermediate_outputs)
                    component.input_id_links[i] = f'{intermediate_output.id}'
                    component.input_bit_positions[i] = [get_relative_position(link, j, intermediate_output) for j in component.input_bit_positions[i]]<|MERGE_RESOLUTION|>--- conflicted
+++ resolved
@@ -94,7 +94,6 @@
     available_output_components = []
     for c in cipher_components:
         accumulator = 0
-<<<<<<< HEAD
         for i in range(len(c.input_id_links)):
             if (component.id == c.input_id_links[i]) and (c not in available_output_components):
                 all_bits_available = _are_all_bits_available(c.id, len(c.input_bit_positions[i]), accumulator,
@@ -104,17 +103,7 @@
                         available_output_components.append((c, list(range(accumulator, accumulator + len(c.input_bit_positions[i])))))
                     else:
                         available_output_components.append(c)
-=======
-        for i, link in enumerate(c.input_id_links):
-            if (component.id == link) and (c not in available_output_components):
-                all_bits_available = _are_all_bits_available(c.id, len(c.input_bit_positions[i]), accumulator, available_bits)
-                if all_bits_available:
-                    available_output_components.append((c, list(range(accumulator, accumulator + len(c.input_bit_positions[i])))))
-
->>>>>>> 1a79cb7e
             accumulator += len(c.input_bit_positions[i]) # changed
-    if not return_index:
-        available_output_components = [elt[0] for elt in available_output_components]
 
     return available_output_components
 
