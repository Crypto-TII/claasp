# ****************************************************************************
# Copyright 2023 Technology Innovation Institute
# 
# This program is free software: you can redistribute it and/or modify
# it under the terms of the GNU General Public License as published by
# the Free Software Foundation, either version 3 of the License, or
# (at your option) any later version.
# 
# This program is distributed in the hope that it will be useful,
# but WITHOUT ANY WARRANTY; without even the implied warranty of
# MERCHANTABILITY or FITNESS FOR A PARTICULAR PURPOSE.  See the
# GNU General Public License for more details.
# 
# You should have received a copy of the GNU General Public License
# along with this program.  If not, see <https://www.gnu.org/licenses/>.
# ****************************************************************************


import os
import math
import time
import shutil
import pathlib
from datetime import timedelta, datetime
import matplotlib.pyplot as plt

<<<<<<< HEAD
import numpy as np
from claasp.name_mappings import REGISTER_STATE
from copy import deepcopy
from operator import xor



=======
>>>>>>> 0fcf20cb
from claasp.cipher_modules.statistical_tests.dataset_generator import DatasetGenerator, DatasetType


TEST_ID_TABLE = {

    'Frequency': 1,
    'BlockFrequency': 2,
    'CumulativeSums': 3,
    'Runs': 5,
    'LongestRun': 6,
    'Rank': 7,
    'FFT': 8,
    'NonOverlappingTemplate': 9,
    'OverlappingTemplate': 157,
    'Universal': 158,
    'ApproximateEntropy': 159,
    'RandomExcursions': 160,
    'RandomExcursionsVariant': 168,
    'Serial': 186,
    'LinearComplexity': 188

}


class NISTStatisticalTests:

    def __init__(self, cipher):
        cipher.sort_cipher()
        self.cipher = cipher
        self.data_generator = DatasetGenerator(cipher)
        str_of_inputs_bit_size = list(map(str, cipher.inputs_bit_size))
        self._cipher_primitive = cipher.id + "_" + "_".join(str_of_inputs_bit_size)

    def nist_statistical_tests(self, test_type,
                               bits_in_one_sequence='default',
                               number_of_sequences='default',
                               input_index=0,
                               round_start=0,
                               round_end=0,
                               nist_report_folder_prefix="nist_statistics_report",
                               statistical_test_option_list='1' + 14 * '0'
                               ):
        """

         Run the nist statistical tests.

         INPUT:

             - ``test_type`` -- string describing which test to run
             - ``bits_in_one_sequence`` -- integer parameter used to run the nist tests
             - ``number_of_sequences`` -- integer parameter used to run the nist tests
             - ``input_index`` -- cipher input index
             - ``round_start`` -- first round to be considered in the cipher
             - ``round_end`` -- last round to be considered in the cipher
             - ``nist_report_folder_prefix`` - prefix for the unparsed nist tests output folder

         OUTPUT:

             - The results are going to be saved in a dictionary format compatible with the Report class

         EXAMPLE:

             from claasp.cipher_modules.statistical_tests.nist_statistical_tests import StatisticalTests
             from claasp.ciphers.block_ciphers.speck_block_cipher import SpeckBlockCipher
             speck = SpeckBlockCipher(number_of_rounds=5)
             nist_tests = StatisticalTests(speck)
             nist_avalanche_test_results = nist_tests.nist_statistical_tests('avalanche')

         """

        time_date = 'date:'+'time:'.join(str(datetime.now()).split(' '))
        nist_test = {

            'input_parameters': {
                'test_name': 'nist_statistical_tests',
                'cipher': self.cipher,
                'test_type': test_type,
                'round_start': round_start,
                'round_end': round_end,
                'input': self.cipher.inputs[input_index]
            },
            'test_results': None
        }

        dataset_generate_time = time.time()

        self.folder_prefix = os.getcwd() + '/test_reports/' + nist_report_folder_prefix

        if round_end == 0:
            round_end = self.cipher.number_of_rounds

        if test_type == 'avalanche':

            self.dataset_type = DatasetType.avalanche
            self.input_index = input_index

            if bits_in_one_sequence == 'default':
                bits_in_one_sequence = 1048576
            if number_of_sequences == 'default':
                number_of_sequences = 384

            sample_size = self.cipher.inputs_bit_size[input_index] * self.cipher.output_bit_size
            number_of_samples_in_one_sequence = math.ceil(bits_in_one_sequence / sample_size)
            self.number_of_sequences = number_of_sequences
            self.number_of_samples_in_one_sequence = number_of_samples_in_one_sequence
            self.number_of_samples = self.number_of_samples_in_one_sequence * (self.number_of_sequences + 1)
            self.bits_in_one_sequence = sample_size * self.number_of_samples_in_one_sequence

            self._create_report_folder(time_date,statistical_test_option_list)

            dataset = self.data_generator.generate_avalanche_dataset(input_index=self.input_index,
                                                                     number_of_samples=self.number_of_samples)

        elif test_type == 'correlation':

            self.dataset_type = DatasetType.correlation
            self.input_index = input_index

            if bits_in_one_sequence == 'default':
                bits_in_one_sequence = 1048576
            if number_of_sequences == 'default':
                number_of_sequences = 384

            number_of_blocks_in_one_sample = math.ceil(bits_in_one_sequence / self.cipher.output_bit_size)
            self.number_of_sequences = number_of_sequences
            self.number_of_samples = self.number_of_sequences + 1
            self.bits_in_one_sequence = number_of_blocks_in_one_sample * self.cipher.output_bit_size
            self._create_report_folder(time_date,statistical_test_option_list)

            dataset = self.data_generator.generate_correlation_dataset(input_index=self.input_index,
                                                                       number_of_samples=self.number_of_samples,
                                                                       number_of_blocks_in_one_sample=number_of_blocks_in_one_sample)

        elif test_type == 'cbc':

            self.dataset_type = DatasetType.cbc
            self.input_index = input_index
            if bits_in_one_sequence == 'default':
                bits_in_one_sequence = 1048576
            if number_of_sequences == 'default':
                number_of_sequences = 384

            number_of_blocks_in_one_sample = math.ceil(bits_in_one_sequence / self.cipher.output_bit_size)
            self.number_of_sequences = number_of_sequences
            self.number_of_samples = self.number_of_sequences + 1
            self.bits_in_one_sequence = number_of_blocks_in_one_sample * self.cipher.output_bit_size
            self._create_report_folder(time_date,statistical_test_option_list)

            dataset = self.data_generator.generate_cbc_dataset(input_index=self.input_index,
                                                               number_of_samples=self.number_of_samples,
                                                               number_of_blocks_in_one_sample=number_of_blocks_in_one_sample)

        elif test_type == 'random':
            self.dataset_type = DatasetType.random
            self.input_index = input_index
            if bits_in_one_sequence == 'default':
                bits_in_one_sequence = 1040384
            if number_of_sequences == 'default':
                number_of_sequences = 128

            self.number_of_blocks_in_one_sample = math.ceil(bits_in_one_sequence / self.cipher.output_bit_size)
            self.number_of_sequences = number_of_sequences
            self.number_of_samples = self.number_of_sequences + 1
            self.bits_in_one_sequence = self.number_of_blocks_in_one_sample * self.cipher.output_bit_size
            self._create_report_folder(time_date,statistical_test_option_list)

            dataset = self.data_generator.generate_random_dataset(input_index=self.input_index,
                                                                  number_of_samples=self.number_of_samples,
                                                                  number_of_blocks_in_one_sample=self.number_of_blocks_in_one_sample)

        elif test_type == 'low_density':
            self.dataset_type = DatasetType.low_density
            self.input_index = input_index
            if bits_in_one_sequence == 'default':
                bits_in_one_sequence = 1056896
            if number_of_sequences == 'default':
                number_of_sequences = 1

            number_of_blocks_in_one_sample = math.ceil(bits_in_one_sequence / self.cipher.output_bit_size)
            self.number_of_sequences = number_of_sequences
            self.number_of_samples = self.number_of_sequences + 1
            n = self.cipher.inputs_bit_size[self.input_index]
            ratio = min(1, (number_of_blocks_in_one_sample - 1 - n) / math.comb(n, 2))
            self.number_of_blocks_in_one_sample = int(1 + n + math.ceil(math.comb(n, 2) * ratio))
            self.bits_in_one_sequence = self.number_of_blocks_in_one_sample * self.cipher.output_bit_size
            self._create_report_folder(time_date,statistical_test_option_list)

            dataset = self.data_generator.generate_low_density_dataset(input_index=self.input_index,
                                                                       number_of_samples=self.number_of_samples,
                                                                       ratio=ratio)
        elif test_type == 'high_density':
            self.dataset_type = DatasetType.high_density
            self.input_index = input_index
            if bits_in_one_sequence == 'default':
                bits_in_one_sequence = 1056896
            if number_of_sequences == 'default':
                number_of_sequences = 1

            number_of_blocks_in_one_sample = math.ceil(bits_in_one_sequence / self.cipher.output_bit_size)
            self.number_of_sequences = number_of_sequences
            self.number_of_samples = self.number_of_sequences + 1
            n = self.cipher.inputs_bit_size[self.input_index]
            ratio = min(1, (number_of_blocks_in_one_sample - 1 - n) / math.comb(n, 2))
            self.number_of_blocks_in_one_sample = int(1 + n + math.ceil(math.comb(n, 2) * ratio))
            self.bits_in_one_sequence = self.number_of_blocks_in_one_sample * self.cipher.output_bit_size
            self._create_report_folder(time_date,statistical_test_option_list)

            dataset = self.data_generator.generate_high_density_dataset(input_index=self.input_index,
                                                                        number_of_samples=self.number_of_samples,
                                                                        ratio=ratio)
        else:
            # maybe print the enum value of Dataset.type
            print(
                'Invalid test_type choice. Choose among the following: avalanche, correlation, cbc, random, low_density, high_density')
            return

        dataset_generate_time = time.time() - dataset_generate_time
        if not dataset:
            return
        self._write_execution_time(f'Compute {self.dataset_type.value}', dataset_generate_time)
        nist_test['test_results'] = self._generate_nist_dicts(time_date=time_date, dataset=dataset, round_start=round_start,
                                                              round_end=round_end,
                                                              statistical_test_option_list=statistical_test_option_list)
        nist_test['input_parameters']['bits_in_one_sequence'] = bits_in_one_sequence
        nist_test['input_parameters']['number_of_sequences'] = number_of_sequences

        return nist_test

    @staticmethod
    def _run_nist_statistical_tests_tool(input_file, bit_stream_length=10000, number_of_bit_streams=10,
                                         input_file_format=1,
                                         statistical_test_option_list=15 * '1'):
        """
        Run statistical tests using the NIST test suite [1]. The result will be in experiments folder.
        Be aware that the NIST STS suits needed to be installed in /usr/local/bin in the docker image.

        [1] https://csrc.nist.gov/Projects/Random-Bit-Generation/Documentation-and-Software

        INPUT:

        - ``input_file`` -- **str**; file containing the bit streams
        - ``bit_stream_length`` -- **integer**; bit stream length (See [1])
        - ``number_of_bit_streams`` -- **integer**; number of bit streams in `input_file`
        - ``input_file_format`` -- **integer**; `input_file` format. Set to 0 to indicate a file containing a binary
          string in ASCII, or 1 to indicate a binary file
        - ``test_type`` -- **str**; the type of the test to run
        - ``statistical_test_option_list`` -- **str** (default: `15 * '1'`); a binary string of size 15. This string is
          used to specify a set of statistical tests we want to run (See [1])

        OUTPUT:

        - The result of the NIST statistical tests is in file test_reports/statistical_tests/experiments/AlgorithmTesting/finalAnalysisReport.txt

        EXAMPLES::

            sage: import os
            sage: from claasp.cipher_modules.statistical_tests.nist_statistical_tests import StatisticalTests
            sage: if not os.path.exists(f'test_reports/statistical_tests/experiments'):
            ....:     os.makedirs(f'test_reports/statistical_tests/experiments')
            sage: result = StatisticalTests._run_nist_statistical_tests_tool(
            ....:     f'claasp/cipher_modules/statistical_tests/input_data_example',
            ....:     10000, 10, 1)
                 Statistical Testing In Progress.........
                 Statistical Testing Complete!!!!!!!!!!!!

            sage: result
            True
        """

        def _mkdir_folder_experiment(path_prefix, folder_experiment):
            path_folder_experiment = os.path.join(path_prefix, folder_experiment)
            if not os.path.exists(path_folder_experiment):
                pathlib.Path(path_folder_experiment).mkdir(parents=True, exist_ok=False, mode=0o777)

        folder_experiments = [
            "Frequency",
            "BlockFrequency",
            "Runs",
            "LongestRun",
            "Rank",
            "FFT",
            "NonOverlappingTemplate",
            "OverlappingTemplate",
            "Universal",
            "LinearComplexity",
            "Serial",
            "ApproximateEntropy",
            "CumulativeSums",
            "RandomExcursions",
            "RandomExcursionsVariant"
        ]

        nist_local_experiment_folder = f"/usr/local/bin/sts-2.1.2/experiments/"
        for directory in ["AlgorithmTesting", "BBS", "CCG", "G-SHA1", "LCG", "MODEXP", "MS", "QCG1", "QCG2", "XOR"]:
            path_prefix = os.path.join(nist_local_experiment_folder, directory)
            for experiment_name in folder_experiments:
                _mkdir_folder_experiment(path_prefix, experiment_name)
        os.system(f'chmod -R 777 {nist_local_experiment_folder}')

        input_file = os.path.abspath(input_file)
        output_code = os.system(f'niststs {input_file} {bit_stream_length} {number_of_bit_streams} {input_file_format} '
                                f'{statistical_test_option_list}')
        if output_code != 256:
            return output_code
        else:
            os.system(f'chmod -R 777 {nist_local_experiment_folder}')
            return True

    @staticmethod
    def _parse_report(report_filename, statistical_test_option_list='1' + 14 * '0'):
        """
        Parse the nist statistical tests report. It will return the parsed result in a dictionary format.

        INPUT:

        - ``report_filename`` -- **str**; the filename of the report you need to parse

        OUTPUT:

        - ``report_dict`` -- return the parsed result in a dictionary format

        EXAMPLES::

            sage: from claasp.cipher_modules.statistical_tests.nist_statistical_tests import StatisticalTests
            sage: dict = StatisticalTests._parse_report(f'claasp/cipher_modules/statistical_tests/finalAnalysisReportExample.txt')
            Parsing claasp/cipher_modules/statistical_tests/finalAnalysisReportExample.txt is in progress.
            Parsing claasp/cipher_modules/statistical_tests/finalAnalysisReportExample.txt is finished.
        """
        print(f'Parsing {report_filename} is in progress.')
        with open(report_filename, 'r') as f:
            lines = f.readlines()
        report_dict = {"passed_tests": 0}

        # if the sts_test failed, this file will be empty
        if len(lines) == 0:
            print(f'{report_filename} is empty.')
            report_dict["number_of_sequences_threshold"] = []
            test_list = []
            for i in range(188):
                test_dict = {
                    "test_id": i + 1,
                    "passed": False,
                    "p-value": 0,
                    "passed_seqs": 0,
                    "total_seqs": 0,
                    "passed_proportion": 0
                }
                test_list.append(test_dict)
            report_dict["randomness_test"] = test_list
            return report_dict

        # retrieve pass standard
        threshold_rate = []
        passed_line_1 = [line for line in lines if 'random excursion (variant) test is approximately' in line][0]
        passed_1 = int([x for x in passed_line_1.split(' ') if x.isnumeric()][0])
        total_line_1 = [line for line in lines if 'sample size' in line and 'binary sequences.' in line][0]
        total_1 = int([x for x in total_line_1.split(' ') if x.isnumeric()][0])
        threshold_rate.append({
            "total": total_1,
            "passed": passed_1})
        try:
            total_passed_line_2 = \
                [line for line in lines if 'is approximately =' in line and 'for a sample size' in line][0]
            total_passed = [int(x) for x in total_passed_line_2 if x.isdigit()]
            if len(total_passed) != 1:
                total_2 = total_passed[1]
                passed_2 = total_passed[0]
                threshold_rate.append({
                    "total": total_2,
                    "passed": passed_2})
        except IndexError:
            pass

        report_dict["number_of_sequences_threshold"] = threshold_rate
        test_line_index = lines.index(
            '- - - - - - - - - - - - - - - - - - - - - - - - - - - - - - - - - - - - - - - - -\n') - 2
        # retrieve test
        lines_test = lines[7:test_line_index]
        test_list = []
        for i in range(test_line_index - 7):
            test_dict = {}

            # check passed
            if lines_test[i].find('*') != -1 or lines_test[i].find('-') != -1:
                test_dict["passed"] = False
                line = lines_test[i].replace("*", " ")
            else:
                test_dict["passed"] = True
                line = lines_test[i]
                report_dict["passed_tests"] += 1

            # retrieve experimental results
            seqs = line.split()
            for i in range(10):
                test_dict["C" + str(i + 1)] = seqs[i]
            if seqs[10].find("--") != -1 or seqs[11].find("--") != -1:
                test_dict["p-value"] = 0
                test_dict["passed_seqs"] = 0
                test_dict["total_seqs"] = 0
                test_dict["passed_proportion"] = 0
            else:
                test_dict["p-value"] = float(seqs[10])
                nums = seqs[11].split("/")
                if test_dict["p-value"] == 0:
                    test_dict["passed_seqs"] = 0
                    test_dict["total_seqs"] = int(nums[1])
                    test_dict["passed_proportion"] = 0
                else:
                    test_dict["passed_seqs"] = int(nums[0])
                    test_dict["total_seqs"] = int(nums[1])
                    test_dict["passed_proportion"] = test_dict["passed_seqs"] / test_dict["total_seqs"]
            test_dict["test_name"] = seqs[12]

            test_dict['test_id'] = TEST_ID_TABLE[seqs[12]] + len(
                [test for test in test_list if test['test_name'] == test_dict['test_name']])

            test_list.append(test_dict)
        report_dict["randomness_test"] = test_list
        f.close()
        print(f'Parsing {report_filename} is finished.')
        return report_dict

    @staticmethod
    def _generate_chart_round(report_dict, output_dir='', show_graph=False):
        """
        Generate the corresponding chart based on the parsed report dictionary.

        INPUT:

        - ``report_dict`` -- **dictionary**; the parsed result in a dictionary format

        OUTPUT:

        - save the chart with filename
          f'nist_{report_dict["data_type"]}_{report_dict["cipher_name"]}_round_{report_dict["round"]}.png'

        """

        if len(report_dict['randomness_test']) == 1:
            return
        print(f'Drawing round {report_dict["round"]} is in progress.')
        x = [test['test_id'] for test in report_dict['randomness_test']]
        y = [0 for _ in range(len(x))]
        for i in range(len(y)):
            y[i] = [test['passed_proportion'] for test in report_dict['randomness_test'] if test['test_id'] == x[i]][0]

        plt.clf()
        for i in range(len(report_dict["number_of_sequences_threshold"])):
            rate = report_dict["number_of_sequences_threshold"][i]["passed"] / \
                   report_dict["number_of_sequences_threshold"][i]["total"]
            if i == 0:
                plt.hlines(rate, 0, 159, color="olive", linestyle="dashed")
                plt.hlines(rate, 186, 188, color="olive", linestyle="dashed")
            elif i == 1:
                plt.hlines(rate, 160, 185, color="olive", linestyle="dashed")

        plt.scatter(x, y, color="cadetblue")
        plt.title(
            f'{report_dict["cipher_name"]}:{report_dict["data_type"]}, Round " {report_dict["round"]}|{report_dict["rounds"]}')
        plt.xlabel('Test ID')
        plt.ylabel('Passing Rate')

        if show_graph == False:
            if output_dir == '':
                output_dir = f'nist_{report_dict["data_type"]}_{report_dict["cipher_name"]}_round_{report_dict["round"]}.png'
                plt.savefig(output_dir)
            else:
                plt.savefig(
                    output_dir + '/' + f'nist_{report_dict["data_type"]}_{report_dict["cipher_name"]}_round_{report_dict["round"]}.png')
        else:
            plt.show()
            plt.clf()
            plt.close()
        print(f'Drawing round {report_dict["round"]} is finished.')

    @staticmethod
    def _generate_chart_all(report_dict_list, report_folder="", show_graph=False):
        """
        Generate the corresponding chart based on the list of parsed report dictionary for all rounds.

        INPUT:

        - ``report_dict_list`` -- **list**; the list of the parsed result in a dictionary format for all rounds

        OUTPUT:

        - save the chart with filename f'nist_{data_type}_{cipher_name}.png'

        """
        print("Drawing chart for all rounds is in progress.")
        x = [i + 1 for i in range(report_dict_list[0]["round"], report_dict_list[-1]["round"]+1)]
        y = [0 for _ in range(len(x))]
        for i in range(len(report_dict_list)):
            y[i] = report_dict_list[i]["passed_tests"]


        random_round = -1
        for r in range(report_dict_list[0]["rounds"]):
            if report_dict_list[r]["passed_tests"] > len(report_dict_list[0]['randomness_test'])*0.98:
                random_round = report_dict_list[r]["round"]
                break

        plt.clf()
        plt.scatter(x, y, color="cadetblue")
        plt.hlines(len(report_dict_list[0]['randomness_test'])*0.98, 1, report_dict_list[0]["rounds"], color="darkorange", linestyle="dotted", linewidth=2,
                   label=str(math.ceil(len(report_dict_list[0]['randomness_test'])*0.98)))
        plt.plot(x, y, 'o--', color='olive', alpha=0.4)
        if random_round > -1:
            plt.title(
                f'{report_dict_list[0]["cipher_name"]}: {report_dict_list[0]["data_type"]}, Random at {random_round}|{report_dict_list[0]["rounds"]}')
        else:
            plt.title(f'{report_dict_list[0]["cipher_name"]}: {report_dict_list[0]["data_type"]}')
        plt.xlabel('Round')
        plt.ylabel('Tests passed')
        plt.xticks([i * 2 + 1 for i in range(int(report_dict_list[0]["rounds"] / 2) + 1)],
                   [i * 2 + 1 for i in range(int(report_dict_list[0]["rounds"] / 2 + 1))])
        plt.yticks(list(range(math.ceil(len(report_dict_list[0]['randomness_test'])*0.98))))
        chart_filename = f'nist_{report_dict_list[0]["data_type"]}_{report_dict_list[0]["cipher_name"]}.png'

        if show_graph == False:
            plt.savefig(os.path.join(report_folder, chart_filename))
        else:
            plt.show()
            plt.clf()
            plt.close()
        print(f'Drawing chart for all rounds is in finished.')

    def _create_report_folder(self,time_date,statistical_test_option_list):
        self.report_folder = os.path.join(self.folder_prefix,
                                          f'{self._cipher_primitive}_{self.dataset_type.name}_index{self.input_index}_{self.number_of_sequences}lines_{self.bits_in_one_sequence}bits_{statistical_test_option_list}test_option_list_{time_date}time')
        try:
            os.makedirs(self.report_folder)
        except OSError:
            pass

    def _write_execution_time(self, execution_description, execution_time):
        try:
            f_out = open(os.path.join(self.report_folder, "execution_time.txt"), "a")
            f_out.write(f'{execution_description}: {timedelta(seconds=execution_time)}\n')
            f_out.close()
        except Exception as e:
            print(f'Error: {e.strerror}')

    def _generate_nist_dicts(self,time_date, dataset, round_start, round_end, statistical_test_option_list='1' + 14 * '0'):
        # seems that the statistical tools cannot change the default folder 'experiments'
        nist_local_experiment_folder = f"/usr/local/bin/sts-2.1.2/experiments/"
        dataset_folder = 'dataset'
        dataset_filename = f'nist_input_{self._cipher_primitive}'
        dataset_filename = os.path.join(dataset_folder, dataset_filename)
        sts_report_dicts = []

        if not os.path.exists(dataset_folder):
            try:
                os.makedirs(dataset_folder)
            except OSError as e:
                print(f'Error: {e.strerror}')
                return

        for round_number in range(round_start, round_end):
            # initialize the directory environment
            if os.path.exists(nist_local_experiment_folder):
                try:
                    shutil.rmtree(nist_local_experiment_folder)
                except OSError as e:
                    print(f'Error: {e.strerror}')
                    return

            report_folder_round = os.path.abspath(os.path.join(self.report_folder, f'round_{round_number}_{time_date}time'))
            dataset[round_number].tofile(dataset_filename)

            sts_execution_time = time.time()
            self._run_nist_statistical_tests_tool(dataset_filename, self.bits_in_one_sequence,
                                                  self.number_of_sequences, 1,
                                                  statistical_test_option_list=statistical_test_option_list)
            sts_execution_time = time.time() - sts_execution_time
            try:
                shutil.move(nist_local_experiment_folder, report_folder_round)
            except OSError:
                shutil.rmtree(report_folder_round)
                shutil.move(nist_local_experiment_folder, report_folder_round)

            self._write_execution_time(f'Compute round {round_number}', sts_execution_time)

            try:
                # generate report
                sts_report_dict = self._parse_report(
                    os.path.join(report_folder_round, "AlgorithmTesting/finalAnalysisReport.txt"))
                sts_report_dict['data_type'] = f'{self.cipher.inputs[self.input_index]}_{self.dataset_type.value}'
                sts_report_dict["cipher_name"] = self.cipher.id
                sts_report_dict["round"] = round_number
                sts_report_dict["rounds"] = self.cipher.number_of_rounds
                sts_report_dicts.append(sts_report_dict)
            except OSError:
                print(f"Error in parsing report for round {round_number}.")

        print("Finished.")
        return sts_report_dicts

    def _generate_chart_for_all_rounds(self, flag_chart, sts_report_dicts):
        if flag_chart:
            try:
                self._generate_chart_all(sts_report_dicts, self.report_folder)
            except OSError:
<<<<<<< HEAD
                print("Error in generating all round chart.")

    def run_avalanche_nist_statistics_test(
            self, input_index, number_of_samples_in_one_line, number_of_lines, round_start=0, round_end=0,
            nist_sts_report_folder_prefix=reports_path, flag_chart=False):
        r"""
        Run the avalanche test using NIST statistical tools.

        INPUT:

        - ``input_index`` -- **integer**; the index of inputs to generate testing data. For example,
          inputs=[key, plaintext], input_index=0 means it will generate the key avalanche dataset. if input_index=1
          means it will generate the plaintext avalanche dataset
        - ``number_of_samples_in_one_line`` -- **integer**; how many testing data should be generated in one line should
          be passed to the statistical test tool
        - ``number_of_lines`` -- **integer**; how many lines should be passed to the statistical test tool
        - ``round_start`` -- **integer** (default: `0`); the round that the statistical test starts (includes, index
          starts from 0)
        - ``round_end`` -- **integer** (default: `0`); the round that the statistical test ends (excludes, index starts
          from 0), if set to 0, means run to the last round
        - ``nist_sts_report_folder_prefix`` -- **string**
          (default: `test_reports/statistical_tests/nist_statistics_report`); the folder to save the generated
          statistics report from NIST STS
        - ``flag_chart`` -- **boolean** (default: `False`); draw the chart from nist statistical test if set to True


        OUTPUT:

        - ``nist_sts_report_dicts`` -- Dictionary-structure result parsed from nist statistical report. One could also
          see the corresponding report generated under the folder nist_statistics_report folder

        EXAMPLES::

            sage: from claasp.ciphers.block_ciphers.speck_block_cipher import SpeckBlockCipher
            sage: from claasp.cipher_modules.statistical_tests.nist_statistical_tests import StatisticalTests
            sage: F = StatisticalTests(SpeckBlockCipher(number_of_rounds=3))
            sage: result = F.run_avalanche_nist_statistics_test(0, 10, 10, round_end=2)
                 Statistical Testing In Progress.........
            ...
            Finished.
        """
        self.dataset_type = DatasetType.avalanche
        self.input_index = input_index
        if round_end == 0:
            round_end = self.cipher.number_of_rounds
        self.number_of_lines = number_of_lines
        block_size = self.cipher.output_bit_size
        self.number_of_blocks_in_one_sample = self.cipher.inputs_bit_size[self.input_index]
        self.number_of_samples_in_one_line = number_of_samples_in_one_line
        self.number_of_samples = self.number_of_samples_in_one_line * (self.number_of_lines + 1)
        self.bits_in_one_line = self.number_of_blocks_in_one_sample * block_size * self.number_of_samples_in_one_line
        self.folder_prefix = nist_sts_report_folder_prefix

        self._create_report_folder()

        dataset_generate_time = time.time()
        dataset = self.data_generator.generate_avalanche_dataset(input_index=self.input_index,
                                                                 number_of_samples=self.number_of_samples)
        dataset_generate_time = time.time() - dataset_generate_time
        if not dataset:
            return
        self._write_execution_time(f'Compute {self.dataset_type.value}', dataset_generate_time)

        return self._generate_sts_dicts(dataset, round_start, round_end, "avalanche", flag_chart)

    def run_correlation_nist_statistics_test(
            self, input_index, number_of_samples_in_one_line, number_of_lines,
            number_of_blocks_in_one_sample=8128, round_start=0, round_end=0,
            nist_sts_report_folder_prefix=reports_path, flag_chart=False):
        r"""
        Run the correlation test using NIST statistical tools.

        INPUT:

        - ``input_index`` -- **integer**; the index of inputs to generate testing data. For example,
          inputs=[key, plaintext], input_index=0 means it will generate the key avalanche dataset. if input_index=1
          means it will generate the plaintext avalanche dataset
        - ``number_of_samples_in_one_line`` -- **integer**; how many testing data should be generated in one line should
          be passed to the statistical test tool
        - ``number_of_lines`` -- **integer**; how many lines should be passed to the statistical test tool
        - ``number_of_blocks_in_one_sample`` -- **integer** (default: `8128`); how many blocks should be generated in
          one test sequence
        - ``round_start`` -- **integer** (default: `0`); the round that the statistical test starts (includes, index
          starts from 0)
        - ``round_end`` -- the round that the statistical test ends (excludes, index starts from 0), if set to 0, means
          run to the last round.
        - ``nist_sts_report_folder_prefix`` -- **string**
          (default: `test_reports/statistical_tests/nist_statistics_report`); the folder to save the generated
          statistics report from NIST STS
        - ``flag_chart`` -- **boolean** (default: `False`); draw the chart from nist statistical test if set to True

        OUTPUT:

        - ``nist_sts_report_dicts`` -- Dictionary-structure result parsed from nist statistical report. One could also
          see the corresponding report generated under the folder nist_statistics_report folder

        EXAMPLES::

            sage: from claasp.ciphers.block_ciphers.speck_block_cipher import SpeckBlockCipher
            sage: from claasp.cipher_modules.statistical_tests.nist_statistical_tests import StatisticalTests
            sage: F = StatisticalTests(SpeckBlockCipher(number_of_rounds=3))
            sage: result = F.run_correlation_nist_statistics_test(0, 10, 10, round_end=2)
                 Statistical Testing In Progress.........
            ...
            Finished.
        """
        self.dataset_type = DatasetType.correlation
        self.input_index = input_index
        if round_end == 0:
            round_end = self.cipher.number_of_rounds
        self.number_of_lines = number_of_lines
        block_size = self.cipher.output_bit_size
        self.number_of_blocks_in_one_sample = number_of_blocks_in_one_sample
        self.number_of_samples_in_one_line = number_of_samples_in_one_line
        self.number_of_samples = self.number_of_samples_in_one_line * (self.number_of_lines + 1)
        self.bits_in_one_line = self.number_of_blocks_in_one_sample * block_size * self.number_of_samples_in_one_line
        self.folder_prefix = nist_sts_report_folder_prefix

        self._create_report_folder()

        dataset_generate_time = time.time()
        dataset = self.data_generator.generate_correlation_dataset(
            input_index=self.input_index, number_of_samples=self.number_of_samples,
            number_of_blocks_in_one_sample=self.number_of_blocks_in_one_sample)
        dataset_generate_time = time.time() - dataset_generate_time
        if not dataset:
            return
        self._write_execution_time(f'Compute {self.dataset_type.value}', dataset_generate_time)

        return self._generate_sts_dicts(dataset, round_start, round_end, "correlation", flag_chart)

    def run_CBC_nist_statistics_test(
            self, input_index, number_of_samples_in_one_line, number_of_lines,
            number_of_blocks_in_one_sample=8192, round_start=0, round_end=0,
            nist_sts_report_folder_prefix=reports_path, flag_chart=False):
        r"""
        Run the CBC test using NIST statistical tools.

        INPUT:

        - ``input_index`` -- **integer**; the index of inputs to generate testing data. For example,
          inputs=[key, plaintext], input_index=0 means it will generate the key avalanche dataset. if input_index=1
          means it will generate the plaintext avalanche dataset
        - ``number_of_samples_in_one_line`` -- **integer**; how many testing data should be generated in one line should
          be passed to the statistical test tool
        - ``number_of_lines`` -- **integer**; how many lines should be passed to the statistical test tool
        - ``number_of_blocks_in_one_sample`` -- **integer** (default: `8192`); how many blocks should be generated in
          one test sequence
        - ``round_start`` -- **integer** (default: `0`); the round that the statistical test starts (includes, index
          starts from 0)
        - ``round_end`` -- **integer** (default: `0`); the round that the statistical test ends (excludes, index starts
          from 0), if set to 0, means run to the last round
        - ``nist_sts_report_folder_prefix`` -- **string**
          (default: `test_reports/statistical_tests/nist_statistics_report`); the folder to save the generated
          statistics report from NIST STS
        - ``flag_chart`` -- **boolean** (default: `False`); draw the chart from nist statistical test if set to True

        OUTPUT:

        - ``nist_sts_report_dicts`` -- Dictionary-structure result parsed from nist statistical report. One could also
          see the corresponding report generated under the folder nist_statistics_report folder

        EXAMPLES::

            sage: from claasp.ciphers.block_ciphers.speck_block_cipher import SpeckBlockCipher
            sage: from claasp.cipher_modules.statistical_tests.nist_statistical_tests import StatisticalTests
            sage: F = StatisticalTests(SpeckBlockCipher(number_of_rounds=3))
            sage: result = F.run_CBC_nist_statistics_test(0, 2, 2, round_end=2) # long time
                 Statistical Testing In Progress.........
            ...
            Finished.
        """
        self.dataset_type = DatasetType.cbc
        self.input_index = input_index
        if round_end == 0:
            round_end = self.cipher.number_of_rounds
        self.number_of_lines = number_of_lines
        block_size = self.cipher.output_bit_size
        self.number_of_blocks_in_one_sample = number_of_blocks_in_one_sample
        self.number_of_samples_in_one_line = number_of_samples_in_one_line
        self.number_of_samples = self.number_of_samples_in_one_line * (self.number_of_lines + 1)
        self.bits_in_one_line = self.number_of_blocks_in_one_sample * block_size * self.number_of_samples_in_one_line
        self.folder_prefix = nist_sts_report_folder_prefix

        self._create_report_folder()

        dataset_generate_time = time.time()
        dataset = self.data_generator.generate_cbc_dataset(
            input_index=input_index, number_of_samples=self.number_of_samples,
            number_of_blocks_in_one_sample=self.number_of_blocks_in_one_sample)

        dataset_generate_time = time.time() - dataset_generate_time
        if not dataset:
            return
        self._write_execution_time(f'Compute {self.dataset_type.value}', dataset_generate_time)

        return self._generate_sts_dicts(dataset, round_start, round_end, "CBC", flag_chart)

    def run_random_nist_statistics_test(
            self, input_index, number_of_samples_in_one_line, number_of_lines,
            number_of_blocks_in_one_sample=8128, round_start=0, round_end=0,
            nist_sts_report_folder_prefix=reports_path, flag_chart=False):
        r"""
        Run the random test using NIST statistical tools.

        INPUT:

        - ``input_index`` -- **integer**; the index of inputs to generate testing data. For example,
          inputs=[key, plaintext], input_index=0 means it will generate the key avalanche dataset. if input_index=1
          means it will generate the plaintext avalanche dataset
        - ``number_of_samples_in_one_line`` -- **integer**; how many testing data should be generated in one line should
          be passed to the statistical test tool
        - ``number_of_lines`` -- **integer**; how many lines should be passed to the statistical test tool
        - ``number_of_blocks_in_one_sample`` -- **integer** (default: `8128`); how many blocks should be generated in
          one test sequence
        - ``round_start`` -- **integer** (default: `0`); the round that the statistical test starts (includes, index
          starts from 0)
        - ``round_end`` -- **integer** (default: `0`); the round that the statistical test ends (excludes, index starts
          from 0), if set to 0, means run to the last round
        - ``nist_sts_report_folder_prefix`` -- **string**
          (default: `test_reports/statistical_tests/nist_statistics_report`); The folder to save the generated
          statistics report from NIST STS
        - ``flag_chart`` -- **boolean** (default: `False`); draw the chart from nist statistical test if set to True

        OUTPUT:

        - ``nist_sts_report_dicts`` -- Dictionary-structure result parsed from nist statistical report. One could also
          see the corresponding report generated under the folder nist_statistics_report folder

        EXAMPLES::

            sage: from claasp.ciphers.block_ciphers.speck_block_cipher import SpeckBlockCipher
            sage: from claasp.cipher_modules.statistical_tests.nist_statistical_tests import StatisticalTests
            sage: F = StatisticalTests(SpeckBlockCipher(number_of_rounds=3))
            sage: result = F.run_random_nist_statistics_test(0, 10, 10, round_end=2)
                 Statistical Testing In Progress.........
            ...
            Finished.
        """
        self.dataset_type = DatasetType.random
        self.input_index = input_index
        if round_end == 0:
            round_end = self.cipher.number_of_rounds
        self.number_of_lines = number_of_lines
        block_size = self.cipher.output_bit_size
        self.number_of_blocks_in_one_sample = number_of_blocks_in_one_sample
        self.number_of_samples_in_one_line = number_of_samples_in_one_line
        self.number_of_samples = self.number_of_samples_in_one_line * (self.number_of_lines + 1)
        self.bits_in_one_line = self.number_of_blocks_in_one_sample * block_size * self.number_of_samples_in_one_line
        self.folder_prefix = nist_sts_report_folder_prefix

        self._create_report_folder()

        dataset_generate_time = time.time()
        dataset = self.data_generator.generate_random_dataset(
            input_index=input_index, number_of_samples=self.number_of_samples,
            number_of_blocks_in_one_sample=self.number_of_blocks_in_one_sample)
        dataset_generate_time = time.time() - dataset_generate_time
        if not dataset:
            return
        self._write_execution_time(f'Compute {self.dataset_type.value}', dataset_generate_time)

        return self._generate_sts_dicts(dataset, round_start, round_end, "random", flag_chart)

    def run_low_density_nist_statistics_test(
            self, input_index, number_of_samples_in_one_line,
            number_of_lines, ratio=1, round_start=0, round_end=0,
            nist_sts_report_folder_prefix=reports_path, flag_chart=False):
        r"""
        Run the low density test using NIST statistical tools.

        INPUT:

        - ``input_index`` -- **integer**; the index of inputs to generate testing data. For example,
          inputs=[key, plaintext], input_index=0 means it will generate the key avalanche dataset. if input_index=1
          means it will generate the plaintext avalanche dataset
        - ``number_of_samples_in_one_line`` -- **integer**; how many testing data should be generated in one line should
          be passed to the statistical test tool
        - ``number_of_lines`` -- **integer**; how many lines should be passed to the statistical test tool
        - ``ratio`` -- **integer** (default: `1`); the ratio of weight 2 (that is, two 1 in the input) as low density
          inputs, range in [0, 1]. For example, if ratio = 0.5, means half of the weight 2 low density inputs will be
          taken as inputs
        - ``round_start`` -- **integer** (default: `0`); the round that the statistical test starts (includes, index
          starts from 0)
        - ``round_end`` -- **integer** (default: `0`); the round that the statistical test ends (excludes, index starts
          from 0), if set to 0, means run to the last round
        - ``nist_sts_report_folder_prefix`` -- **string**
          (default: `test_reports/statistical_tests/nist_statistics_report`); the folder to save the generated
          statistics report from NIST STS
        - ``flag_chart`` -- **boolean** (default: `False`); draw the chart from nist statistical test if set to True

        OUTPUT:

        - ``nist_sts_report_dicts`` -- Dictionary-structure result parsed from nist statistical report. One could also
          see the corresponding report generated under the folder nist_statistics_report folder

        EXAMPLES::

            sage: from claasp.ciphers.block_ciphers.speck_block_cipher import SpeckBlockCipher
            sage: from claasp.cipher_modules.statistical_tests.nist_statistical_tests import StatisticalTests
            sage: F = StatisticalTests(SpeckBlockCipher(number_of_rounds=3))
            sage: result = F.run_low_density_nist_statistics_test(0, 10, 10, round_end=2)
                 Statistical Testing In Progress.........
            ...
            Finished.
        """
        self.dataset_type = DatasetType.low_density
        self.input_index = input_index
        if round_end == 0:
            round_end = self.cipher.number_of_rounds
        self.number_of_lines = number_of_lines
        block_size = self.cipher.output_bit_size
        self.number_of_blocks_in_one_sample = int(
            1 + self.cipher.inputs_bit_size[input_index] + math.ceil(
                self.cipher.inputs_bit_size[input_index] * (
                            self.cipher.inputs_bit_size[input_index] - 1) * ratio / 2))
        self.number_of_samples_in_one_line = number_of_samples_in_one_line
        self.number_of_samples = self.number_of_samples_in_one_line * (self.number_of_lines + 1)
        self.bits_in_one_line = self.number_of_blocks_in_one_sample * block_size * self.number_of_samples_in_one_line
        self.folder_prefix = nist_sts_report_folder_prefix

        self._create_report_folder()

        dataset_generate_time = time.time()
        dataset = self.data_generator.generate_low_density_dataset(input_index=input_index,
                                                                   number_of_samples=self.number_of_samples,
                                                                   ratio=ratio)
        dataset_generate_time = time.time() - dataset_generate_time
        if not dataset:
            return
        self._write_execution_time(f'Compute {self.dataset_type.value}', dataset_generate_time)

        return self._generate_sts_dicts(dataset, round_start, round_end, "low_density", flag_chart)

    def run_high_density_nist_statistics_test(
            self, input_index, number_of_samples_in_one_line, number_of_lines,
            ratio=1, round_start=0, round_end=0,
            nist_sts_report_folder_prefix=reports_path, flag_chart=False):
        r"""
        Run the high density test using NIST statistical tools.

        INPUT:

        - ``input_index`` -- **integer**; the index of inputs to generate testing data. For example,
          inputs=[key, plaintext], input_index=0 means it will generate the key avalanche dataset. if input_index=1
          means it will generate the plaintext avalanche dataset
        - ``number_of_samples_in_one_line`` -- **integer**; how many testing data should be generated in one line should
          be passed to the statistical test tool
        - ``number_of_lines`` -- **integer**; how many lines should be passed to the statistical test tool
        - ``ratio`` -- **integer** (default: `1`); the ratio of weight 2 (that is, two 1 in the input) as high density
          inputs, range in [0, 1]. For example, if ratio = 0.5, means half of the weight 2 high density inputs will be
          taken as inputs
        - ``round_start`` -- **integer** (default: `0`); the round that the statistical test starts (includes, index
          starts from 0)
        - ``round_end`` -- **integer** (default: `0`); the round that the statistical test ends (excludes, index starts
          from 0), if set to 0, means run to the last round
        - ``nist_sts_report_folder_prefix`` -- **string**
          (default: `test_reports/statistical_tests/nist_statistics_report`); the folder to save the
          generated statistics report from NIST STS
        - ``flag_chart`` -- **boolean** (default: `False`); draw the chart from nist statistical test if set to True

        OUTPUT:

        - ``nist_sts_report_dicts`` -- Dictionary-structure result parsed from nist statistical report. One could also
          see the corresponding report generated under the folder nist_statistics_report folder

        EXAMPLES::

            sage: from claasp.ciphers.block_ciphers.speck_block_cipher import SpeckBlockCipher
            sage: from claasp.cipher_modules.statistical_tests.nist_statistical_tests import StatisticalTests
            sage: F = StatisticalTests(SpeckBlockCipher(number_of_rounds=3))
            sage: result = F.run_high_density_nist_statistics_test(0, 10, 10, round_end=2)
                 Statistical Testing In Progress.........
            ...
            Finished.
        """
        self.dataset_type = DatasetType.high_density
        self.input_index = input_index
        if round_end == 0:
            round_end = self.cipher.number_of_rounds
        self.number_of_lines = number_of_lines
        block_size = self.cipher.output_bit_size
        self.number_of_blocks_in_one_sample = int(
            1 + self.cipher.inputs_bit_size[input_index] + math.ceil(
                self.cipher.inputs_bit_size[input_index] * (
                        self.cipher.inputs_bit_size[input_index] - 1) * ratio / 2))
        self.number_of_samples_in_one_line = number_of_samples_in_one_line
        self.number_of_samples = self.number_of_samples_in_one_line * (self.number_of_lines + 1)
        self.bits_in_one_line = self.number_of_blocks_in_one_sample * block_size * self.number_of_samples_in_one_line
        self.folder_prefix = nist_sts_report_folder_prefix

        self._create_report_folder()

        dataset_generate_time = time.time()
        dataset = self.data_generator.generate_high_density_dataset(input_index=input_index,
                                                                    number_of_samples=self.number_of_samples,
                                                                    ratio=ratio)
        dataset_generate_time = time.time() - dataset_generate_time
        if not dataset:
            return
        self._write_execution_time(f'Compute {self.dataset_type.value}', dataset_generate_time)

        return self._generate_sts_dicts(dataset, round_start, round_end, "high_density", flag_chart)


    def run_stream_cipher_avalanche_nist_statistics_test(
            self, input_index, number_of_samples_in_one_line, number_of_lines, round_start=0, round_end=0,
            nist_sts_report_folder_prefix=reports_path, flag_chart=False):
        r"""
        Run the avalanche test using NIST statistical tools.

        INPUT:

        - ``input_index`` -- **integer**; the index of inputs to generate testing data. For example,
          inputs=[key, plaintext], input_index=0 means it will generate the key avalanche dataset. if input_index=1
          means it will generate the plaintext avalanche dataset
        - ``number_of_samples_in_one_line`` -- **integer**; how many testing data should be generated in one line should
          be passed to the statistical test tool
        - ``number_of_lines`` -- **integer**; how many lines should be passed to the statistical test tool
        - ``round_start`` -- **integer** (default: `0`); the round that the statistical test starts (includes, index
          starts from 0)
        - ``round_end`` -- **integer** (default: `0`); the round that the statistical test ends (excludes, index starts
          from 0), if set to 0, means run to the last round
        - ``nist_sts_report_folder_prefix`` -- **string**
          (default: `test_reports/statistical_tests/nist_statistics_report`); the folder to save the generated
          statistics report from NIST STS
        - ``flag_chart`` -- **boolean** (default: `False`); draw the chart from nist statistical test if set to True


        OUTPUT:

        - ``nist_sts_report_dicts`` -- Dictionary-structure result parsed from nist statistical report. One could also
          see the corresponding report generated under the folder nist_statistics_report folder

        EXAMPLES::

            sage: from claasp.ciphers.block_ciphers.speck_block_cipher import SpeckBlockCipher
            sage: from claasp.cipher_modules.statistical_tests.nist_statistical_tests import StatisticalTests
            sage: F = StatisticalTests(SpeckBlockCipher(number_of_rounds=3))
            sage: result = F.run_avalanche_nist_statistics_test(0, 10, 10, round_end=2)
                 Statistical Testing In Progress.........
            ...
            Finished.
        """
        self.dataset_type = DatasetType.avalanche
        self.input_index = input_index
        if round_end == 0:
            round_end = self.cipher.number_of_rounds
        self.number_of_lines = number_of_lines
        block_size = 64
        self.number_of_blocks_in_one_sample = self.cipher.inputs_bit_size[self.input_index]
        self.number_of_samples_in_one_line = number_of_samples_in_one_line
        self.number_of_samples = self.number_of_samples_in_one_line * (self.number_of_lines + 1)
        self.bits_in_one_line = self.number_of_blocks_in_one_sample * block_size * self.number_of_samples_in_one_line
        self.folder_prefix = nist_sts_report_folder_prefix

        self._create_report_folder()

        dataset_generate_time = time.time()

        # generate input
        inputs = []
        a51 = self.cipher
        for i in range(len(self.cipher.inputs)):
            if i == input_index:
                inputs.append(np.random.randint(2, size=(self.cipher.inputs_bit_size[i], self.number_of_samples), dtype=np.uint8))
            else:
                inputs.append(np.zeros(shape=(self.cipher.inputs_bit_size[i], self.number_of_samples), dtype=np.uint8))

        # output of cipher
        outputs = a51.evaluate_vectorized(inputs, intermediate_outputs=True)
        register_state = outputs[REGISTER_STATE]
        number_of_rounds = len(register_state)
        # avalanche output of cipher
        outputs_avanlanche_list = [
            np.zeros(shape=(self.number_of_samples, (a51.inputs_bit_size[input_index] * block_size)), dtype=np.uint8)
            for _ in range(self.cipher.number_of_rounds)
        ]

        # mask to generate avalanche data
        mask = np.zeros(shape=(self.cipher.inputs_bit_size[input_index], 1), dtype=np.uint8)
        mask[-1] = 1

        for i in range(a51.inputs_bit_size[input_index]):
            inputs_avalanche = deepcopy(inputs)
            inputs_avalanche[input_index] = xor(inputs_avalanche[input_index], mask)
            outputs_avanlanche = a51.evaluate_vectorized(inputs_avalanche, intermediate_outputs=True)
            register_state_avalanche = outputs_avanlanche[REGISTER_STATE]
            for r in range(number_of_rounds):
                outputs_avanlanche_list[r][:, i * block_size // 8: (i + 1) * block_size // 8] = \
                    xor(register_state[r], register_state_avalanche[r])
            mask = np.roll(mask, -1, axis=0)

        dataset = []
        for r in range(number_of_rounds):
            samples_r = np.unpackbits(outputs_avanlanche_list[r])
            samples_r = np.packbits(samples_r, axis=0)
            dataset.append(samples_r)

        dataset_generate_time = time.time() - dataset_generate_time
        if not dataset:
            return
        self._write_execution_time(f'Compute {self.dataset_type.value}', dataset_generate_time)

        return self._generate_sts_dicts(dataset, round_start, round_end, "avalanche", flag_chart)
=======
                print("Error in generating all round chart.")
>>>>>>> 0fcf20cb
<|MERGE_RESOLUTION|>--- conflicted
+++ resolved
@@ -1,3 +1,4 @@
+
 # ****************************************************************************
 # Copyright 2023 Technology Innovation Institute
 # 
@@ -24,16 +25,6 @@
 from datetime import timedelta, datetime
 import matplotlib.pyplot as plt
 
-<<<<<<< HEAD
-import numpy as np
-from claasp.name_mappings import REGISTER_STATE
-from copy import deepcopy
-from operator import xor
-
-
-
-=======
->>>>>>> 0fcf20cb
 from claasp.cipher_modules.statistical_tests.dataset_generator import DatasetGenerator, DatasetType
 
 
@@ -263,9 +254,9 @@
         return nist_test
 
     @staticmethod
-    def _run_nist_statistical_tests_tool(input_file, bit_stream_length=10000, number_of_bit_streams=10,
-                                         input_file_format=1,
-                                         statistical_test_option_list=15 * '1'):
+    def run_nist_statistical_tests_tool_interactively(input_file, bit_stream_length, number_of_bit_streams,
+                                                      input_file_format,
+                                                      statistical_test_option_list=15 * '1'):
         """
         Run statistical tests using the NIST test suite [1]. The result will be in experiments folder.
         Be aware that the NIST STS suits needed to be installed in /usr/local/bin in the docker image.
@@ -343,7 +334,7 @@
             return True
 
     @staticmethod
-    def _parse_report(report_filename, statistical_test_option_list='1' + 14 * '0'):
+    def parse_report(report_filename):
         """
         Parse the nist statistical tests report. It will return the parsed result in a dictionary format.
 
@@ -358,7 +349,7 @@
         EXAMPLES::
 
             sage: from claasp.cipher_modules.statistical_tests.nist_statistical_tests import StatisticalTests
-            sage: dict = StatisticalTests._parse_report(f'claasp/cipher_modules/statistical_tests/finalAnalysisReportExample.txt')
+            sage: dict = StatisticalTests.parse_report(f'claasp/cipher_modules/statistical_tests/finalAnalysisReportExample.txt')
             Parsing claasp/cipher_modules/statistical_tests/finalAnalysisReportExample.txt is in progress.
             Parsing claasp/cipher_modules/statistical_tests/finalAnalysisReportExample.txt is finished.
         """
@@ -637,512 +628,4 @@
             try:
                 self._generate_chart_all(sts_report_dicts, self.report_folder)
             except OSError:
-<<<<<<< HEAD
-                print("Error in generating all round chart.")
-
-    def run_avalanche_nist_statistics_test(
-            self, input_index, number_of_samples_in_one_line, number_of_lines, round_start=0, round_end=0,
-            nist_sts_report_folder_prefix=reports_path, flag_chart=False):
-        r"""
-        Run the avalanche test using NIST statistical tools.
-
-        INPUT:
-
-        - ``input_index`` -- **integer**; the index of inputs to generate testing data. For example,
-          inputs=[key, plaintext], input_index=0 means it will generate the key avalanche dataset. if input_index=1
-          means it will generate the plaintext avalanche dataset
-        - ``number_of_samples_in_one_line`` -- **integer**; how many testing data should be generated in one line should
-          be passed to the statistical test tool
-        - ``number_of_lines`` -- **integer**; how many lines should be passed to the statistical test tool
-        - ``round_start`` -- **integer** (default: `0`); the round that the statistical test starts (includes, index
-          starts from 0)
-        - ``round_end`` -- **integer** (default: `0`); the round that the statistical test ends (excludes, index starts
-          from 0), if set to 0, means run to the last round
-        - ``nist_sts_report_folder_prefix`` -- **string**
-          (default: `test_reports/statistical_tests/nist_statistics_report`); the folder to save the generated
-          statistics report from NIST STS
-        - ``flag_chart`` -- **boolean** (default: `False`); draw the chart from nist statistical test if set to True
-
-
-        OUTPUT:
-
-        - ``nist_sts_report_dicts`` -- Dictionary-structure result parsed from nist statistical report. One could also
-          see the corresponding report generated under the folder nist_statistics_report folder
-
-        EXAMPLES::
-
-            sage: from claasp.ciphers.block_ciphers.speck_block_cipher import SpeckBlockCipher
-            sage: from claasp.cipher_modules.statistical_tests.nist_statistical_tests import StatisticalTests
-            sage: F = StatisticalTests(SpeckBlockCipher(number_of_rounds=3))
-            sage: result = F.run_avalanche_nist_statistics_test(0, 10, 10, round_end=2)
-                 Statistical Testing In Progress.........
-            ...
-            Finished.
-        """
-        self.dataset_type = DatasetType.avalanche
-        self.input_index = input_index
-        if round_end == 0:
-            round_end = self.cipher.number_of_rounds
-        self.number_of_lines = number_of_lines
-        block_size = self.cipher.output_bit_size
-        self.number_of_blocks_in_one_sample = self.cipher.inputs_bit_size[self.input_index]
-        self.number_of_samples_in_one_line = number_of_samples_in_one_line
-        self.number_of_samples = self.number_of_samples_in_one_line * (self.number_of_lines + 1)
-        self.bits_in_one_line = self.number_of_blocks_in_one_sample * block_size * self.number_of_samples_in_one_line
-        self.folder_prefix = nist_sts_report_folder_prefix
-
-        self._create_report_folder()
-
-        dataset_generate_time = time.time()
-        dataset = self.data_generator.generate_avalanche_dataset(input_index=self.input_index,
-                                                                 number_of_samples=self.number_of_samples)
-        dataset_generate_time = time.time() - dataset_generate_time
-        if not dataset:
-            return
-        self._write_execution_time(f'Compute {self.dataset_type.value}', dataset_generate_time)
-
-        return self._generate_sts_dicts(dataset, round_start, round_end, "avalanche", flag_chart)
-
-    def run_correlation_nist_statistics_test(
-            self, input_index, number_of_samples_in_one_line, number_of_lines,
-            number_of_blocks_in_one_sample=8128, round_start=0, round_end=0,
-            nist_sts_report_folder_prefix=reports_path, flag_chart=False):
-        r"""
-        Run the correlation test using NIST statistical tools.
-
-        INPUT:
-
-        - ``input_index`` -- **integer**; the index of inputs to generate testing data. For example,
-          inputs=[key, plaintext], input_index=0 means it will generate the key avalanche dataset. if input_index=1
-          means it will generate the plaintext avalanche dataset
-        - ``number_of_samples_in_one_line`` -- **integer**; how many testing data should be generated in one line should
-          be passed to the statistical test tool
-        - ``number_of_lines`` -- **integer**; how many lines should be passed to the statistical test tool
-        - ``number_of_blocks_in_one_sample`` -- **integer** (default: `8128`); how many blocks should be generated in
-          one test sequence
-        - ``round_start`` -- **integer** (default: `0`); the round that the statistical test starts (includes, index
-          starts from 0)
-        - ``round_end`` -- the round that the statistical test ends (excludes, index starts from 0), if set to 0, means
-          run to the last round.
-        - ``nist_sts_report_folder_prefix`` -- **string**
-          (default: `test_reports/statistical_tests/nist_statistics_report`); the folder to save the generated
-          statistics report from NIST STS
-        - ``flag_chart`` -- **boolean** (default: `False`); draw the chart from nist statistical test if set to True
-
-        OUTPUT:
-
-        - ``nist_sts_report_dicts`` -- Dictionary-structure result parsed from nist statistical report. One could also
-          see the corresponding report generated under the folder nist_statistics_report folder
-
-        EXAMPLES::
-
-            sage: from claasp.ciphers.block_ciphers.speck_block_cipher import SpeckBlockCipher
-            sage: from claasp.cipher_modules.statistical_tests.nist_statistical_tests import StatisticalTests
-            sage: F = StatisticalTests(SpeckBlockCipher(number_of_rounds=3))
-            sage: result = F.run_correlation_nist_statistics_test(0, 10, 10, round_end=2)
-                 Statistical Testing In Progress.........
-            ...
-            Finished.
-        """
-        self.dataset_type = DatasetType.correlation
-        self.input_index = input_index
-        if round_end == 0:
-            round_end = self.cipher.number_of_rounds
-        self.number_of_lines = number_of_lines
-        block_size = self.cipher.output_bit_size
-        self.number_of_blocks_in_one_sample = number_of_blocks_in_one_sample
-        self.number_of_samples_in_one_line = number_of_samples_in_one_line
-        self.number_of_samples = self.number_of_samples_in_one_line * (self.number_of_lines + 1)
-        self.bits_in_one_line = self.number_of_blocks_in_one_sample * block_size * self.number_of_samples_in_one_line
-        self.folder_prefix = nist_sts_report_folder_prefix
-
-        self._create_report_folder()
-
-        dataset_generate_time = time.time()
-        dataset = self.data_generator.generate_correlation_dataset(
-            input_index=self.input_index, number_of_samples=self.number_of_samples,
-            number_of_blocks_in_one_sample=self.number_of_blocks_in_one_sample)
-        dataset_generate_time = time.time() - dataset_generate_time
-        if not dataset:
-            return
-        self._write_execution_time(f'Compute {self.dataset_type.value}', dataset_generate_time)
-
-        return self._generate_sts_dicts(dataset, round_start, round_end, "correlation", flag_chart)
-
-    def run_CBC_nist_statistics_test(
-            self, input_index, number_of_samples_in_one_line, number_of_lines,
-            number_of_blocks_in_one_sample=8192, round_start=0, round_end=0,
-            nist_sts_report_folder_prefix=reports_path, flag_chart=False):
-        r"""
-        Run the CBC test using NIST statistical tools.
-
-        INPUT:
-
-        - ``input_index`` -- **integer**; the index of inputs to generate testing data. For example,
-          inputs=[key, plaintext], input_index=0 means it will generate the key avalanche dataset. if input_index=1
-          means it will generate the plaintext avalanche dataset
-        - ``number_of_samples_in_one_line`` -- **integer**; how many testing data should be generated in one line should
-          be passed to the statistical test tool
-        - ``number_of_lines`` -- **integer**; how many lines should be passed to the statistical test tool
-        - ``number_of_blocks_in_one_sample`` -- **integer** (default: `8192`); how many blocks should be generated in
-          one test sequence
-        - ``round_start`` -- **integer** (default: `0`); the round that the statistical test starts (includes, index
-          starts from 0)
-        - ``round_end`` -- **integer** (default: `0`); the round that the statistical test ends (excludes, index starts
-          from 0), if set to 0, means run to the last round
-        - ``nist_sts_report_folder_prefix`` -- **string**
-          (default: `test_reports/statistical_tests/nist_statistics_report`); the folder to save the generated
-          statistics report from NIST STS
-        - ``flag_chart`` -- **boolean** (default: `False`); draw the chart from nist statistical test if set to True
-
-        OUTPUT:
-
-        - ``nist_sts_report_dicts`` -- Dictionary-structure result parsed from nist statistical report. One could also
-          see the corresponding report generated under the folder nist_statistics_report folder
-
-        EXAMPLES::
-
-            sage: from claasp.ciphers.block_ciphers.speck_block_cipher import SpeckBlockCipher
-            sage: from claasp.cipher_modules.statistical_tests.nist_statistical_tests import StatisticalTests
-            sage: F = StatisticalTests(SpeckBlockCipher(number_of_rounds=3))
-            sage: result = F.run_CBC_nist_statistics_test(0, 2, 2, round_end=2) # long time
-                 Statistical Testing In Progress.........
-            ...
-            Finished.
-        """
-        self.dataset_type = DatasetType.cbc
-        self.input_index = input_index
-        if round_end == 0:
-            round_end = self.cipher.number_of_rounds
-        self.number_of_lines = number_of_lines
-        block_size = self.cipher.output_bit_size
-        self.number_of_blocks_in_one_sample = number_of_blocks_in_one_sample
-        self.number_of_samples_in_one_line = number_of_samples_in_one_line
-        self.number_of_samples = self.number_of_samples_in_one_line * (self.number_of_lines + 1)
-        self.bits_in_one_line = self.number_of_blocks_in_one_sample * block_size * self.number_of_samples_in_one_line
-        self.folder_prefix = nist_sts_report_folder_prefix
-
-        self._create_report_folder()
-
-        dataset_generate_time = time.time()
-        dataset = self.data_generator.generate_cbc_dataset(
-            input_index=input_index, number_of_samples=self.number_of_samples,
-            number_of_blocks_in_one_sample=self.number_of_blocks_in_one_sample)
-
-        dataset_generate_time = time.time() - dataset_generate_time
-        if not dataset:
-            return
-        self._write_execution_time(f'Compute {self.dataset_type.value}', dataset_generate_time)
-
-        return self._generate_sts_dicts(dataset, round_start, round_end, "CBC", flag_chart)
-
-    def run_random_nist_statistics_test(
-            self, input_index, number_of_samples_in_one_line, number_of_lines,
-            number_of_blocks_in_one_sample=8128, round_start=0, round_end=0,
-            nist_sts_report_folder_prefix=reports_path, flag_chart=False):
-        r"""
-        Run the random test using NIST statistical tools.
-
-        INPUT:
-
-        - ``input_index`` -- **integer**; the index of inputs to generate testing data. For example,
-          inputs=[key, plaintext], input_index=0 means it will generate the key avalanche dataset. if input_index=1
-          means it will generate the plaintext avalanche dataset
-        - ``number_of_samples_in_one_line`` -- **integer**; how many testing data should be generated in one line should
-          be passed to the statistical test tool
-        - ``number_of_lines`` -- **integer**; how many lines should be passed to the statistical test tool
-        - ``number_of_blocks_in_one_sample`` -- **integer** (default: `8128`); how many blocks should be generated in
-          one test sequence
-        - ``round_start`` -- **integer** (default: `0`); the round that the statistical test starts (includes, index
-          starts from 0)
-        - ``round_end`` -- **integer** (default: `0`); the round that the statistical test ends (excludes, index starts
-          from 0), if set to 0, means run to the last round
-        - ``nist_sts_report_folder_prefix`` -- **string**
-          (default: `test_reports/statistical_tests/nist_statistics_report`); The folder to save the generated
-          statistics report from NIST STS
-        - ``flag_chart`` -- **boolean** (default: `False`); draw the chart from nist statistical test if set to True
-
-        OUTPUT:
-
-        - ``nist_sts_report_dicts`` -- Dictionary-structure result parsed from nist statistical report. One could also
-          see the corresponding report generated under the folder nist_statistics_report folder
-
-        EXAMPLES::
-
-            sage: from claasp.ciphers.block_ciphers.speck_block_cipher import SpeckBlockCipher
-            sage: from claasp.cipher_modules.statistical_tests.nist_statistical_tests import StatisticalTests
-            sage: F = StatisticalTests(SpeckBlockCipher(number_of_rounds=3))
-            sage: result = F.run_random_nist_statistics_test(0, 10, 10, round_end=2)
-                 Statistical Testing In Progress.........
-            ...
-            Finished.
-        """
-        self.dataset_type = DatasetType.random
-        self.input_index = input_index
-        if round_end == 0:
-            round_end = self.cipher.number_of_rounds
-        self.number_of_lines = number_of_lines
-        block_size = self.cipher.output_bit_size
-        self.number_of_blocks_in_one_sample = number_of_blocks_in_one_sample
-        self.number_of_samples_in_one_line = number_of_samples_in_one_line
-        self.number_of_samples = self.number_of_samples_in_one_line * (self.number_of_lines + 1)
-        self.bits_in_one_line = self.number_of_blocks_in_one_sample * block_size * self.number_of_samples_in_one_line
-        self.folder_prefix = nist_sts_report_folder_prefix
-
-        self._create_report_folder()
-
-        dataset_generate_time = time.time()
-        dataset = self.data_generator.generate_random_dataset(
-            input_index=input_index, number_of_samples=self.number_of_samples,
-            number_of_blocks_in_one_sample=self.number_of_blocks_in_one_sample)
-        dataset_generate_time = time.time() - dataset_generate_time
-        if not dataset:
-            return
-        self._write_execution_time(f'Compute {self.dataset_type.value}', dataset_generate_time)
-
-        return self._generate_sts_dicts(dataset, round_start, round_end, "random", flag_chart)
-
-    def run_low_density_nist_statistics_test(
-            self, input_index, number_of_samples_in_one_line,
-            number_of_lines, ratio=1, round_start=0, round_end=0,
-            nist_sts_report_folder_prefix=reports_path, flag_chart=False):
-        r"""
-        Run the low density test using NIST statistical tools.
-
-        INPUT:
-
-        - ``input_index`` -- **integer**; the index of inputs to generate testing data. For example,
-          inputs=[key, plaintext], input_index=0 means it will generate the key avalanche dataset. if input_index=1
-          means it will generate the plaintext avalanche dataset
-        - ``number_of_samples_in_one_line`` -- **integer**; how many testing data should be generated in one line should
-          be passed to the statistical test tool
-        - ``number_of_lines`` -- **integer**; how many lines should be passed to the statistical test tool
-        - ``ratio`` -- **integer** (default: `1`); the ratio of weight 2 (that is, two 1 in the input) as low density
-          inputs, range in [0, 1]. For example, if ratio = 0.5, means half of the weight 2 low density inputs will be
-          taken as inputs
-        - ``round_start`` -- **integer** (default: `0`); the round that the statistical test starts (includes, index
-          starts from 0)
-        - ``round_end`` -- **integer** (default: `0`); the round that the statistical test ends (excludes, index starts
-          from 0), if set to 0, means run to the last round
-        - ``nist_sts_report_folder_prefix`` -- **string**
-          (default: `test_reports/statistical_tests/nist_statistics_report`); the folder to save the generated
-          statistics report from NIST STS
-        - ``flag_chart`` -- **boolean** (default: `False`); draw the chart from nist statistical test if set to True
-
-        OUTPUT:
-
-        - ``nist_sts_report_dicts`` -- Dictionary-structure result parsed from nist statistical report. One could also
-          see the corresponding report generated under the folder nist_statistics_report folder
-
-        EXAMPLES::
-
-            sage: from claasp.ciphers.block_ciphers.speck_block_cipher import SpeckBlockCipher
-            sage: from claasp.cipher_modules.statistical_tests.nist_statistical_tests import StatisticalTests
-            sage: F = StatisticalTests(SpeckBlockCipher(number_of_rounds=3))
-            sage: result = F.run_low_density_nist_statistics_test(0, 10, 10, round_end=2)
-                 Statistical Testing In Progress.........
-            ...
-            Finished.
-        """
-        self.dataset_type = DatasetType.low_density
-        self.input_index = input_index
-        if round_end == 0:
-            round_end = self.cipher.number_of_rounds
-        self.number_of_lines = number_of_lines
-        block_size = self.cipher.output_bit_size
-        self.number_of_blocks_in_one_sample = int(
-            1 + self.cipher.inputs_bit_size[input_index] + math.ceil(
-                self.cipher.inputs_bit_size[input_index] * (
-                            self.cipher.inputs_bit_size[input_index] - 1) * ratio / 2))
-        self.number_of_samples_in_one_line = number_of_samples_in_one_line
-        self.number_of_samples = self.number_of_samples_in_one_line * (self.number_of_lines + 1)
-        self.bits_in_one_line = self.number_of_blocks_in_one_sample * block_size * self.number_of_samples_in_one_line
-        self.folder_prefix = nist_sts_report_folder_prefix
-
-        self._create_report_folder()
-
-        dataset_generate_time = time.time()
-        dataset = self.data_generator.generate_low_density_dataset(input_index=input_index,
-                                                                   number_of_samples=self.number_of_samples,
-                                                                   ratio=ratio)
-        dataset_generate_time = time.time() - dataset_generate_time
-        if not dataset:
-            return
-        self._write_execution_time(f'Compute {self.dataset_type.value}', dataset_generate_time)
-
-        return self._generate_sts_dicts(dataset, round_start, round_end, "low_density", flag_chart)
-
-    def run_high_density_nist_statistics_test(
-            self, input_index, number_of_samples_in_one_line, number_of_lines,
-            ratio=1, round_start=0, round_end=0,
-            nist_sts_report_folder_prefix=reports_path, flag_chart=False):
-        r"""
-        Run the high density test using NIST statistical tools.
-
-        INPUT:
-
-        - ``input_index`` -- **integer**; the index of inputs to generate testing data. For example,
-          inputs=[key, plaintext], input_index=0 means it will generate the key avalanche dataset. if input_index=1
-          means it will generate the plaintext avalanche dataset
-        - ``number_of_samples_in_one_line`` -- **integer**; how many testing data should be generated in one line should
-          be passed to the statistical test tool
-        - ``number_of_lines`` -- **integer**; how many lines should be passed to the statistical test tool
-        - ``ratio`` -- **integer** (default: `1`); the ratio of weight 2 (that is, two 1 in the input) as high density
-          inputs, range in [0, 1]. For example, if ratio = 0.5, means half of the weight 2 high density inputs will be
-          taken as inputs
-        - ``round_start`` -- **integer** (default: `0`); the round that the statistical test starts (includes, index
-          starts from 0)
-        - ``round_end`` -- **integer** (default: `0`); the round that the statistical test ends (excludes, index starts
-          from 0), if set to 0, means run to the last round
-        - ``nist_sts_report_folder_prefix`` -- **string**
-          (default: `test_reports/statistical_tests/nist_statistics_report`); the folder to save the
-          generated statistics report from NIST STS
-        - ``flag_chart`` -- **boolean** (default: `False`); draw the chart from nist statistical test if set to True
-
-        OUTPUT:
-
-        - ``nist_sts_report_dicts`` -- Dictionary-structure result parsed from nist statistical report. One could also
-          see the corresponding report generated under the folder nist_statistics_report folder
-
-        EXAMPLES::
-
-            sage: from claasp.ciphers.block_ciphers.speck_block_cipher import SpeckBlockCipher
-            sage: from claasp.cipher_modules.statistical_tests.nist_statistical_tests import StatisticalTests
-            sage: F = StatisticalTests(SpeckBlockCipher(number_of_rounds=3))
-            sage: result = F.run_high_density_nist_statistics_test(0, 10, 10, round_end=2)
-                 Statistical Testing In Progress.........
-            ...
-            Finished.
-        """
-        self.dataset_type = DatasetType.high_density
-        self.input_index = input_index
-        if round_end == 0:
-            round_end = self.cipher.number_of_rounds
-        self.number_of_lines = number_of_lines
-        block_size = self.cipher.output_bit_size
-        self.number_of_blocks_in_one_sample = int(
-            1 + self.cipher.inputs_bit_size[input_index] + math.ceil(
-                self.cipher.inputs_bit_size[input_index] * (
-                        self.cipher.inputs_bit_size[input_index] - 1) * ratio / 2))
-        self.number_of_samples_in_one_line = number_of_samples_in_one_line
-        self.number_of_samples = self.number_of_samples_in_one_line * (self.number_of_lines + 1)
-        self.bits_in_one_line = self.number_of_blocks_in_one_sample * block_size * self.number_of_samples_in_one_line
-        self.folder_prefix = nist_sts_report_folder_prefix
-
-        self._create_report_folder()
-
-        dataset_generate_time = time.time()
-        dataset = self.data_generator.generate_high_density_dataset(input_index=input_index,
-                                                                    number_of_samples=self.number_of_samples,
-                                                                    ratio=ratio)
-        dataset_generate_time = time.time() - dataset_generate_time
-        if not dataset:
-            return
-        self._write_execution_time(f'Compute {self.dataset_type.value}', dataset_generate_time)
-
-        return self._generate_sts_dicts(dataset, round_start, round_end, "high_density", flag_chart)
-
-
-    def run_stream_cipher_avalanche_nist_statistics_test(
-            self, input_index, number_of_samples_in_one_line, number_of_lines, round_start=0, round_end=0,
-            nist_sts_report_folder_prefix=reports_path, flag_chart=False):
-        r"""
-        Run the avalanche test using NIST statistical tools.
-
-        INPUT:
-
-        - ``input_index`` -- **integer**; the index of inputs to generate testing data. For example,
-          inputs=[key, plaintext], input_index=0 means it will generate the key avalanche dataset. if input_index=1
-          means it will generate the plaintext avalanche dataset
-        - ``number_of_samples_in_one_line`` -- **integer**; how many testing data should be generated in one line should
-          be passed to the statistical test tool
-        - ``number_of_lines`` -- **integer**; how many lines should be passed to the statistical test tool
-        - ``round_start`` -- **integer** (default: `0`); the round that the statistical test starts (includes, index
-          starts from 0)
-        - ``round_end`` -- **integer** (default: `0`); the round that the statistical test ends (excludes, index starts
-          from 0), if set to 0, means run to the last round
-        - ``nist_sts_report_folder_prefix`` -- **string**
-          (default: `test_reports/statistical_tests/nist_statistics_report`); the folder to save the generated
-          statistics report from NIST STS
-        - ``flag_chart`` -- **boolean** (default: `False`); draw the chart from nist statistical test if set to True
-
-
-        OUTPUT:
-
-        - ``nist_sts_report_dicts`` -- Dictionary-structure result parsed from nist statistical report. One could also
-          see the corresponding report generated under the folder nist_statistics_report folder
-
-        EXAMPLES::
-
-            sage: from claasp.ciphers.block_ciphers.speck_block_cipher import SpeckBlockCipher
-            sage: from claasp.cipher_modules.statistical_tests.nist_statistical_tests import StatisticalTests
-            sage: F = StatisticalTests(SpeckBlockCipher(number_of_rounds=3))
-            sage: result = F.run_avalanche_nist_statistics_test(0, 10, 10, round_end=2)
-                 Statistical Testing In Progress.........
-            ...
-            Finished.
-        """
-        self.dataset_type = DatasetType.avalanche
-        self.input_index = input_index
-        if round_end == 0:
-            round_end = self.cipher.number_of_rounds
-        self.number_of_lines = number_of_lines
-        block_size = 64
-        self.number_of_blocks_in_one_sample = self.cipher.inputs_bit_size[self.input_index]
-        self.number_of_samples_in_one_line = number_of_samples_in_one_line
-        self.number_of_samples = self.number_of_samples_in_one_line * (self.number_of_lines + 1)
-        self.bits_in_one_line = self.number_of_blocks_in_one_sample * block_size * self.number_of_samples_in_one_line
-        self.folder_prefix = nist_sts_report_folder_prefix
-
-        self._create_report_folder()
-
-        dataset_generate_time = time.time()
-
-        # generate input
-        inputs = []
-        a51 = self.cipher
-        for i in range(len(self.cipher.inputs)):
-            if i == input_index:
-                inputs.append(np.random.randint(2, size=(self.cipher.inputs_bit_size[i], self.number_of_samples), dtype=np.uint8))
-            else:
-                inputs.append(np.zeros(shape=(self.cipher.inputs_bit_size[i], self.number_of_samples), dtype=np.uint8))
-
-        # output of cipher
-        outputs = a51.evaluate_vectorized(inputs, intermediate_outputs=True)
-        register_state = outputs[REGISTER_STATE]
-        number_of_rounds = len(register_state)
-        # avalanche output of cipher
-        outputs_avanlanche_list = [
-            np.zeros(shape=(self.number_of_samples, (a51.inputs_bit_size[input_index] * block_size)), dtype=np.uint8)
-            for _ in range(self.cipher.number_of_rounds)
-        ]
-
-        # mask to generate avalanche data
-        mask = np.zeros(shape=(self.cipher.inputs_bit_size[input_index], 1), dtype=np.uint8)
-        mask[-1] = 1
-
-        for i in range(a51.inputs_bit_size[input_index]):
-            inputs_avalanche = deepcopy(inputs)
-            inputs_avalanche[input_index] = xor(inputs_avalanche[input_index], mask)
-            outputs_avanlanche = a51.evaluate_vectorized(inputs_avalanche, intermediate_outputs=True)
-            register_state_avalanche = outputs_avanlanche[REGISTER_STATE]
-            for r in range(number_of_rounds):
-                outputs_avanlanche_list[r][:, i * block_size // 8: (i + 1) * block_size // 8] = \
-                    xor(register_state[r], register_state_avalanche[r])
-            mask = np.roll(mask, -1, axis=0)
-
-        dataset = []
-        for r in range(number_of_rounds):
-            samples_r = np.unpackbits(outputs_avanlanche_list[r])
-            samples_r = np.packbits(samples_r, axis=0)
-            dataset.append(samples_r)
-
-        dataset_generate_time = time.time() - dataset_generate_time
-        if not dataset:
-            return
-        self._write_execution_time(f'Compute {self.dataset_type.value}', dataset_generate_time)
-
-        return self._generate_sts_dicts(dataset, round_start, round_end, "avalanche", flag_chart)
-=======
-                print("Error in generating all round chart.")
->>>>>>> 0fcf20cb
+                print("Error in generating all round chart.")