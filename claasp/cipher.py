# ****************************************************************************
# Copyright 2023 Technology Innovation Institute
# 
# This program is free software: you can redistribute it and/or modify
# it under the terms of the GNU General Public License as published by
# the Free Software Foundation, either version 3 of the License, or
# (at your option) any later version.
# 
# This program is distributed in the hope that it will be useful,
# but WITHOUT ANY WARRANTY; without even the implied warranty of
# MERCHANTABILITY or FITNESS FOR A PARTICULAR PURPOSE.  See the
# GNU General Public License for more details.
# 
# You should have received a copy of the GNU General Public License
# along with this program.  If not, see <https://www.gnu.org/licenses/>.
# ****************************************************************************


import os
import sys
import inspect

import claasp
from claasp import editor
from claasp.components.cipher_output_component import CipherOutput
from claasp.compound_xor_differential_cipher import convert_to_compound_xor_cipher
from claasp.rounds import Rounds
from claasp.cipher_modules import tester, evaluator
from claasp.utils.templates import TemplateManager, CSVBuilder
from claasp.cipher_modules.models.algebraic.algebraic_model import AlgebraicModel
<<<<<<< HEAD
from claasp.cipher_modules import continuous_tests, code_generator, \
    component_analysis_tests, algebraic_tests
=======
from claasp.cipher_modules import code_generator, component_analysis_tests, avalanche_tests, algebraic_tests
>>>>>>> 7d8dd401
import importlib
from claasp.cipher_modules.inverse_cipher import *

tii_path = inspect.getfile(claasp)
tii_dir_path = os.path.dirname(tii_path)

TII_C_LIB_PATH = f'{tii_dir_path}/cipher/'


class Cipher:
    def __init__(self, family_name, cipher_type, cipher_inputs,
                 cipher_inputs_bit_size, cipher_output_bit_size,
                 cipher_reference_code=None):
        """
        Construct an instance of the Cipher class.

        This class is used to store compact representations of a editor.

        INPUT:

        - ``family_name`` -- **string**; the name of the family of the cipher (e.g. sha, aes, speck, etc,
          with no postfix)
        - ``cipher_type`` -- **string**; type of the cipher (e.g. block, stream, hash...)
        - ``cipher_inputs`` -- **list**; list of inputs of the cipher (e.g., key, plaintext...)
        - ``cipher_inputs_bit_size`` -- **list**; list of the lengths of the inputs
        - ``cipher_output_bit_size`` -- **integer**; number of bits of the output
        - ``cipher_reference_code`` -- **string**; generated python code

        EXAMPLES::

        sage: from claasp.cipher import Cipher
        sage: cipher = Cipher("cipher_name", "permutation", ["input"], [6], 6)
        sage: cipher.add_round()
        sage: sbox_0_0 = cipher.add_SBOX_component(["input"], [[0,1,2]], 4, [6,7,0,1,2,3,4,5])
        sage: sbox_0_1 = cipher.add_SBOX_component(["input"], [[3,4,5]], 4, [7,0,1,2,3,4,5,6])
        sage: rotate_0_2 = cipher.add_rotate_component([sbox_0_0.id, sbox_0_1.id], [[0,1,2],[3,4,5]], 6, 3)
        sage: cipher.add_round()
        sage: sbox_1_0 = cipher.add_SBOX_component([rotate_0_2.id], [[0,1,2]], 4, [6,7,0,1,2,3,4,5])
        sage: sbox_1_1 = cipher.add_SBOX_component([rotate_0_2.id], [[3,4,5]], 4, [7,0,1,2,3,4,5,6])
        sage: rotate_1_2 = cipher.add_rotate_component([sbox_1_0.id, sbox_1_1.id], [[0,1,2],[3,4,5]], 6, 3)
        sage: cipher.id == "cipher_name_i6_o6_r2"
        True
        sage: cipher.number_of_rounds
        2
        sage: cipher.print()
        cipher_id = cipher_name_i6_o6_r2
        cipher_type = permutation
        cipher_inputs = ['input']
        cipher_inputs_bit_size = [6]
        cipher_output_bit_size = 6
        cipher_number_of_rounds = 2
        <BLANKLINE>
           # round = 0 - round component = 0
           id = sbox_0_0
           type = sbox
           input_bit_size = 3
           input_id_link = ['input']
           input_bit_positions = [[0, 1, 2]]
           output_bit_size = 4
           description = [6, 7, 0, 1, 2, 3, 4, 5]
        <BLANKLINE>
           # round = 0 - round component = 1
           id = sbox_0_1
           type = sbox
           input_bit_size = 3
           input_id_link = ['input']
           input_bit_positions = [[3, 4, 5]]
           output_bit_size = 4
           description = [7, 0, 1, 2, 3, 4, 5, 6]
        <BLANKLINE>
           # round = 0 - round component = 2
           id = rot_0_2
           type = word_operation
           input_bit_size = 6
           input_id_link = ['sbox_0_0', 'sbox_0_1']
           input_bit_positions = [[0, 1, 2], [3, 4, 5]]
           output_bit_size = 6
           description = ['ROTATE', 3]
        <BLANKLINE>
           # round = 1 - round component = 0
           id = sbox_1_0
           type = sbox
           input_bit_size = 3
           input_id_link = ['rot_0_2']
           input_bit_positions = [[0, 1, 2]]
           output_bit_size = 4
           description = [6, 7, 0, 1, 2, 3, 4, 5]
        <BLANKLINE>
           # round = 1 - round component = 1
           id = sbox_1_1
           type = sbox
           input_bit_size = 3
           input_id_link = ['rot_0_2']
           input_bit_positions = [[3, 4, 5]]
           output_bit_size = 4
           description = [7, 0, 1, 2, 3, 4, 5, 6]
        <BLANKLINE>
           # round = 1 - round component = 2
           id = rot_1_2
           type = word_operation
           input_bit_size = 6
           input_id_link = ['sbox_1_0', 'sbox_1_1']
           input_bit_positions = [[0, 1, 2], [3, 4, 5]]
           output_bit_size = 6
           description = ['ROTATE', 3]
        cipher_reference_code = None
        """
        self._family_name = family_name
        self._type = cipher_type
        self._inputs = cipher_inputs
        self._inputs_bit_size = cipher_inputs_bit_size
        self._output_bit_size = cipher_output_bit_size
        self._rounds = Rounds()
        self._reference_code = cipher_reference_code
        self._id = self.make_cipher_id()
        self._file_name = self.make_file_name()

    def _are_there_not_forbidden_components(self, forbidden_types, forbidden_descriptions):
        return self._rounds.are_there_not_forbidden_components(forbidden_types, forbidden_descriptions)

    def add_AND_component(self, input_id_links, input_bit_positions, output_bit_size):
        return editor.add_AND_component(self, input_id_links, input_bit_positions, output_bit_size)

    def add_cipher_output_component(self, input_id_links, input_bit_positions, output_bit_size):
        return editor.add_cipher_output_component(self, input_id_links, input_bit_positions, output_bit_size)

    def add_concatenate_component(self, input_id_links, input_bit_positions, output_bit_size):
        return editor.add_concatenate_component(self, input_id_links, input_bit_positions, output_bit_size)

    def add_constant_component(self, output_bit_size, value):
        return editor.add_constant_component(self, output_bit_size, value)

    def add_FSR_component(self, input_id_links, input_bit_positions, output_bit_size, description):
        return editor.add_FSR_component(self, input_id_links, input_bit_positions, output_bit_size, description)

    def add_intermediate_output_component(self, input_id_links, input_bit_positions, output_bit_size, output_tag):
        return editor.add_intermediate_output_component(self, input_id_links, input_bit_positions,
                                                        output_bit_size, output_tag)

    def add_linear_layer_component(self, input_id_links, input_bit_positions, output_bit_size, description):
        return editor.add_linear_layer_component(self, input_id_links, input_bit_positions,
                                                 output_bit_size, description)

    def add_mix_column_component(self, input_id_links, input_bit_positions, output_bit_size, mix_column_description):
        return editor.add_mix_column_component(self, input_id_links, input_bit_positions,
                                               output_bit_size, mix_column_description)

    def add_MODADD_component(self, input_id_links, input_bit_positions, output_bit_size, modulus=None):
        return editor.add_MODADD_component(self, input_id_links, input_bit_positions, output_bit_size, modulus)

    def add_MODSUB_component(self, input_id_links, input_bit_positions, output_bit_size, modulus=None):
        return editor.add_MODSUB_component(self, input_id_links, input_bit_positions, output_bit_size, modulus)

    def add_NOT_component(self, input_id_links, input_bit_positions, output_bit_size):
        return editor.add_NOT_component(self, input_id_links, input_bit_positions, output_bit_size)

    def add_OR_component(self, input_id_links, input_bit_positions, output_bit_size):
        return editor.add_OR_component(self, input_id_links, input_bit_positions, output_bit_size)

    def add_permutation_component(self, input_id_links, input_bit_positions, output_bit_size, permutation_description):
        return editor.add_permutation_component(self, input_id_links, input_bit_positions,
                                                output_bit_size, permutation_description)

    def add_reverse_component(self, input_id_links, input_bit_positions, output_bit_size):
        return editor.add_reverse_component(self, input_id_links, input_bit_positions, output_bit_size)

    def add_rotate_component(self, input_id_links, input_bit_positions, output_bit_size, parameter):
        return editor.add_rotate_component(self, input_id_links, input_bit_positions, output_bit_size, parameter)

    def add_round(self):
        editor.add_round(self)

    def add_round_key_output_component(self, input_id_links, input_bit_positions, output_bit_size):
        return editor.add_round_key_output_component(self, input_id_links, input_bit_positions, output_bit_size)

    def add_round_output_component(self, input_id_links, input_bit_positions, output_bit_size):
        return editor.add_round_output_component(self, input_id_links, input_bit_positions, output_bit_size)

    def add_SBOX_component(self, input_id_links, input_bit_positions, output_bit_size, description):
        return editor.add_SBOX_component(self, input_id_links, input_bit_positions, output_bit_size, description)

    def add_SHIFT_component(self, input_id_links, input_bit_positions, output_bit_size, parameter):
        return editor.add_SHIFT_component(self, input_id_links, input_bit_positions, output_bit_size, parameter)

    def add_shift_rows_component(self, input_id_links, input_bit_positions, output_bit_size, parameter):
        return editor.add_shift_rows_component(self, input_id_links, input_bit_positions, output_bit_size, parameter)

    def add_sigma_component(self, input_id_links, input_bit_positions, output_bit_size, rotation_amounts_parameter):
        return editor.add_sigma_component(self, input_id_links, input_bit_positions,
                                          output_bit_size, rotation_amounts_parameter)

    def add_theta_keccak_component(self, input_id_links, input_bit_positions, output_bit_size):
        return editor.add_theta_keccak_component(self, input_id_links, input_bit_positions, output_bit_size)

    def add_theta_xoodoo_component(self, input_id_links, input_bit_positions, output_bit_size):
        return editor.add_theta_xoodoo_component(self, input_id_links, input_bit_positions, output_bit_size)

    def add_variable_rotate_component(self, input_id_links, input_bit_positions, output_bit_size, parameter):
        return editor.add_variable_rotate_component(self, input_id_links, input_bit_positions,
                                                    output_bit_size, parameter)

    def add_variable_shift_component(self, input_id_links, input_bit_positions, output_bit_size, parameter):
        return editor.add_variable_shift_component(self, input_id_links, input_bit_positions,
                                                   output_bit_size, parameter)

    def add_word_permutation_component(self, input_id_links, input_bit_positions,
                                       output_bit_size, permutation_description, word_size):
        return editor.add_word_permutation_component(self, input_id_links, input_bit_positions,
                                                     output_bit_size, permutation_description, word_size)

    def add_XOR_component(self, input_id_links, input_bit_positions, output_bit_size):
        return editor.add_XOR_component(self, input_id_links, input_bit_positions, output_bit_size)

    def algebraic_tests(self, timeout):
        """
        Return a dictionary explaining the result of the algebraic test.

        INPUT:

        - ``timeout`` -- **integer**; the timeout for the Grobner basis computation in seconds

        OUTPUTS: a dictionary with the following keys:

            - ``npolynomials`` -- number of polynomials
            - ``nvariables`` -- number of variables
            - ``timeout`` -- timeout in seconds
            - ``pass`` -- whether the algebraic test pass w.r.t the given timeout

        EXAMPLES::

            sage: from claasp.ciphers.block_ciphers.speck_block_cipher import SpeckBlockCipher
            sage: speck = SpeckBlockCipher(block_bit_size=32, key_bit_size=64, number_of_rounds=2)
            sage: d = speck.algebraic_tests(5)  # long time
            sage: d == {'input_parameters': {'timeout': 5}, 'test_results':
            ....: {'number_of_variables': [304, 800],
            ....: 'number_of_equations': [240, 688], 'number_of_monomials': [304, 800],
            ....: 'max_degree_of_equations': [1, 1], 'test_passed': [False, False]}}  # long time
            True
        """
        return algebraic_tests.algebraic_tests(self, timeout)

    def as_python_dictionary(self):
        return {
            'cipher_id': self._id,
            'cipher_type': self._type,
            'cipher_inputs': self._inputs,
            'cipher_inputs_bit_size': self._inputs_bit_size,
            'cipher_output_bit_size': self._output_bit_size,
            'cipher_number_of_rounds': self.number_of_rounds,
            'cipher_rounds': self._rounds.rounds_as_python_dictionary(),
            'cipher_reference_code': self._reference_code
        }

    def component_analysis_tests(self):
        """
        Return a list of dictionaries, each one giving some properties of the cipher's operations.

        INPUT:

        - None

        EXAMPLES::

            sage: from claasp.ciphers.block_ciphers.aes_block_cipher import AESBlockCipher
            sage: aes = AESBlockCipher(word_size=8, state_size=4, number_of_rounds=2)
            sage: result = aes.component_analysis_tests()
            sage: len(result)
            9
        """
        return component_analysis_tests.component_analysis_tests(self)

    def print_component_analysis_as_radar_charts(self, component_analysis_results):
        """
        Return a matplotlib object containing the radar charts of the components analysis test

        INPUT:

        - ``component_analysis_results`` -- **list**; results of the component analysis method

        EXAMPLES::

            sage: from claasp.ciphers.block_ciphers.aes_block_cipher import AESBlockCipher
            sage: aes = AESBlockCipher(word_size=8, state_size=4, number_of_rounds=2)
            sage: result = aes.component_analysis_tests()
            sage: fig = aes.print_component_analysis_as_radar_charts(result)
            sage: fig.show() # doctest: +SKIP
        """
        return component_analysis_tests.print_component_analysis_as_radar_charts(component_analysis_results)

    def component_from(self, round_number, index):
        return self._rounds.component_from(round_number, index)

<<<<<<< HEAD
    def continuous_avalanche_factor(self, lambda_value, number_of_samples):
        """
        Continuous generalization of the metric Avalanche Factor. This method implements Definition 14 of [MUR2020]_.

        INPUT:

        - ``lambda_value`` --  **float**; threshold value used to express the input difference
        - ``number_of_samples`` --  **integer**; number of samples used to compute the continuous avalanche factor

        EXAMPLES::

            sage: from claasp.ciphers.block_ciphers.speck_block_cipher import SpeckBlockCipher as speck
            sage: speck_cipher = speck(number_of_rounds=2)
            sage: result = speck_cipher.continuous_avalanche_factor(0.001, 10)
            sage: result['plaintext']['round_key_output']['continuous_avalanche_factor']['values'][0]['value']
            0.0
        """
        return continuous_tests.continuous_avalanche_factor(self, lambda_value, number_of_samples)

    def continuous_diffusion_factor(self, beta_number_of_samples, gf_number_samples):
        """
        Continuous Diffusion Factor. This method implements Definition 16 of [MUR2020]_.

        INPUT:

        - ``beta_number_of_samples`` -- **integer**; number of samples used to compute the continuous measure metric
        - ``gf_number_samples`` -- **integer**;  number of vectors used to approximate gf_2

        EXAMPLES::

            sage: from claasp.ciphers.block_ciphers.speck_block_cipher import SpeckBlockCipher as speck
            sage: speck_cipher = speck(number_of_rounds=2) # long time
            sage: output = speck_cipher.continuous_diffusion_factor(5, 20) # long time
            sage: output['plaintext']['cipher_output']['diffusion_factor']['values'][0]['2'] > 0 # long time
            True
        """
        return continuous_tests.continuous_diffusion_factor(self, beta_number_of_samples, gf_number_samples)

    def continuous_diffusion_tests(self,
                                   continuous_avalanche_factor_number_of_samples=100,
                                   threshold_for_avalanche_factor=0.001,
                                   continuous_neutral_measure_beta_number_of_samples=10,
                                   continuous_neutral_measure_gf_number_samples=10,
                                   continuous_diffusion_factor_beta_number_of_samples=10,
                                   continuous_diffusion_factor_gf_number_samples=10,
                                   is_continuous_avalanche_factor=True,
                                   is_continuous_neutrality_measure=True,
                                   is_diffusion_factor=True):
        """
        Return a python dictionary that contains the dictionaries corresponding to each metric in [MUR2020]_.

        INPUT:

        - ``continuous_avalanche_factor_number_of_samples`` -- **integer** (default: `100`); number of samples
          used to obtain the metric continuous_avalanche_factor
        - ``threshold_for_avalanche_factor`` -- **float** (default: `0.001`); threshold value used to compute the
          input difference for the metric continuous_avalanche_factor
        - ``continuous_neutral_measure_beta_number_of_samples`` -- **integer** (default: `10`); number of samples
          used to compute the continuous measure metric
        - ``continuous_neutral_measure_gf_number_samples`` -- **integer** (default: `10`);  number of vectors used
          to approximate gf_2
        - ``continuous_diffusion_factor_beta_number_of_samples`` -- **integer** (default: `10`); number of samples
          used to compute the continuous measure metric
        - ``continuous_diffusion_factor_gf_number_samples`` -- **integer** (default: `10`);  number of vectors
          used to approximate gf_2
        - ``is_continuous_avalanche_factor`` -- **boolean** (default: `True`); flag indicating if we want the
          continuous_avalanche_factor or not
        - ``is_continuous_neutrality_measure`` -- **boolean** (default: `True`); flag indicating if we want the
          continuous_neutrality_measure or not
        - ``is_diffusion_factor`` -- **boolean** (default: `True`); flag indicating if we want the
          continuous_neutrality_measure, or not

        OUTPUT:

            - A python dictionary that contains the test result to each metric. E.g.: continuous_neutrality_measure,
              continuous_avalanche_factor, diffusion_factor

        EXAMPLES::

            sage: from claasp.ciphers.block_ciphers.speck_block_cipher import SpeckBlockCipher as speck
            sage: speck_cipher = speck(number_of_rounds=1) # long time
            sage: output = speck_cipher.continuous_diffusion_tests() # long time
            sage: output['plaintext']['round_key_output']['continuous_neutrality_measure']['values'][0]['1'] == 0.0 # long time
            True
        """
        return continuous_tests.continuous_diffusion_tests(self,
                                                           continuous_avalanche_factor_number_of_samples,
                                                           threshold_for_avalanche_factor,
                                                           continuous_neutral_measure_beta_number_of_samples,
                                                           continuous_neutral_measure_gf_number_samples,
                                                           continuous_diffusion_factor_beta_number_of_samples,
                                                           continuous_diffusion_factor_gf_number_samples,
                                                           is_continuous_avalanche_factor,
                                                           is_continuous_neutrality_measure,
                                                           is_diffusion_factor)

    def continuous_neutrality_measure_for_bit_j(self, beta_number_of_samples, gf_number_samples,
                                                input_bit=None, output_bits=None):
        """
        Continuous Neutrality Measure. This method implements Definition 15 of [MUR2020]_.

        INPUT:

        - ``beta_number_of_samples`` -- **integer**; number of samples used to compute the continuous measure metric
        - ``gf_number_samples`` -- **integer**;  number of vectors used to approximate gf_2
        - ``input_bit`` -- **integer** (default: `None`); input bit position to be analyzed
        - ``output_bits`` -- **list** (default: `None`); output bit positions to be analyzed
=======
    def compute_criterion_from_avalanche_probability_vectors(self, all_apvs, avalanche_dependence_uniform_bias):
        r"""
        Return a python dictionary that contains the dictionaries corresponding to each criterion.

        ALGORITHM:

        The avalanche dependence is the number of output bit that flip with respect to an input bit difference,
        for a given round.
        If the worst avalanche dependence for a certain round is close to the output bit size with respect to a certain
        threshold, we say that the cipher satisfies the avalanche dependence criterion for this round.

        The avalanche dependence uniform is the number of output bit that flip with a probability
        $\in \left[\frac{1}{2} - \text{bias}; \frac{1}{2} + \text{bias}\right]$,
        with respect to an input bit difference, for a given round. If the worst avalanche dependence uniform for a
        certain round is close to the output bit size with respect to a certain threshold,
        we say that the cipher satisfies the avalanche dependence uniform criterion for this round.

        The avalanche weight is the expected Hamming weight of the output difference with respect to an input bit
        difference, for a given round.
        If the avalanche weights of all the input bit differences for a certain round is close to half of
        the output bit size with respect to a certain threshold, we say that the cipher satisfies the
        avalanche criterion for this round.

        The avalanche entropy is defined as uncertainty about whether output bits flip with respect to an input
        bit difference, for a given round.
        If the strict avalanche entropy of all the input bit differences for a certain round is close to
        the output bit size with respect to a certain threshold, we say that the cipher satisfies the
        strict avalanche criterion for this round.

        .. NOTE::

            d["key"]["round_output"][position][index_occurrence]["avalanche_dependence"] = vector of round_output size
            with input diff injected in key

        INPUT:

        - ``all_apvs`` -- **dictionary**; all avalanche probability vectors returned by avalanche_probability_vectors()
        - ``avalanche_dependence_uniform_bias`` -- **float**; define the range where the probability of flipping should be

        .. SEEALSO::

            :py:meth:`~avalanche_probability_vectors` for the returning vectors.
>>>>>>> 7d8dd401

        EXAMPLES::

            sage: from claasp.ciphers.block_ciphers.speck_block_cipher import SpeckBlockCipher as speck
<<<<<<< HEAD
            sage: output = speck(number_of_rounds=2).continuous_neutrality_measure_for_bit_j(50, 200) # long time
            sage: output['plaintext']['cipher_output']['continuous_neutrality_measure']['values'][0]['2'] > 0 # long time
            True
        """
        return continuous_tests.continuous_neutrality_measure_for_bit_j(self, beta_number_of_samples,
                                                                        gf_number_samples, input_bit,
                                                                        output_bits)

    def continuous_neutrality_measure_for_bit_j_and_beta(self, input_bit, beta, number_of_samples, output_bits):
        return continuous_tests.continuous_neutrality_measure_for_bit_j_and_beta(self, beta, input_bit,
                                                                                 number_of_samples, output_bits)
=======
            sage: speck = speck(block_bit_size=16, key_bit_size=32, number_of_rounds=5)
            sage: apvs = speck.avalanche_probability_vectors(100)
            sage: d = speck.compute_criterion_from_avalanche_probability_vectors(apvs, 0.2)
            sage: d["key"]["round_output"][0][0]["avalanche_dependence_vectors"] # random
        """
        return avalanche_tests.compute_criterion_from_avalanche_probability_vectors(self, all_apvs,
                                                                                    avalanche_dependence_uniform_bias)
>>>>>>> 7d8dd401

    def delete_generated_evaluate_c_shared_library(self):
        """
        Delete the file named <id_cipher>_evaluate.c and the corresponding executable.

        INPUT:

        - None

        EXAMPLES::

            sage: from claasp.ciphers.block_ciphers.fancy_block_cipher import FancyBlockCipher as fancy
            sage: fancy().delete_generated_evaluate_c_shared_library() # doctest: +SKIP
        """
        code_generator.delete_generated_evaluate_c_shared_library(self)

    def evaluate(self, cipher_input, intermediate_output=False, verbosity=False):
        """
        Return the output of the cipher.

        INPUT:

        - ``cipher_input`` -- **list**; block cipher inputs
        - ``intermediate_output`` -- **boolean** (default: `False`); set this flag to True to return a dictionary with
          each intermediate output
        - ``verbosity`` -- **boolean** (default: `False`); set this flag to True to print the input/output of each
          component

        EXAMPLES::

            sage: from claasp.ciphers.block_ciphers.identity_block_cipher import IdentityBlockCipher as identity
            sage: identity().evaluate([0x01234567,0x89ABCDEF])
            19088743
        """
        return evaluator.evaluate(self, cipher_input, intermediate_output, verbosity)

    def evaluate_using_c(self, inputs, intermediate_output=False, verbosity=False):
        """
        Return the output of the cipher.

        INPUT:

        - ``inputs``
        - ``intermediate_output`` -- **boolean** (default: `False`); Set this flag to True in order to return a
          dictionary with each intermediate output
        - ``verbosity`` -- **boolean** (default: `False`); Set this flag to True in order to print the input/output of
          each component

        EXAMPLES::

            sage: from claasp.ciphers.block_ciphers.fancy_block_cipher import FancyBlockCipher as fancy
            sage: fancy(number_of_rounds=2).evaluate_using_c([0x012345,0x89ABCD], True) # random
            {'round_key_output': [3502917, 73728],
             'round_output': [9834215],
             'cipher_output': [7457252]}
        """
        return evaluator.evaluate_using_c(self, inputs, intermediate_output, verbosity)

    def cipher_inverse(self):
        """
        Return the graph representation of the inverse of the cipher under analysis

        EXAMPLE::

            sage: from claasp.ciphers.block_ciphers.speck_block_cipher import SpeckBlockCipher
            sage: key = 0xabcdef01abcdef01
            sage: plaintext = 0x01234567
            sage: cipher = SpeckBlockCipher(number_of_rounds=2)
            sage: ciphertext = cipher.evaluate([plaintext, key])
            sage: cipher_inv = cipher.cipher_inverse()
            sage: cipher_inv.evaluate([ciphertext, key]) == plaintext
            True

        TEST::

            sage: from claasp.ciphers.block_ciphers.aes_block_cipher import AESBlockCipher
            sage: key = 0x2b7e151628aed2a6abf7158809cf4f3c
            sage: plaintext = 0x6bc1bee22e409f96e93d7e117393172a
            sage: cipher = AESBlockCipher(number_of_rounds=2)
            sage: ciphertext = cipher.evaluate([key, plaintext])
            sage: cipher_inv = cipher.cipher_inverse()
            sage: cipher_inv.evaluate([ciphertext, key]) == plaintext
            True

            sage: from claasp.ciphers.block_ciphers.tea_block_cipher import TeaBlockCipher
            sage: key = 0x0e2ddd5c5b4ca9d4
            sage: plaintext = 0xb779ee0a
            sage: cipher = TeaBlockCipher(block_bit_size=32, key_bit_size=64, number_of_rounds=2)
            sage: ciphertext = cipher.evaluate([plaintext, key])
            sage: cipher_inv = cipher.cipher_inverse()
            sage: cipher_inv.evaluate([ciphertext, key]) == plaintext
            True

            sage: from claasp.ciphers.block_ciphers.present_block_cipher import PresentBlockCipher
            sage: key = 0x98edeafc899338c45fad
            sage: plaintext = 0x42c20fd3b586879e
            sage: cipher = PresentBlockCipher(number_of_rounds=2)
            sage: ciphertext = cipher.evaluate([plaintext, key])
            sage: cipher_inv = cipher.cipher_inverse()
            sage: cipher_inv.evaluate([ciphertext, key]) == plaintext
            True

            sage: from claasp.ciphers.permutations.ascon_sbox_sigma_permutation import AsconSboxSigmaPermutation
            sage: plaintext = 0
            sage: cipher = AsconSboxSigmaPermutation(number_of_rounds=2)
            sage: ciphertext = cipher.evaluate([plaintext])
            sage: cipher_inv = cipher.cipher_inverse()
            sage: cipher_inv.evaluate([ciphertext]) == plaintext
            True

            sage: from claasp.ciphers.block_ciphers.simon_block_cipher import SimonBlockCipher
            sage: key = 0x1211100a09080201
            sage: plaintext = 0x6120676e
            sage: cipher = SimonBlockCipher(number_of_rounds=2)
            sage: ciphertext = cipher.evaluate([plaintext, key])
            sage: cipher_inv = cipher.cipher_inverse()
            sage: cipher_inv.evaluate([ciphertext, key]) == plaintext
            True

            sage: from claasp.ciphers.block_ciphers.midori_block_cipher import MidoriBlockCipher
            sage: key = 0x687ded3b3c85b3f35b1009863e2a8cbf
            sage: plaintext = 0x42c20fd3b586879e
            sage: cipher = MidoriBlockCipher(number_of_rounds=2)
            sage: ciphertext = cipher.evaluate([plaintext, key])
            sage: cipher_inv = cipher.cipher_inverse()
            sage: cipher_inv.evaluate([ciphertext, key]) == plaintext
            True

            sage: from claasp.ciphers.block_ciphers.skinny_block_cipher import SkinnyBlockCipher
            sage: key = 0xffffeeee
            sage: plaintext = 0x5778
            sage: cipher = SkinnyBlockCipher(number_of_rounds=2)
            sage: ciphertext = cipher.evaluate([plaintext, key])
            sage: cipher_inv = cipher.cipher_inverse()
            sage: cipher_inv.evaluate([ciphertext, key]) == plaintext
            True

            sage: from claasp.ciphers.permutations.spongent_pi_permutation import SpongentPiPermutation
            sage: plaintext = 0x1234
            sage: cipher = SpongentPiPermutation(number_of_rounds=2)
            sage: ciphertext = cipher.evaluate([plaintext])
            sage: cipher_inv = cipher.cipher_inverse()
            sage: cipher_inv.evaluate([ciphertext]) == plaintext
            True

            sage: from claasp.ciphers.block_ciphers.xtea_block_cipher import XTeaBlockCipher
            sage: key = 0x1de1c3c2c65880074c32dce537b22ab3
            sage: plaintext = 0xbd7d764dff0ada1e
            sage: cipher = XTeaBlockCipher(number_of_rounds=2)
            sage: ciphertext = cipher.evaluate([plaintext, key])
            sage: cipher_inv = cipher.cipher_inverse()
            sage: cipher_inv.evaluate([ciphertext, key]) == plaintext
            True

            sage: from claasp.ciphers.permutations.photon_permutation import PhotonPermutation
            sage: plaintext = 0x1234
            sage: cipher = PhotonPermutation(number_of_rounds=2)
            sage: ciphertext = cipher.evaluate([plaintext])
            sage: cipher_inv = cipher.cipher_inverse()
            sage: cipher_inv.evaluate([ciphertext]) == plaintext
            True

            sage: from claasp.ciphers.block_ciphers.lea_block_cipher import LeaBlockCipher
            sage: key = 0x0f1e2d3c4b5a69788796a5b4c3d2e1f0
            sage: plaintext = 0x101112131415161718191a1b1c1d1e1f
            sage: cipher = LeaBlockCipher(block_bit_size=128, key_bit_size=128, number_of_rounds=2)
            sage: ciphertext = cipher.evaluate([plaintext, key])
            sage: cipher_inv = cipher.cipher_inverse()
            sage: cipher_inv.evaluate([ciphertext, key]) == plaintext
            True

            sage: from claasp.ciphers.permutations.sparkle_permutation import SparklePermutation
            sage: plaintext = 0x1234
            sage: cipher = SparklePermutation(number_of_steps=2)
            sage: ciphertext = cipher.evaluate([plaintext])
            sage: cipher_inv = cipher.cipher_inverse()
            sage: cipher_inv.evaluate([ciphertext]) == plaintext
            True

            sage: from claasp.ciphers.permutations.xoodoo_invertible_permutation import XoodooInvertiblePermutation
            sage: plaintext = 0x1234
            sage: cipher = XoodooInvertiblePermutation(number_of_rounds=2)
            sage: ciphertext = cipher.evaluate([plaintext])
            sage: cipher_inv = cipher.cipher_inverse()
            sage: cipher_inv.evaluate([ciphertext]) == plaintext
            True

            sage: from claasp.ciphers.permutations.gift_sbox_permutation import GiftSboxPermutation
            sage: key = 0x000102030405060708090A0B0C0D0E0F
            sage: plaintext = 0x000102030405060708090A0B0C0D0E0F
            sage: cipher = GiftSboxPermutation(number_of_rounds=2)
            sage: ciphertext = cipher.evaluate([plaintext, key])
            sage: cipher_inv = cipher.cipher_inverse()
            sage: cipher_inv.evaluate([ciphertext, key]) == plaintext
            True

            sage: from claasp.ciphers.block_ciphers.raiden_block_cipher import RaidenBlockCipher
            sage: key = 0x1de1c3c2c65880074c32dce537b22ab3
            sage: plaintext = 0xbd7d764dff0ada1e
            sage: cipher = RaidenBlockCipher(number_of_rounds=2)
            sage: ciphertext = cipher.evaluate([plaintext, key])
            sage: cipher_inv = cipher.cipher_inverse()
            sage: cipher_inv.evaluate([ciphertext, key]) == plaintext
            True

            sage: from claasp.ciphers.block_ciphers.hight_block_cipher import HightBlockCipher
            sage: key = 0x000000066770000000a0000000000001
            sage: plaintext = 0x0011223344556677
            sage: cipher = HightBlockCipher(block_bit_size=64, key_bit_size=128, number_of_rounds=2)
            sage: ciphertext = cipher.evaluate([plaintext, key])
            sage: cipher_inv = cipher.cipher_inverse()
            sage: cipher_inv.evaluate([ciphertext, key]) == plaintext
            True

            sage: from claasp.ciphers.block_ciphers.des_block_cipher import DESBlockCipher
            sage: cipher = DESBlockCipher(number_of_rounds=4)
            sage: key = 0x133457799BBCDFF1
            sage: plaintext = 0x0123456789ABCDEF
            sage: ciphertext = cipher.evaluate([key, plaintext])
            sage: cipher_inv = cipher.cipher_inverse()
            sage: cipher_inv.evaluate([ciphertext, key]) == plaintext
            True

            sage: from claasp.ciphers.permutations.salsa_permutation import SalsaPermutation
            sage: cipher = SalsaPermutation(number_of_rounds=5)
            sage: plaintext = 0xffff
            sage: ciphertext = cipher.evaluate([plaintext])
            sage: cipher_inv = cipher.cipher_inverse()
            sage: cipher_inv.evaluate([ciphertext]) == plaintext
            True

            sage: from claasp.ciphers.block_ciphers.bea1_block_cipher import BEA1BlockCipher
            sage: cipher = BEA1BlockCipher(number_of_rounds=2)
            sage: key = 0x8cdd0f3459fb721e798655298d5c1
            sage: plaintext = 0x47a57eff5d6475a68916
            sage: ciphertext = cipher.evaluate([key, plaintext])
            sage: cipher_inv = cipher.cipher_inverse()
            sage: cipher_inv.evaluate([ciphertext, key]) == plaintext
            True

            sage: from claasp.ciphers.permutations.keccak_invertible_permutation import KeccakInvertiblePermutation
            sage: plaintext = 0x1234
            sage: cipher = KeccakInvertiblePermutation(number_of_rounds=2, word_size=8)
            sage: ciphertext = cipher.evaluate([plaintext])
            sage: cipher_inv = cipher.cipher_inverse()
            sage: cipher_inv.evaluate([ciphertext]) == plaintext
            True

            sage: from claasp.ciphers.permutations.chacha_permutation import ChachaPermutation
            sage: cipher = ChachaPermutation(number_of_rounds=5)
            sage: plaintext = 0xffff
            sage: ciphertext = cipher.evaluate([plaintext])
            sage: cipher_inv = cipher.cipher_inverse()
            sage: cipher_inv.evaluate([ciphertext]) == plaintext
            True

            sage: from claasp.ciphers.permutations.gimli_sbox_permutation import GimliSboxPermutation
            sage: cipher = GimliSboxPermutation(number_of_rounds=2, word_size=32)
            sage: plaintext = 0x111111111111111111111111111111111111111111111111111111111111111111111111111111111111111111111111
            sage: ciphertext = cipher.evaluate([plaintext])
            sage: cipher_inv = cipher.cipher_inverse()
            sage: cipher_inv.evaluate([ciphertext]) == plaintext
            False # loop 356

            sage: from claasp.ciphers.block_ciphers.sparx_block_cipher import SparxBlockCipher
            sage: plaintext = 0x0123456789abcdef
            sage: key = 0x00112233445566778899aabbccddeeff
            sage: cipher = SparxBlockCipher(number_of_rounds=2)
            sage: ciphertext = cipher.evaluate([plaintext, key])
            sage: cipher_inv = cipher.cipher_inverse()
            sage: cipher_inv.evaluate([ciphertext, key]) == plaintext
            False # loop 66

            sage: from claasp.ciphers.block_ciphers.threefish_block_cipher import ThreefishBlockCipher
            sage: cipher = ThreefishBlockCipher(number_of_rounds=2)
            sage: plaintext = 0xF8F9FAFBFCFDFEFFF0F1F2F3F4F5F6F7E8E9EAEBECEDEEEFE0E1E2E3E4E5E6E7
            sage: key = 0x17161514131211101F1E1D1C1B1A191827262524232221202F2E2D2C2B2A2928
            sage: tweak = 0x07060504030201000F0E0D0C0B0A0908
            sage: ciphertext = cipher.evaluate([plaintext, key, tweak])
            sage: cipher_inv = cipher.cipher_inverse()
            sage: cipher_inv.evaluate([ciphertext, key, tweak]) == plaintext
            False # loop 29


            sage: from claasp.ciphers.permutations.tinyjambu_permutation import TinyJambuPermutation
            sage: cipher = TinyJambuPermutation(number_of_rounds=2)
            sage: plaintext = 0xffff
            sage: key = 0x1234
            sage: ciphertext = cipher.evaluate([key, plaintext])
            sage: cipher_inv = cipher.cipher_inverse()
            sage: cipher_inv.evaluate([ciphertext, key]) == plaintext
            False # loop 8

            sage: from claasp.ciphers.block_ciphers.lowmc_block_cipher import LowMCBlockCipher
            sage: cipher = LowMCBlockCipher(block_bit_size=192, key_bit_size=192, number_of_rounds=4)
            sage: key = 0x800000000000000000000000000000000000000000000000
            sage: plaintext = 0xABFF00000000000000000000000000000000000000000000
            sage: ciphertext = cipher.evaluate([key, plaintext])
            sage: cipher_inv = cipher.cipher_inverse()
            sage: cipher_inv.evaluate([ciphertext, key]) == plaintext
            False # loop 274

            sage: from claasp.ciphers.block_ciphers.twofish_block_cipher import TwofishBlockCipher
            sage: cipher = TwofishBlockCipher(key_length=256, number_of_rounds=2)
            sage: key = 0xD43BB7556EA32E46F2A282B7D45B4E0D57FF739D4DC92C1BD7FC01700CC8216F
            sage: plaintext = 0x90AFE91BB288544F2C32DC239B2635E6
            sage: ciphertext = cipher.evaluate([key, plaintext])
            sage: cipher_inv = cipher.cipher_inverse()
            sage: cipher_inv.evaluate([ciphertext, key]) == plaintext
            True

            sage: from claasp.ciphers.block_ciphers.kasumi_block_cipher import KasumiBlockCipher
            sage: cipher = KasumiBlockCipher(number_of_rounds=2)
            sage: key = 0x9900aabbccddeeff1122334455667788
            sage: plaintext = 0xfedcba0987654321
            sage: ciphertext = cipher.evaluate([key, plaintext])
            sage: cipher_inv = cipher.cipher_inverse()
            sage: cipher_inv.evaluate([ciphertext, key]) == plaintext
            False # loop 96

        """
        inverted_cipher = Cipher(f"{self.id}{CIPHER_INVERSE_SUFFIX}", f"{self.type}", [], [], self.output_bit_size)

        inverted_cipher_components = []
        cipher_components_tmp = get_cipher_components(self)
        available_bits = []
        key_schedule_component_ids = get_key_schedule_component_ids(self)
        all_equivalent_bits = get_all_equivalent_bits(self)
        while len(cipher_components_tmp) > 0:
            # print(len(cipher_components_tmp))
            number_of_unprocessed_components = 0
            for c in cipher_components_tmp:
                # print(c.id, "---------", len(cipher_components_tmp))
                # OPTION 1 - Add components that are not invertible
                if are_there_enough_available_inputs_to_evaluate_component(c, available_bits, all_equivalent_bits,
                                                                           key_schedule_component_ids, self):
                    # print("--------> evaluated")
                    inverted_component = evaluated_component(c, available_bits, key_schedule_component_ids,
                                                             all_equivalent_bits, self)
                    update_available_bits_with_component_output_bits(c, available_bits, self)
                    inverted_cipher_components.append(inverted_component)
                    cipher_components_tmp.remove(c)
                # OPTION 2 - Add components that are invertible
                elif (is_possibly_invertible_component(c) and are_there_enough_available_inputs_to_perform_inversion(c,
                                                                                                                     available_bits,
                                                                                                                     all_equivalent_bits,
                                                                                                                     self)) or (
                        c.type == CIPHER_INPUT and (c.description[0] == INPUT_KEY or c.description[0] == INPUT_TWEAK)):
                    # print("--------> inverted")
                    inverted_component = component_inverse(c, available_bits, all_equivalent_bits,
                                                           key_schedule_component_ids, self)
                    update_available_bits_with_component_input_bits(c, available_bits)
                    update_available_bits_with_component_output_bits(c, available_bits, self)
                    inverted_cipher_components.append(inverted_component)
                    cipher_components_tmp.remove(c)
                else:
                    number_of_unprocessed_components += 1
                    if number_of_unprocessed_components == len(cipher_components_tmp):
                        raise Error("Unable to invert cipher for now.")

                        # STEP 3 - rebuild cipher
        for _ in range(self.number_of_rounds):
            inverted_cipher.add_round()
        for component in inverted_cipher_components:
            if component.type == CIPHER_INPUT:
                inverted_cipher.inputs.append(component.id)
                inverted_cipher.inputs_bit_size.append(component.output_bit_size)
            elif component.type == CIPHER_OUTPUT:
                inverted_cipher._rounds.round_at(self.number_of_rounds - 1)._components.append(component)
            elif component.id in key_schedule_component_ids:
                inverted_cipher._rounds.round_at(0)._components.append(component)
            else:
                inverted_cipher._rounds.round_at(self.number_of_rounds - 1 - component.round)._components.append(
                    component)

        sorted_inverted_cipher = sort_cipher_graph(inverted_cipher)

        return sorted_inverted_cipher

    def get_partial_cipher(self, start_round=None, end_round=None, keep_key_schedule=True):

        if start_round is None:
            start_round = 0
        if end_round is None:
            end_round = self.number_of_rounds - 1

        assert end_round < self.number_of_rounds
        assert start_round <= end_round

        inputs = deepcopy(self.inputs)
        partial_cipher = Cipher(f"{self.family_name}_partial_{start_round}_to_{end_round}", f"{self.type}", inputs,
                                self._inputs_bit_size, self.output_bit_size)
        for round in self.rounds_as_list:
            partial_cipher.rounds_as_list.append(deepcopy(round))

        removed_components_ids, intermediate_outputs = remove_components_from_rounds(partial_cipher, start_round,
                                                                                     end_round, keep_key_schedule)

        if start_round > 0:
            for input_type in set([input for input in self.inputs if INPUT_KEY not in input]):
                removed_components_ids.append(input_type)
                input_index = partial_cipher.inputs.index(input_type)
                partial_cipher.inputs.pop(input_index)
                partial_cipher.inputs_bit_size.pop(input_index)

            partial_cipher.inputs.insert(0, intermediate_outputs[start_round - 1].id)
            partial_cipher.inputs_bit_size.insert(0, intermediate_outputs[start_round - 1].output_bit_size)
            update_input_links_from_rounds(partial_cipher.rounds_as_list[start_round:end_round + 1],
                                           removed_components_ids, intermediate_outputs)

        if end_round < self.number_of_rounds - 1:
            removed_components_ids.append(CIPHER_OUTPUT)
            last_round = partial_cipher.rounds_as_list[end_round]
            for component in last_round.components:
                if component.description == ['round_output']:
                    last_round.remove_component(component)
                    new_cipher_output = Component(component.id, CIPHER_OUTPUT,
                                                  Input(component.output_bit_size, component.input_id_links,
                                                        component.input_bit_positions),
                                                  component.output_bit_size, [CIPHER_OUTPUT])
                    new_cipher_output.__class__ = CipherOutput
                    last_round.add_component(new_cipher_output)

        return partial_cipher

    def add_suffix_to_components(self, suffix, component_id_list=None):
        renamed_inputs = self.inputs
        if component_id_list is None:
            component_id_list = self.get_all_components_ids() + self.inputs
            renamed_inputs = [f"{input}{suffix}" if input in component_id_list else input for input in self.inputs]
        renamed_cipher = Cipher(f"{self.family_name}", f"{self.type}", renamed_inputs,
                                self.inputs_bit_size, self.output_bit_size)
        for round in self.rounds_as_list:
            renamed_cipher.add_round()
            for component_number in range(round.number_of_components):
                component = round.component_from(component_number)
                renamed_input_id_links = [f"{id}{suffix}" if id in component_id_list else id for id in
                                          component.input_id_links]
                if component.id in component_id_list:
                    renamed_component_id = f'{component.id}{suffix}'
                else:
                    renamed_component_id = component.id
                renamed_component = Component(renamed_component_id, component.type,
                                              Input(component.input_bit_size, renamed_input_id_links,
                                                    component.input_bit_positions),
                                              component.output_bit_size, component.description)
                renamed_component.__class__ = component.__class__
                renamed_cipher.rounds.current_round.add_component(renamed_component)

        return renamed_cipher

    def cipher_partial_inverse(self, start_round=None, end_round=None, keep_key_schedule=False):
        """
        Returns the inverted portion of a cipher.

        INPUT:

        - ``start_round`` -- **integer**; initial round number of the partial cipher
        - ``end_round`` -- **integer**; final round number of the partial cipher

        EXAMPLES::

            sage: from claasp.ciphers.block_ciphers.speck_block_cipher import SpeckBlockCipher
            sage: key = 0xabcdef01abcdef01
            sage: plaintext = 0x01234567
            sage: speck = SpeckBlockCipher(number_of_rounds=3)
            sage: result = speck.evaluate([plaintext, key], intermediate_output=True)
            sage: partial_speck = speck.cipher_partial_inverse(1, 2)
            sage: partial_speck.evaluate([result[0], key]) == result[2]['intermediate_output_0_6'][0]

        """

        partial_cipher = self.get_partial_cipher(start_round, end_round, True)
        partial_cipher_inverse = partial_cipher.cipher_inverse()

        key_schedule_component_ids = get_key_schedule_component_ids(partial_cipher_inverse)
        key_schedule_components = [partial_cipher_inverse.get_component_from_id(id) for id in key_schedule_component_ids
                                   if
                                   INPUT_KEY not in id]

        if not keep_key_schedule:
            for current_round in partial_cipher_inverse.rounds_as_list:
                for key_component in set(key_schedule_components).intersection(current_round.components):
                    partial_cipher_inverse.rounds.remove_round_component(current_round.id, key_component)

        return partial_cipher_inverse

    def evaluate_vectorized(self, cipher_input, intermediate_outputs=False, verbosity=False):
        """
        Return the output of the cipher for multiple inputs.

        The inputs are given as a list cipher_input,such that cipher_inputs[0] contains the first input,
        and cipher_inputs[1] the second.
        Each of the inputs is given as a numpy ndarray of np.uint8, of shape n*m, where n is the size
        (in bytes) of the input, and m is the number of samples.

        The return is a list of m*n ndarrays (format transposed compared to the input format),
        where the list is of size 1 if intermediate_output is False, and NUMBER_OF_ROUNDS otherwise.

        This function determines automatically if a bit-based evaluation is required,
        and does the transformation transparently. The inputs and outputs are similar to evaluate_vectorized_byte.

        INPUT:

        - ``cipher_input`` -- **list**; block cipher inputs (ndarray of uint8 representing one byte each, n rows, m columns,
          with m the number of inputs to evaluate)
        - ``intermediate_outputs`` -- **boolean** (default: `False`)
        - ``verbosity`` -- **boolean** (default: `False`); set this flag to True in order to print the input/output of
          each component

        EXAMPLES::

            sage: import numpy as np
            sage: from claasp.ciphers.block_ciphers.speck_block_cipher import SpeckBlockCipher as speck
            sage: speck = speck(block_bit_size=32, key_bit_size=64, number_of_rounds=22)
            sage: K=np.random.randint(256, size=(8,2), dtype=np.uint8)
            sage: X=np.random.randint(256, size=(4,2), dtype=np.uint8)
            sage: result=speck.evaluate_vectorized([X, K])
            sage: K0Lib=int.from_bytes(K[:,0].tobytes(), byteorder='big')
            sage: K1Lib=int.from_bytes(K[:,1].tobytes(), byteorder='big')
            sage: X0Lib=int.from_bytes(X[:,0].tobytes(), byteorder='big')
            sage: X1Lib=int.from_bytes(X[:,1].tobytes(), byteorder='big')
            sage: C0Lib=speck.evaluate([X0Lib, K0Lib])
            sage: C1Lib=speck.evaluate([X1Lib, K1Lib])
            sage: int.from_bytes(result[-1][0].tobytes(), byteorder='big') == C0Lib
            True
            sage: int.from_bytes(result[-1][1].tobytes(), byteorder='big') == C1Lib
            True
        """
        return evaluator.evaluate_vectorized(self, cipher_input, intermediate_outputs, verbosity)

    def evaluate_with_intermediate_outputs_continuous_diffusion_analysis(
            self, cipher_input, sbox_precomputations, sbox_precomputations_mix_columns, verbosity=False):
        """
        Return the output of the continuous generalized cipher.

        INPUT:

        - ``cipher_input`` -- **list of Decimal**; block cipher input message
        - ``sbox_precomputations`` **dictionary**
        - ``sbox_precomputations_mix_columns`` **dictionary**
        - ``verbosity`` -- **boolean** (default: `False`); set this flag to True in order to print the input/output of
          each component


        EXAMPLES::

            sage: from claasp.ciphers.block_ciphers.speck_block_cipher import SpeckBlockCipher as speck
            sage: from decimal import *
            sage: plaintext_input = [Decimal('1') for i in range(32)]
            sage: plaintext_input[10] = Decimal('0.802999073954890452142763024312444031238555908203125')
            sage: key_input = [Decimal('-1') for i in range(64)]
            sage: cipher_inputs = [plaintext_input, key_input]
            sage: output = speck(number_of_rounds=2).evaluate_with_intermediate_outputs_continuous_diffusion_analysis(
            ....:     cipher_inputs,
            ....:     {},
            ....:     {}
            ....: )
            sage: output[0][0] == Decimal('-1.000000000')
            True
        """
        return evaluator.evaluate_with_intermediate_outputs_continuous_diffusion_analysis(
            self, cipher_input, sbox_precomputations, sbox_precomputations_mix_columns, verbosity)

    def find_good_input_difference_for_neural_distinguisher(self, difference_positions,
                                                            initial_population=32, number_of_generations=50,
                                                            nb_samples=10 ** 4, previous_generation=None,
                                                            verbose=False):
        """
        Return good neural distinguisher input differences for a cipher.

        INPUT:

        - ``difference_positions`` -- **table of booleans**; one for each input to the cipher. True in positions where
          differences are allowed
        - ``initial_population`` -- **integer** (default: `32`); parameter of the evolutionary algorithm
        - ``number_of_generations`` -- **integer** (default: `50`); number of iterations of the evolutionary algorithm
        - ``nb_samples`` -- **integer** (default: `10`); number of samples for testing each input difference
        - ``previous_generation`` -- (default: `None`); optional: initial table of differences to try
        - ``verbose`` -- **boolean** (default: `False`); verbosity

        EXAMPLES::

            sage: from claasp.ciphers.block_ciphers.speck_block_cipher import SpeckBlockCipher
            sage: cipher = SpeckBlockCipher()
            sage: diff, scores, highest_round = find_good_input_difference_for_neural_distinguisher(cipher, [True, False], verbose = False, number_of_generations=5)
        """
        from claasp.cipher_modules.neural_network_tests import find_good_input_difference_for_neural_distinguisher
        return find_good_input_difference_for_neural_distinguisher(self,
                                                                   difference_positions,
                                                                   initial_population,
                                                                   number_of_generations,
                                                                   nb_samples,
                                                                   previous_generation,
                                                                   verbose)

    def train_neural_distinguisher(self, data_generator, starting_round, neural_network, training_samples=10 ** 7,
                                   testing_samples=10 ** 6, epochs=5, pipeline=True):
        """
        Trains a neural distinguisher for the data generated by the data_generator function, using the provided neural network, at round starting_rounds. 
        If pipeline is set to True, retrains the distinguisher for one more round, as long as the validation accuracy remains significant.

        INPUT:

        - ``data_generator`` -- **function**; A dataset generation function, taking as input a cipher (usually self), a number of rounds, 
        and a number of samples, an returns a dataset X, Y, where X is a numpy matrix with one row per sample, and Y is a label veector. 
        To reproduce classical neural distinguisher results, on would use the example below. 
        - ``starting_round`` -- **integer**; number of rounds to analyze
        - ``neural_network`` -- **(compiled) keras model** (default: `None`); the neural network to use for distinguishing, either a custom one or one
        returned by the get_neural_network function of neural_network_tests. 
        - ``training_samples`` -- **integer**; (default: `10**7`) number samples used for training
        - ``testing_samples`` -- **integer**; (default: `10**6`) number samples used for testing
        - ``pipeline`` -- **boolean**; (default: `True`) If False, only trains for starting_round. If True, increments starting_round and retrain
        the model as long as the accuracy is statistically significant.
        - ``verbose`` -- **boolean** (default: `False`); verbosity

        EXAMPLES::
        sage: from claasp.ciphers.block_ciphers.speck_block_cipher import SpeckBlockCipher
	    sage: from claasp.cipher_modules.neural_network_tests import get_differential_dataset, get_neural_network
	    sage: cipher = SpeckBlockCipher()
	    sage: input_differences = [0x400000, 0]
	    sage: data_generator = lambda nr, samples: get_differential_dataset(cipher, input_differences, number_of_rounds = nr, samples = samples)
	    sage: neural_network = get_neural_network('gohr_resnet', input_size = 64)
	    sage: cipher.train_neural_distinguisher(data_generator, starting_round = 5, neural_network = neural_network)
        """
        if pipeline:
            from claasp.cipher_modules.neural_network_tests import neural_staged_training
            acc = neural_staged_training(self, data_generator, starting_round, neural_network, training_samples,
                                         testing_samples, epochs)
        else:
            from claasp.cipher_modules.neural_network_tests import train_neural_distinguisher
            acc = train_neural_distinguisher(self, data_generator, starting_round, neural_network, training_samples,
                                             testing_samples, epochs)
        return acc

    def train_gohr_neural_distinguisher(self, input_difference, number_of_rounds, depth=1, word_size=0,
                                        training_samples=10 ** 7, testing_samples=10 ** 6, number_of_epochs=200):
        """
          Trains a differential neural distinguisher on nr rounds, for the input difference input_difference, using a slightly
          modified (AMSGrad instead of cyclic learning rate schedule) depth depth Gohr's RESNet ([Go2019]).

          INPUT:

          - ``input_difference`` -- **list of integers**; The input difference, expressed as a list with one value per
            input to the cipher.
          - ``number_of_rounds`` -- **integer**; number of rounds to analyze
          - ``depth`` -- **integer**; (default: `1`) the depth of the neural network, as defined in Gohr's paper
          - ``word_size`` -- **integer**; the word size of the cipher, determines the shape of the neural network.
          Defaults to output_bit_size when unspecified (may reduce the accuracy of the obtained distinguisher).
          - ``training_samples`` -- **integer**; (default: `10**7`) number samples used for training
          - ``testing_samples`` -- **integer**; (default: `10**6`) number samples used for testing
          - ``number_of_epochs`` -- **integer**; (default: `40`) number of training epochs

          EXAMPLES::
          sage: from claasp.ciphers.block_ciphers.speck_block_cipher import SpeckBlockCipher
          sage: cipher = SpeckBlockCipher()
          sage: input_differences = [0x400000, 0]
          sage: number_of_rounds = 5
          sage: cipher.train_gohr_neural_distinguisher(input_differences, number_of_rounds, word_size = 16, number_of_epochs = 1)
          2000/2000 [==============================] - 294s 146ms/step - loss: 0.0890 - acc: 0.8876 - val_loss: 0.0734 - val_acc: 0.9101
          Validation accuracy at 5 rounds :0.9101160168647766
          0.9101160168647766
          """

        def data_generator(nr, samples):
            return get_differential_dataset(self, input_difference, number_of_rounds=nr,
                                            samples=samples)

        from claasp.cipher_modules.neural_network_tests import get_differential_dataset, \
            train_neural_distinguisher, get_neural_network
        input_size = self.output_bit_size * 2
        neural_network = get_neural_network('gohr_resnet', input_size=input_size, depth=depth, word_size=word_size)
        return train_neural_distinguisher(self, data_generator, number_of_rounds, neural_network, training_samples,
                                          testing_samples, num_epochs=number_of_epochs)

    def run_autond_pipeline(self, difference_positions=None, optimizer_samples=10 ** 4, optimizer_generations=50,
                            training_samples=10 ** 7, testing_samples=10 ** 6, number_of_epochs=40, verbose=False,
                            neural_net='dbitnet', save_prefix=None):
        """
          Runs the AutoND pipeline ([BGHR2023]):
            - Find an input difference for the inputs set to True in difference_positions using an optimizer
            - Train a neural distinguisher based on DBitNET for that input difference, increasing the number of rounds
            until the accuracy is no better than random guessing.

          INPUT:

          - ``difference_positions`` -- **list of booleans**; default: `True in the plaintext position, False in the
          other positions`. If specified, must have the same length as self.inputs_bit_size, and contain one boolean per
          input position. The optimizer will look for input differences in the positions set to True; by default,
          the single-key case will be run.
          - ``optimizer_samples`` -- **integer**; number of samples used by the optimizer; higher values increase the
          quality of the optimizer, at the cost of a longer runtime.
          - ``optimizer_generations`` -- **integer**; (default: `50`) number of generations used by the optimizer;
          higher values increase the runtime.
          - ``training_samples`` -- **integer**; (default: `10**7`) number samples used for training
          - ``testing_samples`` -- **integer**; (default: `10**6`) number samples used for testing
          - ``number_of_epochs`` -- **integer**; (default: `40`) number of training epochs
          - ``verbose`` -- **boolean**; (default: `False`) verbosity of the optimizer
          - ``neural_net`` -- **string**; (default: `dbitnet`) the neural network architecture to use; supports 'dbitnet' and 'gohr_resnet'


          EXAMPLES::
          sage: from claasp.ciphers.block_ciphers.speck_block_cipher import SpeckBlockCipher
          sage: cipher = SpeckBlockCipher()
          sage: cipher.run_autond_pipeline()
          """
        from claasp.cipher_modules.neural_network_tests import get_differential_dataset, get_neural_network, \
            int_difference_to_input_differences, neural_staged_training

        def data_generator(nr, samples):
            return get_differential_dataset(self, input_difference, number_of_rounds=nr,
                                            samples=samples)

        if difference_positions is None:
            difference_positions = []
            for inp in self.inputs:
                if 'plaintext' in inp:
                    difference_positions.append(True)
                else:
                    difference_positions.append(False)
        assert True in difference_positions, "At least one position in difference_positions must be set to True. If " \
                                             "the default value was used, the primitive has no input named `plaintext`."

        diff, scores, highest_round = self.find_good_input_difference_for_neural_distinguisher(
            difference_positions,
            number_of_generations=optimizer_generations,
            nb_samples=optimizer_samples,
            verbose=verbose)
        input_difference = int_difference_to_input_differences(diff[-1], difference_positions, self.inputs_bit_size)
        input_size = self.output_bit_size * 2
        neural_network = get_neural_network(neural_net, input_size=input_size)
        nr = max(1, highest_round - 3)
        input_difference_list = [hex(x) for x in input_difference]
        print(
            f'Training {neural_net} on input difference {input_difference_list} ({self.inputs}), from round {nr}...'
        )
        return neural_staged_training(self, lambda nr, samples: get_differential_dataset(self, input_difference,
                                      number_of_rounds=nr,
                                      samples=samples), nr,
                                      neural_network, training_samples,
                                      testing_samples, number_of_epochs, save_prefix)

    def generate_bit_based_c_code(self, intermediate_output=False, verbosity=False):
        """
        Return a string containing the C code that defines the self.evaluate() method.

        INPUT:

        - ``intermediate_output`` -- **boolean** (default: `False`); set this flag to True in order to return a
          dictionary with each intermediate output
        - ``verbosity`` -- **boolean** (default: `False`); set this flag to True in order to make the code print the
          input/output of each component

        EXAMPLES::

            sage: from claasp.ciphers.block_ciphers.fancy_block_cipher import FancyBlockCipher as fancy
            sage: s = fancy().generate_bit_based_c_code()
            sage: s[:8] == '#include'
            True
        """
        return code_generator.generate_bit_based_c_code(self, intermediate_output, verbosity)

    def generate_evaluate_c_code_shared_library(self, intermediate_output=False, verbosity=False):
        """
        Store the C code in a file named <id_cipher>_evaluate.c, and build the corresponding executable.

        INPUT:

        - ``intermediate_output`` -- **boolean** (default: `False`); set this flag to True in order to make the C code
          print a dictionary with each intermediate output
        - ``verbosity`` -- **boolean** (default: `False`); set this flag to True in order to make the C code print the
          input/output of each component

        EXAMPLES::

            sage: from claasp.ciphers.block_ciphers.fancy_block_cipher import FancyBlockCipher as fancy
            sage: fancy().generate_evaluate_c_code_shared_library() # doctest: +SKIP
        """
        code_generator.generate_evaluate_c_code_shared_library(self, intermediate_output, verbosity)

    def generate_word_based_c_code(self, word_size, intermediate_output=False, verbosity=False):
        """
        Return a string containing the optimized C code that defines the self.evaluate() method.

        INPUT:

        - ``word_size`` -- **integer**; the size of the word
        - ``intermediate_output`` -- **boolean** (default: `False`); set this flag to True in order to return a
          dictionary with each intermediate output
        - ``verbosity`` -- **boolean** (default: `False`); set this flag to True in order to make the code print the
          input/output of each component

        EXAMPLES::

            sage: from claasp.ciphers.block_ciphers.speck_block_cipher import SpeckBlockCipher as speck
            sage: word_based_c_code = speck().generate_word_based_c_code(20)
            sage: word_based_c_code[:8] == '#include'
            True
        """
        return code_generator.generate_word_based_c_code(self, word_size, intermediate_output, verbosity)

    def get_all_components(self):
        return self._rounds.get_all_components()

    def get_all_components_ids(self):
        return self._rounds.get_all_components_ids()

    def get_all_inputs_bit_positions(self):
        return {cipher_input: range(bit_size) for cipher_input, bit_size in zip(self._inputs, self._inputs_bit_size)}

    def get_component_from_id(self, component_id):
        """
        Return the component according to the id given as input.

        INPUT:

        - ``id_component`` -- **string**; id of a component

        EXAMPLES::

            sage: from claasp.ciphers.block_ciphers.fancy_block_cipher import FancyBlockCipher
            sage: fancy = FancyBlockCipher(number_of_rounds=2)
            sage: component = fancy.get_component_from_id('sbox_0_0')
            sage: component.description
            [0, 2, 4, 6, 8, 10, 12, 14, 1, 3, 5, 7, 9, 11, 13, 15]
        """
        return self._rounds.get_component_from_id(component_id)

    def get_components_in_round(self, round_number):
        return self._rounds.components_in_round(round_number)

    def get_current_component_id(self):
        """
        Use this function to get the current component id.

        INPUT:

        - None

        EXAMPLES::

            sage: from claasp.cipher import Cipher
            sage: cipher = Cipher("cipher_name", "permutation", ["input"], [4], 4)
            sage: cipher.add_round()
            sage: constant_0_0 = cipher.add_constant_component(4, 0xF)
            sage: constant_0_1 = cipher.add_constant_component(4, 0xF)
            sage: cipher.add_round()
            sage: constant_1_0 = cipher.add_constant_component(4, 0xF)
            sage: cipher.get_current_component_id()
            'constant_1_0'
        """
        if self.current_round_number is None:
            return "no component in this cipher"
        index_of_last_component = self._rounds.current_round_number_of_components - 1
        return self._rounds.component_from(self.current_round_number, index_of_last_component).id

    def get_number_of_components_in_round(self, round_number):
        return self._rounds.number_of_components(round_number)

    def get_round_from_component_id(self, component_id):
        """
        Return the round according to the round of the component id given as input.

        INPUT:

        - ``id_component`` -- **string**; id of a component

        EXAMPLES::

            sage: from claasp.ciphers.block_ciphers.fancy_block_cipher import FancyBlockCipher
            sage: fancy = FancyBlockCipher(number_of_rounds=2)
            sage: fancy.get_round_from_component_id('xor_1_14')
            1
        """
        return self._rounds.get_round_from_component_id(component_id)

    def impossible_differential_search(self, technique="sat", solver="Kissat", scenario="single-key"):
        """
        Return a list of impossible differentials if there are any; otherwise return an empty list
        INPUT:

        - ``technique`` -- **string**; {"sat", "smt", "milp", "cp"}: the technique to use for the search
        - ``solver`` -- **string**; the name of the solver to use for the search
        - ``scenario`` -- **string**; the type of impossible differentials to search, single-key or related-key
        """
        return self.find_impossible_property(type="differential", technique=technique, solver=solver, scenario=scenario)

    def is_algebraically_secure(self, timeout):
        """
        Return `True` if the cipher is resistant against algebraic attack.

        INPUT:

        - ``timeout`` -- **integer**; the timeout for the Grobner basis computation in seconds
        """
        algebraic_model = AlgebraicModel(self)
        return algebraic_model.is_algebraically_secure(timeout)

    def is_andrx(self):
        """
        Return True if the cipher is AndRX, False otherwise.

        INPUT:

        - None

        EXAMPLES::

            sage: from claasp.ciphers.block_ciphers.midori_block_cipher import MidoriBlockCipher
            sage: midori = MidoriBlockCipher(number_of_rounds=20)
            sage: midori.is_andrx()
            False
        """
        forbidden_types = {'sbox', 'mix_column', 'linear_layer'}
        forbidden_descriptions = {'OR', 'MODADD', 'MODSUB', 'SHIFT', 'SHIFT_BY_VARIABLE_AMOUNT'}

        return self._are_there_not_forbidden_components(forbidden_types, forbidden_descriptions)

    def is_arx(self):
        """
        Return True if the cipher is ARX, False otherwise.

        INPUT:

        - None

        EXAMPLES::

            sage: from claasp.ciphers.block_ciphers.midori_block_cipher import MidoriBlockCipher
            sage: midori = MidoriBlockCipher(number_of_rounds=20)
            sage: midori.is_arx()
            False
        """
        forbidden_types = {'sbox', 'mix_column', 'linear_layer'}
        forbidden_descriptions = {'OR', 'AND', 'MODSUB', 'SHIFT', 'SHIFT_BY_VARIABLE_AMOUNT'}

        return self._are_there_not_forbidden_components(forbidden_types, forbidden_descriptions)

    def is_power_of_2_word_based(self):
        """
        Return the word size if the cipher is word based (64, 32, 16 or 8 bits), False otherwise.

        INPUT:

        - None

        EXAMPLES::

            sage: from claasp.ciphers.block_ciphers.xtea_block_cipher import XTeaBlockCipher
            sage: XTeaBlockCipher(number_of_rounds=32).is_power_of_2_word_based()
            32
            sage: from claasp.ciphers.block_ciphers.midori_block_cipher import MidoriBlockCipher
            sage: MidoriBlockCipher(number_of_rounds=16).is_power_of_2_word_based()
            False
        """
        return self._rounds.is_power_of_2_word_based()

    def is_shift_arx(self):
        """
        Return True if the cipher is Shift-ARX, False otherwise.

        INPUT:

        - None

        EXAMPLES::

            sage: from claasp.ciphers.block_ciphers.xtea_block_cipher import XTeaBlockCipher
            sage: xtea = XTeaBlockCipher(number_of_rounds=32)
            sage: xtea.is_shift_arx()
            True
        """
        forbidden_types = {'sbox', 'mix_column', 'linear_layer'}
        forbidden_descriptions = {'AND', 'OR', 'MODSUB'}

        return self._are_there_not_forbidden_components(forbidden_types, forbidden_descriptions)

    def is_spn(self):
        """
        Return True if the cipher is SPN.

        INPUT:

        - None

        EXAMPLES::

            sage: from claasp.ciphers.block_ciphers.aes_block_cipher import AESBlockCipher
            sage: aes = AESBlockCipher(number_of_rounds=2)
            sage: aes.is_spn()
            True
        """
        spn_components = {CIPHER_OUTPUT, CONSTANT, INTERMEDIATE_OUTPUT, MIX_COLUMN,
                          SBOX, 'ROTATE', 'XOR'}
        set_of_components, set_of_mix_column_sizes, set_of_rotate_and_shift_values, set_of_sbox_sizes = \
            self.get_sizes_of_components_by_type()
        if (len(set_of_sbox_sizes) > 1) or (len(set_of_mix_column_sizes) > 1):
            return False
        sbox_size = 0
        mix_column_size = 0
        if len(set_of_sbox_sizes) > 0:
            sbox_size = set_of_sbox_sizes.pop()
        if len(set_of_mix_column_sizes) > 0:
            mix_column_size = set_of_mix_column_sizes.pop()
        if sbox_size == 0 and mix_column_size == 0 or sbox_size != mix_column_size:
            return False
        check_size = max([sbox_size, mix_column_size])
        for value in set_of_rotate_and_shift_values:
            if value % check_size != 0:
                return False
        return set_of_components <= spn_components

    def get_model(self, technique, problem):
        """
        Returns a model for a given technique and problem.

        INPUT:

          - ``technique`` -- **string** ; sat, smt, milp or cp
          - ``problem`` -- **string** ; xor_differential, xor_linear, cipher_model (more to be added as more model types are added to the library)
          """
        if problem == 'xor_differential':
            constructor_name = f'{technique[0].capitalize()}{technique[1:]}XorDifferentialModel'
        elif problem == "xor_linear":
            constructor_name = f'{technique[0].capitalize()}{technique[1:]}XorLinearModel'
        elif problem == 'cipher_model':
            constructor_name = f'{technique[0].capitalize()}{technique[1:]}CipherModel'

        module_name = f'claasp.cipher_modules.models.{technique}.{technique}_models.{technique}_{problem}_model'

        module = importlib.import_module(module_name)
        constructor = getattr(module, constructor_name)
        return constructor(self)

    def get_sizes_of_components_by_type(self):
        set_of_sbox_sizes = set()
        set_of_mix_column_sizes = set()
        set_of_components = set()
        set_of_rotate_and_shift_values = set()
        for component in self._rounds.get_all_components():
            if component.type == SBOX:
                set_of_sbox_sizes.add(component.input_bit_size)
            if component.type == MIX_COLUMN:
                set_of_mix_column_sizes.add(component.description[2])
            if component.type == WORD_OPERATION:
                set_of_components.add(component.description[0])
                if component.description[0] == 'ROTATE' or component.description[0] == 'SHIFT':
                    set_of_rotate_and_shift_values.add(component.description[1])
            else:
                set_of_components.add(component.type)
        return set_of_components, set_of_mix_column_sizes, set_of_rotate_and_shift_values, set_of_sbox_sizes

    def make_cipher_id(self):
        return editor.make_cipher_id(self._family_name, self._inputs, self._inputs_bit_size,
                                     self._output_bit_size, self.number_of_rounds)

    def make_file_name(self):
        return editor.make_file_name(self._id)

    def neural_network_blackbox_distinguisher_tests(
            self, nb_samples=10000, hidden_layers=[32, 32, 32], number_of_epochs=10):
        """
        Return a python dictionary that contains the accuracies corresponding to each round.

        INPUT:

        - ``nb_samples`` -- **integer** (default: `10000`); how many sample the neural network is trained with
        - ``hidden_layers`` -- **list** (default: `[32, 32, 32]`); a list containing the number of neurons in each
          hidden layer of the neural network
        - ``number_of_epochs`` -- **integer** (default: `10`); how long is the training of the neural network

        EXAMPLES::

            sage: from claasp.ciphers.block_ciphers.speck_block_cipher import SpeckBlockCipher as speck
            sage: #speck(number_of_rounds=22).neural_network_blackbox_distinguisher_tests(nb_samples = 10) # random
        """
        from claasp.cipher_modules.neural_network_tests import neural_network_blackbox_distinguisher_tests
        return neural_network_blackbox_distinguisher_tests(
            self, nb_samples, hidden_layers, number_of_epochs)

    def neural_network_differential_distinguisher_tests(
            self, nb_samples=10000, hidden_layers=[32, 32, 32], number_of_epochs=10, diff=[0x01]):
        """
        Return a python dictionary that contains the accuracies corresponding to each round.

        INPUT:

        - ``nb_samples`` -- **integer** (default: `10000`); how many sample the neural network is trained with
        - ``hidden_layers`` -- **list** (default: `[32, 32, 32]`); a list containing the number of neurons in each
          hidden layer of the neural network
        - ``number_of_epochs`` -- **integer** (default: `10`); how long is the training of the neural network
        - ``diff`` -- **list** (default: `[0x01]`); list of input differences

        EXAMPLES::

            sage: from claasp.ciphers.block_ciphers.speck_block_cipher import SpeckBlockCipher as speck
            sage: #speck(number_of_rounds=22).neural_network_differential_distinguisher_tests(nb_samples = 10) # random
        """
        from claasp.cipher_modules.neural_network_tests import neural_network_differential_distinguisher_tests
        return neural_network_differential_distinguisher_tests(
            self, nb_samples, hidden_layers, number_of_epochs, diff)

    def print(self):
        """
        Print the structure of the cipher into the sage terminal.

        INPUT:

        - None

        EXAMPLES::

            sage: from claasp.cipher import Cipher
            sage: cipher = Cipher("cipher_name", "permutation", ["input"], [32], 32)
            sage: cipher.add_round()
            sage: constant_0_0 = cipher.add_constant_component(16, 0xAB01)
            sage: constant_0_1 = cipher.add_constant_component(16, 0xAB01)
            sage: cipher.print()
            cipher_id = cipher_name_i32_o32_r1
            cipher_type = permutation
            cipher_inputs = ['input']
            cipher_inputs_bit_size = [32]
            cipher_output_bit_size = 32
            cipher_number_of_rounds = 1
            <BLANKLINE>
                # round = 0 - round component = 0
                id = constant_0_0
                type = constant
                input_bit_size = 0
                input_id_link = ['']
                input_bit_positions = [[]]
                output_bit_size = 16
                description = ['0xab01']
            <BLANKLINE>
                # round = 0 - round component = 1
                id = constant_0_1
                type = constant
                input_bit_size = 0
                input_id_link = ['']
                input_bit_positions = [[]]
                output_bit_size = 16
                description = ['0xab01']
            cipher_reference_code = None
        """
        print("cipher_id = " + self._id)
        print("cipher_type = " + self._type)
        print(f"cipher_inputs = {self._inputs}")
        print(f"cipher_inputs_bit_size = {self._inputs_bit_size}")
        print(f"cipher_output_bit_size = {self._output_bit_size}")
        print(f"cipher_number_of_rounds = {self._rounds.number_of_rounds}")
        self._rounds.print_rounds()
        if self._reference_code:
            print(f"cipher_reference_code = {self._reference_code}")
        else:
            print("cipher_reference_code = None")

    def print_as_python_dictionary(self):
        """
        Use this function to print the cipher as a python dictionary into the sage terminal.

        INPUT:

        - None

        EXAMPLES::

            sage: from claasp.cipher import Cipher
            sage: cipher = Cipher("cipher_name", "block_cipher", ["key", "plaintext"], [32, 32], 32)
            sage: cipher.add_round()
            sage: constant_0_0 = cipher.add_constant_component(16, 0xAB01)
            sage: constant_0_1 = cipher.add_constant_component(16, 0xAB01)
            sage: cipher.print_as_python_dictionary()
            cipher = {
            'cipher_id': 'cipher_name_k32_p32_o32_r1',
            'cipher_type': 'block_cipher',
            'cipher_inputs': ['key', 'plaintext'],
            'cipher_inputs_bit_size': [32, 32],
            'cipher_output_bit_size': 32,
            'cipher_number_of_rounds': 1,
            'cipher_rounds' : [
              # round 0
              [
              {
                # round = 0 - round component = 0
                'id': 'constant_0_0',
                'type': 'constant',
                'input_bit_size': 0,
                'input_id_link': [''],
                'input_bit_positions': [[]],
                'output_bit_size': 16,
                'description': ['0xab01'],
              },
              {
                # round = 0 - round component = 1
                'id': 'constant_0_1',
                'type': 'constant',
                'input_bit_size': 0,
                'input_id_link': [''],
                'input_bit_positions': [[]],
                'output_bit_size': 16,
                'description': ['0xab01'],
              },
              ],
              ],
            'cipher_reference_code': None,
            }
        """
        print("cipher = {")
        print("'cipher_id': '" + self._id + "',")
        print("'cipher_type': '" + self._type + "',")
        print(f"'cipher_inputs': {self._inputs},")
        print(f"'cipher_inputs_bit_size': {self._inputs_bit_size},")
        print(f"'cipher_output_bit_size': {self._output_bit_size},")
        print(f"'cipher_number_of_rounds': {self._rounds.number_of_rounds},")
        print("'cipher_rounds' : [")
        self._rounds.print_rounds_as_python_dictionary()
        print("  ],")
        if self._reference_code:
            print(f"'cipher_reference_code': \n'''{self._reference_code}''',")
        else:
            print("'cipher_reference_code': None,")
        print("}")

    def print_as_python_dictionary_to_file(self, file_name=""):
        """
        Use this function to print the cipher as a python dictionary to a file.

        INPUT:

        - ``file_name`` -- **string**; a python string representing a valid file name

        EXAMPLES::

            sage: from claasp.cipher import Cipher
            sage: cipher = Cipher("cipher_name", "block_cipher", ["key", "plaintext"], [32, 32], 32)
            sage: cipher.print_as_python_dictionary_to_file("claasp/ciphers/dictionary_example.py")
            sage: os.remove("claasp/ciphers/dictionary_example.py")
        """
        original_stdout = sys.stdout  # Save a reference to the original standard output
        if file_name == "":
            file_name = self._file_name
        with open(file_name, 'w') as f:
            sys.stdout = f  # Change the standard output to the file we created.
            self.print_as_python_dictionary()
        sys.stdout = original_stdout  # Reset the standard output to its original value

    def print_evaluation_python_code(self, verbosity=False):
        """
        Print the python code that implement the evaluation function of the cipher.

        INPUT:

        - None

        EXAMPLES::

            sage: from claasp.ciphers.block_ciphers.identity_block_cipher import IdentityBlockCipher as identity
            sage: identity().print_evaluation_python_code() # random
            from copy import copy
            from bitstring import BitArray
            from claasp.cipher_modules.generic_functions import *

            def evaluate(input):
                plaintext_output = copy(BitArray(uint=input[0], length=32))
                key_output = copy(BitArray(uint=input[1], length=32))
                intermediate_output = {}
                intermediate_output['cipher_output'] = []
                intermediate_output['round_key_output'] = []
                components_io = {}
                component_input = BitArray(1)
            <BLANKLINE>
                # round: 0, component: 0, component_id: concatenate_0_0
                component_input = select_bits(key_output, [0, 1, 2, 3, 4, 5, 6, 7, 8, 9, 10, 11, 12, 13, 14, 15, 16, 17, 18, 19, 20, 21, 22, 23, 24, 25, 26, 27, 28, 29, 30, 31])
                output_bit_size = 32
                concatenate_0_0_output = component_input
                components_io['concatenate_0_0'] = [component_input.uint, concatenate_0_0_output.uint]
            <BLANKLINE>
                # round: 0, component: 1, component_id: intermediate_output_0_1
                component_input = select_bits(concatenate_0_0_output, [0, 1, 2, 3, 4, 5, 6, 7, 8, 9, 10, 11, 12, 13, 14, 15, 16, 17, 18, 19, 20, 21, 22, 23, 24, 25, 26, 27, 28, 29, 30, 31])
                output_bit_size = 32
                intermediate_output_0_1_output = component_input
                intermediate_output['round_key_output'].append(intermediate_output_0_1_output.uint)
                components_io['intermediate_output_0_1'] = [component_input.uint, intermediate_output_0_1_output.uint]
            <BLANKLINE>
                # round: 0, component: 2, component_id: concatenate_0_2
                component_input = select_bits(plaintext_output, [0, 1, 2, 3, 4, 5, 6, 7, 8, 9, 10, 11, 12, 13, 14, 15, 16, 17, 18, 19, 20, 21, 22, 23, 24, 25, 26, 27, 28, 29, 30, 31])
                output_bit_size = 32
                concatenate_0_2_output = component_input
                components_io['concatenate_0_2'] = [component_input.uint, concatenate_0_2_output.uint]
            <BLANKLINE>
                # round: 0, component: 3, component_id: cipher_output_0_3
                component_input = select_bits(concatenate_0_2_output, [0, 1, 2, 3, 4, 5, 6, 7, 8, 9, 10, 11, 12, 13, 14, 15, 16, 17, 18, 19, 20, 21, 22, 23, 24, 25, 26, 27, 28, 29, 30, 31])
                output_bit_size = 32
                cipher_output_0_3_output = component_input
                intermediate_output['cipher_output'].append(cipher_output_0_3_output.uint)
                cipher_output = cipher_output_0_3_output.uint
                components_io['cipher_output_0_3'] = [component_input.uint, cipher_output_0_3_output.uint]
            <BLANKLINE>
                return cipher_output, intermediate_output, components_io
            <BLANKLINE>
        """
        generated_code = code_generator.generate_python_code_string(self, verbosity)
        print(generated_code)

    def print_evaluation_python_code_to_file(self, file_name):
        """
        Use this function to print the python code to a file.

        INPUT:

        - ``file_name`` -- **string**; name of the output file

        EXAMPLES::

            sage: from claasp.ciphers.block_ciphers.identity_block_cipher import IdentityBlockCipher as identity
            sage: identity = identity()
            sage: identity.file_name
            'identity_block_cipher_p32_k32_o32_r1.py'
            sage: identity.print_evaluation_python_code_to_file(identity.id + 'evaluation.py') # doctest: +SKIP
        """
        original_stdout = sys.stdout  # Save a reference to the original standard output

        with open(file_name, 'w') as f:
            sys.stdout = f  # Change the standard output to the file we created.
            self.print_evaluation_python_code()
        sys.stdout = original_stdout  # Reset the standard output to its original value

    def print_input_information(self):
        """
        Print a list of the inputs with their corresponding bit size.

        Possible cipher inputs are:
            * plaintext
            * key
            * tweak
            * initialization vector
            * nonce
            * constant
            * etc.

        INPUT:

        - None

        EXAMPLES::

            sage: from claasp.ciphers.block_ciphers.fancy_block_cipher import FancyBlockCipher
            sage: fancy = FancyBlockCipher()
            sage: fancy.print_input_information()
            plaintext of bit size 24
            key of bit size 24
        """
        for cipher_input, bit_size in zip(self._inputs, self._inputs_bit_size):
            print(f"{cipher_input} of bit size {bit_size}")

    def polynomial_system(self):
        """
        Return a polynomial system for the cipher.

        INPUT:

        - None

        EXAMPLES::

            sage: from claasp.ciphers.block_ciphers.identity_block_cipher import IdentityBlockCipher
            sage: IdentityBlockCipher().polynomial_system()
            Polynomial Sequence with 128 Polynomials in 256 Variables
        """
        algebraic_model = AlgebraicModel(self)
        return algebraic_model.polynomial_system()

    def polynomial_system_at_round(self, r):
        """
        Return a polynomial system for the cipher at round `r`.

        INPUT:

        - ``r`` -- **integer**; round index

        EXAMPLES::

            sage: from claasp.ciphers.block_ciphers.fancy_block_cipher import FancyBlockCipher
            sage: FancyBlockCipher(number_of_rounds=1).polynomial_system_at_round(0)
            Polynomial Sequence with 252 Polynomials in 288 Variables
        """
        algebraic_model = AlgebraicModel(self)
        return algebraic_model.polynomial_system_at_round(r)

    def remove_key_schedule(self):
        return editor.remove_key_schedule(self)

    def remove_round_component(self, round_id, component):
        editor.remove_round_component(self, round_id, component)

    def remove_round_component_from_id(self, round_id, component_id):
        editor.remove_round_component_from_id(self, round_id, component_id)

    def set_file_name(self, file_name):
        self._file_name = file_name

    def set_id(self, cipher_id):
        self._id = cipher_id

    def set_inputs(self, inputs_ids_list, inputs_bit_size_list):
        self._inputs = inputs_ids_list
        self._inputs_bit_size = inputs_bit_size_list

    def sort_cipher(self):
        return editor.sort_cipher(self)

    def test_against_reference_code(self, number_of_tests=5):
        """
        Test the graph representation against its reference implementation (if available) with random inputs.

        INPUT:

        - ``number_of_tests`` -- **integer** (default: `5`); number of tests to execute

        EXAMPLES::

            sage: from claasp.ciphers.block_ciphers.xtea_block_cipher import XTeaBlockCipher as xtea
            sage: xtea(number_of_rounds=32).test_against_reference_code()
            True
        """
        return tester.test_against_reference_code(self, number_of_tests)

    def test_vector_check(self, list_of_test_vectors_input, list_of_test_vectors_output):
        """
        Testing the cipher with list of test vectors input and list of test vectors output.

        INPUT:

        - ``list_of_test_vectors_input`` -- **list**; list of input testing vectors
        - ``list_of_test_vectors_output`` -- **list**; list of the expected output of the corresponding input testing
          vectors. That is, list_of_test_vectors_output[i] = cipher.evaluate(list_of_test_vectors_input[i])

        OUTPUT:

        - ``test_result`` -- output of the testing. True if all the cipher.evaluate(input)=output for every input
        test vectors, and False, otherwise.

        EXAMPLES::

            sage: from claasp.ciphers.block_ciphers.speck_block_cipher import SpeckBlockCipher as speck
            sage: speck = speck(number_of_rounds=22)
            sage: key1 = 0x1918111009080100
            sage: plaintext1 = 0x6574694c
            sage: ciphertext1 = 0xa86842f2
            sage: key2 = 0x1918111009080100
            sage: plaintext2 = 0x6574694d
            sage: ciphertext2 = 0x2b5f25d6
            sage: input_list=[[plaintext1, key1], [plaintext2, key2]]
            sage: output_list=[ciphertext1, ciphertext2]
            sage: speck.test_vector_check(input_list, output_list)
            True
            sage: input_list.append([0x11111111, 0x1111111111111111])
            sage: output_list.append(0xFFFFFFFF)
            sage: speck.test_vector_check(input_list, output_list)
            Testing Failed
            index: 2
            input:  [286331153, 1229782938247303441]
            output:  4294967295
            False
        """
        return tester.test_vector_check(self, list_of_test_vectors_input, list_of_test_vectors_output)

    def inputs_size_to_dict(self):
        inputs_dictionary = {}
        for i, name in enumerate(self.inputs):
            inputs_dictionary[name] = self.inputs_bit_size[i]
        return inputs_dictionary

    def find_impossible_property(self, type, technique="sat", solver="kissat", scenario="single-key"):
        """
        From [SGLYTQH2017] : Finds impossible differentials or zero-correlation linear approximations (based on type)
        by fixing the input and output iteratively to all possible Hamming weight 1 value, and asking the solver
        to find a solution; if none is found, then the propagation is impossible.
        Return a list of impossible differentials or zero_correlation linear approximations if there are any; otherwise return an empty list
        INPUT:

        - ``type`` -- **string**; {"differential", "linear"}: the type of property to search for
        - ``technique`` -- **string**; {"sat", "smt", "milp", "cp"}: the technique to use for the search
        - ``solver`` -- **string**; the name of the solver to use for the search
        """
        from claasp.cipher_modules.models.utils import set_fixed_variables, integer_to_bit_list
        model = self.get_model(technique, f'xor_{type}')
        if type == 'differential':
            search_function = model.find_one_xor_differential_trail
        else:
            search_function = model.find_one_xor_linear_trail
        last_component_id = self.get_all_components()[-1].id
        impossible = []
        inputs_dictionary = self.inputs_size_to_dict()
        plain_bits = inputs_dictionary['plaintext']
        key_bits = inputs_dictionary['key']

        if scenario == "single-key":
            # Fix the key difference to be zero, and the plaintext difference to be non-zero.
            for input_bit_position in range(plain_bits):
                for output_bit_position in range(plain_bits):
                    fixed_values = []
                    fixed_values.append(set_fixed_variables('key', 'equal', list(range(key_bits)),
                                                            integer_to_bit_list(0, key_bits, 'big')))
                    fixed_values.append(set_fixed_variables('plaintext', 'equal', list(range(plain_bits)),
                                                            integer_to_bit_list(1 << input_bit_position, plain_bits,
                                                                                'big')))
                    fixed_values.append(set_fixed_variables(last_component_id, 'equal', list(range(plain_bits)),
                                                            integer_to_bit_list(1 << output_bit_position, plain_bits,
                                                                                'big')))
                    solution = search_function(fixed_values, solver_name=solver)
                    if solution['status'] == "UNSATISFIABLE":
                        impossible.append((1 << input_bit_position, 1 << output_bit_position))
        elif scenario == "related-key":
            for input_bit_position in range(key_bits):
                for output_bit_position in range(plain_bits):
                    fixed_values = []
                    fixed_values.append(set_fixed_variables('key', 'equal', list(range(key_bits)),
                                                            integer_to_bit_list(1 << (input_bit_position), key_bits,
                                                                                'big')))
                    fixed_values.append(set_fixed_variables('plaintext', 'equal', list(range(plain_bits)),
                                                            integer_to_bit_list(0, plain_bits, 'big')))

                    fixed_values.append(set_fixed_variables(last_component_id, 'equal', list(range(plain_bits)),
                                                            integer_to_bit_list(1 << output_bit_position, plain_bits,
                                                                                'big')))
                    solution = search_function(fixed_values, solver_name=solver)
                    if solution['status'] == "UNSATISFIABLE":
                        impossible.append((1 << input_bit_position, 1 << output_bit_position))
        return impossible

    def zero_correlation_linear_search(self, technique="sat", solver="Kissat"):
        """
        Return a list of zero_correlation linear approximations if there are any; otherwise return an empty list
        INPUT:

        - ``technique`` -- **string**; {"sat", "smt", "milp", "cp"}: the technique to use for the search
        - ``solver`` -- **string**; the name of the solver to use for the search
        """
        return self.find_impossible_property(type="linear", technique=technique, solver=solver)

    def convert_to_compound_xor_cipher(self):
        convert_to_compound_xor_cipher(self)

    @property
    def current_round(self):
        return self._rounds.current_round

    @property
    def current_round_number(self):
        return self._rounds.current_round_number

    @property
    def current_round_number_of_components(self):
        return self.current_round.number_of_components

    @property
    def family_name(self):
        return self._family_name

    @property
    def file_name(self):
        return self._file_name

    @property
    def id(self):
        return self._id

    @property
    def inputs(self):
        return self._inputs

    @property
    def inputs_bit_size(self):
        return self._inputs_bit_size

    @property
    def number_of_rounds(self):
        return self._rounds.number_of_rounds

    @property
    def output_bit_size(self):
        return self._output_bit_size

    @property
    def reference_code(self):
        return self._reference_code

    @property
    def rounds(self):
        return self._rounds

    @property
    def rounds_as_list(self):
        return self._rounds.rounds

    @property
    def type(self):
        return self._type

    def create_networx_graph_from_input_ids(self):
        import networkx as nx
        data = self.as_python_dictionary()['cipher_rounds']
        # Create a directed graph
        G = nx.DiGraph()

        # Flatten the list of lists
        flat_data = [item for sublist in data for item in sublist]

        # Add nodes
        for item in flat_data:
            G.add_node(item["id"])

        # Add edges based on input_id_link
        for item in flat_data:
            for input_id in item.get("input_id_link", []):
                # Adding an edge from input_id to the current item's id
                G.add_edge(input_id, item["id"])

        return G

    def create_top_and_bottom_subgraphs_from_components_graph(self, e0_bottom_ids, e1_top_ids):
        import networkx as nx

        def induced_subgraph_of_predecessors(DG, nodes):
            visited = set()

            def dfs(v):
                if v not in visited:
                    visited.add(v)
                    for predecessor in DG.predecessors(v):
                        dfs(predecessor)

            for node in nodes:
                dfs(node)

            return DG.subgraph(visited)

        def get_descendants_subgraph(G, start_nodes):
            """
            Extract a subgraph containing only the descendants (successors) of a given list of nodes from a graph.

            Parameters:
            - G (nx.DiGraph): The original directed graph.
            - start_nodes (list): The list of nodes to start the search from.

            Returns:
            - H (nx.DiGraph): The subgraph containing start_nodes and their descendants.
            """
            # Create an empty directed subgraph
            H = nx.DiGraph()

            # Add nodes from start_nodes to the subgraph and their descendants
            for node in start_nodes:
                if node in G:
                    H.add_node(node)
                    for successor in nx.dfs_successors(G, source=node):
                        H.add_edge(node, successor)
                        H.add_node(successor)

            return H

        graph_cipher = self.create_networx_graph_from_input_ids()
        ancestors_ids = induced_subgraph_of_predecessors(graph_cipher, e0_bottom_ids)
        descendants_ids = get_descendants_subgraph(graph_cipher, e1_top_ids)
        return ancestors_ids, descendants_ids

    def update_input_id_links_from_component_id(self, component_id, new_input_id_links):
        round_number = self.get_round_from_component_id(component_id)
        self._rounds.rounds[round_number].update_input_id_links_from_component_id(component_id, new_input_id_links)<|MERGE_RESOLUTION|>--- conflicted
+++ resolved
@@ -28,12 +28,7 @@
 from claasp.cipher_modules import tester, evaluator
 from claasp.utils.templates import TemplateManager, CSVBuilder
 from claasp.cipher_modules.models.algebraic.algebraic_model import AlgebraicModel
-<<<<<<< HEAD
-from claasp.cipher_modules import continuous_tests, code_generator, \
-    component_analysis_tests, algebraic_tests
-=======
-from claasp.cipher_modules import code_generator, component_analysis_tests, avalanche_tests, algebraic_tests
->>>>>>> 7d8dd401
+from claasp.cipher_modules import code_generator, component_analysis_tests, algebraic_tests
 import importlib
 from claasp.cipher_modules.inverse_cipher import *
 
@@ -326,7 +321,6 @@
     def component_from(self, round_number, index):
         return self._rounds.component_from(round_number, index)
 
-<<<<<<< HEAD
     def continuous_avalanche_factor(self, lambda_value, number_of_samples):
         """
         Continuous generalization of the metric Avalanche Factor. This method implements Definition 14 of [MUR2020]_.
@@ -434,55 +428,10 @@
         - ``gf_number_samples`` -- **integer**;  number of vectors used to approximate gf_2
         - ``input_bit`` -- **integer** (default: `None`); input bit position to be analyzed
         - ``output_bits`` -- **list** (default: `None`); output bit positions to be analyzed
-=======
-    def compute_criterion_from_avalanche_probability_vectors(self, all_apvs, avalanche_dependence_uniform_bias):
-        r"""
-        Return a python dictionary that contains the dictionaries corresponding to each criterion.
-
-        ALGORITHM:
-
-        The avalanche dependence is the number of output bit that flip with respect to an input bit difference,
-        for a given round.
-        If the worst avalanche dependence for a certain round is close to the output bit size with respect to a certain
-        threshold, we say that the cipher satisfies the avalanche dependence criterion for this round.
-
-        The avalanche dependence uniform is the number of output bit that flip with a probability
-        $\in \left[\frac{1}{2} - \text{bias}; \frac{1}{2} + \text{bias}\right]$,
-        with respect to an input bit difference, for a given round. If the worst avalanche dependence uniform for a
-        certain round is close to the output bit size with respect to a certain threshold,
-        we say that the cipher satisfies the avalanche dependence uniform criterion for this round.
-
-        The avalanche weight is the expected Hamming weight of the output difference with respect to an input bit
-        difference, for a given round.
-        If the avalanche weights of all the input bit differences for a certain round is close to half of
-        the output bit size with respect to a certain threshold, we say that the cipher satisfies the
-        avalanche criterion for this round.
-
-        The avalanche entropy is defined as uncertainty about whether output bits flip with respect to an input
-        bit difference, for a given round.
-        If the strict avalanche entropy of all the input bit differences for a certain round is close to
-        the output bit size with respect to a certain threshold, we say that the cipher satisfies the
-        strict avalanche criterion for this round.
-
-        .. NOTE::
-
-            d["key"]["round_output"][position][index_occurrence]["avalanche_dependence"] = vector of round_output size
-            with input diff injected in key
-
-        INPUT:
-
-        - ``all_apvs`` -- **dictionary**; all avalanche probability vectors returned by avalanche_probability_vectors()
-        - ``avalanche_dependence_uniform_bias`` -- **float**; define the range where the probability of flipping should be
-
-        .. SEEALSO::
-
-            :py:meth:`~avalanche_probability_vectors` for the returning vectors.
->>>>>>> 7d8dd401
 
         EXAMPLES::
 
             sage: from claasp.ciphers.block_ciphers.speck_block_cipher import SpeckBlockCipher as speck
-<<<<<<< HEAD
             sage: output = speck(number_of_rounds=2).continuous_neutrality_measure_for_bit_j(50, 200) # long time
             sage: output['plaintext']['cipher_output']['continuous_neutrality_measure']['values'][0]['2'] > 0 # long time
             True
@@ -494,15 +443,6 @@
     def continuous_neutrality_measure_for_bit_j_and_beta(self, input_bit, beta, number_of_samples, output_bits):
         return continuous_tests.continuous_neutrality_measure_for_bit_j_and_beta(self, beta, input_bit,
                                                                                  number_of_samples, output_bits)
-=======
-            sage: speck = speck(block_bit_size=16, key_bit_size=32, number_of_rounds=5)
-            sage: apvs = speck.avalanche_probability_vectors(100)
-            sage: d = speck.compute_criterion_from_avalanche_probability_vectors(apvs, 0.2)
-            sage: d["key"]["round_output"][0][0]["avalanche_dependence_vectors"] # random
-        """
-        return avalanche_tests.compute_criterion_from_avalanche_probability_vectors(self, all_apvs,
-                                                                                    avalanche_dependence_uniform_bias)
->>>>>>> 7d8dd401
 
     def delete_generated_evaluate_c_shared_library(self):
         """
