--- conflicted
+++ resolved
@@ -1,5 +1,6 @@
 # ****************************************************************************
-#
+# Copyright 2023 Technology Innovation Institute
+# 
 # This program is free software: you can redistribute it and/or modify
 # it under the terms of the GNU General Public License as published by
 # the Free Software Foundation, either version 3 of the License, or
@@ -31,10 +32,10 @@
 import importlib
 from claasp.cipher_modules.inverse_cipher import *
 
-path = inspect.getfile(claasp)
-dir_path = os.path.dirname(path)
-
-C_LIB_PATH = f'{dir_path}/cipher/'
+tii_path = inspect.getfile(claasp)
+tii_dir_path = os.path.dirname(tii_path)
+
+TII_C_LIB_PATH = f'{tii_dir_path}/cipher/'
 
 
 class Cipher:
@@ -845,69 +846,6 @@
         """
         return code_generator.generate_bit_based_c_code(self, intermediate_output, verbosity)
 
-<<<<<<< HEAD
-    # update this method because the keys from diffusion_tests_results do not correspond
-    def generate_csv_report(self, nb_samples, output_absolute_path):
-        """
-        Generate a CSV report containing criteria to estimate the vulnerability of the cipher.
-
-        This method generate a CSV report containing the criteria presented in the paper
-        "The design of Xoodoo and Xoofff" [1].
-        [1] https://tosc.iacr.org/index.php/ToSC/article/view/7359
-
-        INPUT:
-
-        - ``nb_samples`` -- **integer**; number of samples
-        - ``output_absolute_path`` -- **string**; output of the absolute path
-
-        EXAMPLES::
-
-            sage: import inspect
-            sage: import claasp
-            sage: import os.path
-            sage: path = inspect.getfile(claasp)
-            sage: dir_path = os.path.dirname(path)
-            sage: from claasp.ciphers.block_ciphers.identity_block_cipher import IdentityBlockCipher
-            sage: identity = IdentityBlockCipher()
-            sage: identity.generate_csv_report(10, f"{dir_path}/{identity.id}_report.csv")
-            sage: os.path.isfile(f"{dir_path}/{identity.id}_report.csv")
-            True
-            sage: import os
-            sage: os.remove(f"{dir_path}/{identity.id}_report.csv")
-        """
-
-        diffusion_tests_results = self.diffusion_tests(nb_samples)
-        first_input_tag = list(diffusion_tests_results['test_results'].keys())[0]
-        output_tags = diffusion_tests_results['test_results'][first_input_tag].keys()
-        property_values_array = []
-        for output_tag in output_tags:
-            property_values_array_temp = avalanche_tests.get_average_criteria_list_by_output_tag(
-                diffusion_tests_results, output_tag
-            )
-            property_values_array += property_values_array_temp
-
-        str_of_inputs_bit_size = list(map(str, self._inputs_bit_size))
-        cipher_primitive = self._id + "_" + "_".join(str_of_inputs_bit_size)
-        cipher_data = {
-            'type': self._type,
-            'scheme': self._id,
-            'cipher_inputs': self._inputs,
-            'cipher_inputs_bit_size': list(map(str, self._inputs_bit_size)),
-            'primitive': cipher_primitive,
-            'total_number_rounds': self.number_of_rounds,
-            'details': property_values_array
-        }
-        template_manager = TemplateManager()
-        excel_builder = CSVBuilder(cipher_data)
-        template_manager.set_builder(excel_builder)
-        template_information = {"template_path": "diffusion_test_template.csv"}
-        excel = template_manager.get_template().render_template(template_information)
-        text_file = open(output_absolute_path, "w")
-        text_file.write(excel)
-        text_file.close()
-
-=======
->>>>>>> e85feab5
     def generate_evaluate_c_code_shared_library(self, intermediate_output=False, verbosity=False):
         """
         Store the C code in a file named <id_cipher>_evaluate.c, and build the corresponding executable.
