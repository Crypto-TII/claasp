--- conflicted
+++ resolved
@@ -28,11 +28,7 @@
 from claasp.cipher_modules import tester, evaluator
 from claasp.utils.templates import TemplateManager, CSVBuilder
 from claasp.cipher_modules.models.algebraic.algebraic_model import AlgebraicModel
-<<<<<<< HEAD
-from claasp.cipher_modules import code_generator, component_analysis_tests
-=======
-from claasp.cipher_modules import code_generator, avalanche_tests
->>>>>>> 74afc884
+from claasp.cipher_modules import code_generator
 import importlib
 from claasp.cipher_modules.inverse_cipher import *
 
@@ -258,71 +254,6 @@
             'cipher_reference_code': self._reference_code
         }
 
-<<<<<<< HEAD
-    def component_analysis_tests(self):
-        """
-        Return a list of dictionaries, each one giving some properties of the cipher's operations.
-
-        INPUT:
-
-        - None
-
-        EXAMPLES::
-
-            sage: from claasp.ciphers.block_ciphers.aes_block_cipher import AESBlockCipher
-            sage: aes = AESBlockCipher(word_size=8, state_size=4, number_of_rounds=2)
-            sage: result = aes.component_analysis_tests()
-            sage: len(result)
-            9
-        """
-        return component_analysis_tests.component_analysis_tests(self)
-
-    def print_component_analysis_as_radar_charts(self, component_analysis_results):
-        """
-        Return a matplotlib object containing the radar charts of the components analysis test
-
-        INPUT:
-
-        - ``component_analysis_results`` -- **list**; results of the component analysis method
-
-        EXAMPLES::
-
-            sage: from claasp.ciphers.block_ciphers.aes_block_cipher import AESBlockCipher
-            sage: aes = AESBlockCipher(word_size=8, state_size=4, number_of_rounds=2)
-            sage: result = aes.component_analysis_tests()
-            sage: fig = aes.print_component_analysis_as_radar_charts(result)
-            sage: fig.show() # doctest: +SKIP
-        """
-        return component_analysis_tests.print_component_analysis_as_radar_charts(component_analysis_results)
-=======
-    def avalanche_probability_vectors(self, nb_samples):
-        """
-        Return the avalanche probability vectors of each input bit difference for each round.
-
-        The inputs considered are plaintext, key, etc.
-
-        The i-th component of the vector is the probability that i-th bit of the output
-        flips due to the input bit difference.
-
-        .. NOTE::
-
-            apvs["key"]["round_output"][position][index_occurrence] = vector of round_output size with input diff
-            injected in key
-
-        INPUT:
-
-        - ``nb_samples`` -- **integer**; used to compute the estimated probability of flipping
-
-        EXAMPLES::
-
-            sage: from claasp.ciphers.block_ciphers.speck_block_cipher import SpeckBlockCipher as speck
-            sage: speck = speck(block_bit_size=16, key_bit_size=32, number_of_rounds=5)
-            sage: apvs = speck.avalanche_probability_vectors(100)
-            sage: apvs["key"]["round_output"][31][0] # random
-        """
-        return avalanche_tests.avalanche_probability_vectors(self, nb_samples)
->>>>>>> 74afc884
-
     def component_from(self, round_number, index):
         return self._rounds.component_from(round_number, index)
 
