--- conflicted
+++ resolved
@@ -237,11 +237,7 @@
         output_vars = list(map(ring_R, output_vars))
 
         return S.polynomials(input_vars, output_vars)
-<<<<<<< HEAD
-
-=======
-        
->>>>>>> 3df1ad8d
+
     def get_ddt_with_undisturbed_transitions(self):
         """
         Returns a list of all truncated input/outputs tuples that have undisturbed differential bits
