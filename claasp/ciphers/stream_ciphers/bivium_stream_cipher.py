--- conflicted
+++ resolved
@@ -20,11 +20,7 @@
 from claasp.name_mappings import INPUT_KEY, INPUT_INITIALIZATION_VECTOR
 
 PARAMETERS_CONFIGURATION_LIST = [{'iv_bit_size': 80, 'key_bit_size': 80, 'state_bit_size': 177,
-<<<<<<< HEAD
-                                  'number_of_initialization_clocks': 4*177, 'keystream_bit_len': 2 ** 8}]
-=======
                                   'number_of_initialization_clocks': 4 * 177, 'keystream_bit_len': 2 ** 8}]
->>>>>>> cda06e6e
 
 NLFSR_DESCR = [
     [
@@ -58,16 +54,10 @@
         sage: ks = 0xdebe55784f853606399af3f6f4b8d0a706963a91f2ba4c687baea16da074f3c3
         sage: biv.evaluate([key, iv]) == ks
         True
-<<<<<<< HEAD
-
-    """
-    def __init__(self, iv_bit_size=80, key_bit_size=80, state_bit_size=177, number_of_initialization_clocks=4*177,
-=======
 
     """
 
     def __init__(self, iv_bit_size=80, key_bit_size=80, state_bit_size=177, number_of_initialization_clocks=4 * 177,
->>>>>>> cda06e6e
                  keystream_bit_len=2 ** 8):
         self.state_bit_size = state_bit_size
         self.key_bit_size = key_bit_size
@@ -95,7 +85,6 @@
                                          self._get_len_of_keystream(keystream_bit_len))
 
     def _get_len_of_keystream(self, keystream_bit_len):
-        
         if keystream_bit_len is not None:
             return keystream_bit_len
         configuration_keystream_bit_len = None
@@ -109,7 +98,6 @@
         return configuration_keystream_bit_len
 
     def bivium_state_initialization(self, key, iv):
-
         self.add_round()
         cst0 = self.add_constant_component(13, 0x00000).id
         state0_id = [cst0] + key[0] + [cst0] + iv[0]
@@ -122,7 +110,6 @@
         return biv_state
 
     def bivium_key_stream(self, state, clock_number, ks):
-
         z = self.add_XOR_component([state, state, state, state], [[0], [27], [93], [108]], 1).id
         if clock_number == 0:
             ks = self.add_round_output_component([z], [list(range(1))], 1).id
