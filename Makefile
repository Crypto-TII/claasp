--- conflicted
+++ resolved
@@ -21,23 +21,15 @@
 	docker build -f docker/Dockerfile -t $(DOCKER_IMG_NAME) .
 
 rundocker: builddocker
-<<<<<<< HEAD
-	docker run -i -v `pwd`:/home/sage/claasp -t $(DOCKER_IMG_NAME) /bin/bash
-=======
-	docker run -i -p 8888:8888 --mount type=bind,source=`pwd`,target=/home/sage/tii-claasp -t $(DOCKER_IMG_NAME) \
-	sh -c "cd /home/sage/tii-claasp && make install && cd /home/sage/tii-claasp && exec /bin/bash"
->>>>>>> 9781684a
+	docker run -i -p 8888:8888 --mount type=bind,source=`pwd`,target=/home/sage/claasp -t $(DOCKER_IMG_NAME) \
+	sh -c "cd /home/sage/claasp && make install && cd /home/sage/claasp && exec /bin/bash"
 
 builddocker-m1:
 	docker build -f docker/Dockerfile --platform linux/x86_64 -t $(DOCKER_IMG_NAME) .
 
 rundocker-m1: builddocker-m1
-<<<<<<< HEAD
-	docker run -i -v `pwd`:/home/sage/claasp -t $(DOCKER_IMG_NAME) /bin/bash
-=======
-	docker run -i -p 8888:8888 --mount type=bind,source=`pwd`,target=/home/sage/tii-claasp -t $(DOCKER_IMG_NAME) \
-	sh -c "cd /home/sage/tii-claasp && make install && cd /home/sage/tii-claasp && exec /bin/bash"
->>>>>>> 9781684a
+	docker run -i -p 8888:8888 --mount type=bind,source=`pwd`,target=/home/sage/claasp -t $(DOCKER_IMG_NAME) \
+	sh -c "cd /home/sage/claasp && make install && cd /home/sage/claasp && exec /bin/bash"
 
 install:
 	$(SAGE_BIN) -pip install --upgrade --no-index -v .
