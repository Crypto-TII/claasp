--- conflicted
+++ resolved
@@ -8,11 +8,7 @@
 Download the source from the git repository:
 
 ```
-<<<<<<< HEAD
      $ git clone https://USERNAME@bitbucket.org/repository.git
-=======
-     $ git clone https://github.com/Crypto-TII/claasp.git
->>>>>>> 5fd4607a
      $ cd claasp/
 ```
 
@@ -70,15 +66,8 @@
 ```
 3. Run PyCharm and open the `claasp/` directory
  
-<<<<<<< HEAD
-2. Run PyCharm and open the `claasp/` directory
- 
-3. We will now set up PyCharm to use the Python 3 interpreter of SageMath
-   1. Click `PyCharm` menu in the top-left toolbar and select `Setting`
-=======
 4. We will now set up PyCharm to use the Python 3 interpreter of SageMath
    1. Click `PyCharm` menu in the top-left toolbar and select `Preferences...`
->>>>>>> 5fd4607a
    2. Click the drop-down menu of `Project: claasp` and select `Python Interpreter`
    3. Click the little-gear icon in the top-right corner next to the drop-down list of available interpreters and
       select `Add...`
@@ -109,17 +98,6 @@
 To use the targets in the Makefile, or to run the test for a specific module, you need to set a build configurations by
    following the steps below:
 
-<<<<<<< HEAD
-   1. Click 'Run' in the top toolbar and select `Edit configurations`
-   2. Click the symbol `+` to add a new build configuration and choose `Makefile`
-   3. In the field `Name`, type the name of the configuration
-   4. In the field `Makefile`, choose the Makefile in the root folder of `claasp`
-   5. In the field `Targets`, choose the target you want to run (e.g. all, install, uninstall, etc)
-   6. In the field `Arguments`, type the argument you want to pass when `make <target>`. For examples, if you want to run
-      the tests for `claasp/cipher_modules/algebraic_tests.py`, set `test` in the field `Targets` and type 
-      `MODULE=claasp/cipher_modules/algebraic_tests.py` in the field `Arguments`.
-   7. In the field `Working Directory`, choose the root folder of `claasp`
-=======
 1. Click 'Run' in the top toolbar and select `Edit configurations`
 2. Click the symbol `+` to add a new build configuration and choose `Makefile`
 3. In the field `Name`, type the name of the configuration
@@ -129,7 +107,6 @@
    the tests for `claasp/cipher_modules/algebraic_tests.py`, set `test` in the field `Targets` and type 
    `MODULE=claasp/cipher_modules/algebraic_tests.py` in the field `Arguments`.
 7. In the field `Working Directory`, choose the root folder of `claasp`
->>>>>>> 5fd4607a
 
 ## How to Configure linter and formatter
 Developers use apps to help us improve the quality of our code. As every programming language has its own standards and good practises, we can take advantage of that and set/follow rules that can be automatically analysed and improved by our IDE (Integrated Development Environment).
