--- conflicted
+++ resolved
@@ -8,13 +8,8 @@
 Download the source from the git repository:
 
 ```
-<<<<<<< HEAD
      $ git clone https://USERNAME@bitbucket.org/repository.git
      $ cd claasp/
-=======
-     $ git clone https://github.com/Crypto-TII/claasp.git
-     $ cd tii-claasp/
->>>>>>> 269cec9e
 ```
 
 CLAASP library is built on the top of SageMath, and it will try to pick the `sage` binary from `PATH`
@@ -413,13 +408,8 @@
 repository in the following way
 
 1. Go to the ticket that you want to work on
-<<<<<<< HEAD
-2. In the right pane, select `Create branch`. You will be redirected to the bitbucket.
+2. In the right pane, select `Create branch`. You will be redirected to the Github.
 3. Select the `claasp` in the `Repository` field
-=======
-2. In the right pane, select `Create branch`. You will be redirected to the Github.
-3. Select the `tii-claasp` in the `Repository` field
->>>>>>> 269cec9e
 4. Choose `Custom` in the `Branch type`
 5. Select the appropriate branch that you want to `Branch from`. Generally, this should be set to `master`.
 6. In the `Branch name`, make sure that it is filled with the same ID as the ticket, i.e. `LIBCA-26`.
