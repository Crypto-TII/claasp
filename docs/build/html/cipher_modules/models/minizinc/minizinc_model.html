--- conflicted
+++ resolved
@@ -13,13 +13,10 @@
     <script src="../../../_static/jquery.js"></script>
     <script src="../../../_static/underscore.js"></script>
     <script src="../../../_static/doctools.js"></script>
+    <link rel="shortcut icon" href="../../../_static/favicon.ico"/>
     <link rel="index" title="Index" href="../../../genindex.html" />
     <link rel="search" title="Search" href="../../../search.html" />
-<<<<<<< HEAD
-    <link rel="next" title="Minizinc cipher model" href="minizinc_models/minizinc_cipher_model.html" />
-=======
     <link rel="next" title="Minizinc xor differential model" href="minizinc_models/minizinc_xor_differential_model.html" />
->>>>>>> e85feab5
     <link rel="prev" title="Utils" href="../utils.html" />
     <link rel="icon" href="../../../_static/sageicon.png" type="image/x-icon" />
     <script src="../../../_static/thebe.js" type="text/javascript"></script>
@@ -36,16 +33,19 @@
           <a href="../../../py-modindex.html" title="Python Module Index"
              >modules</a> |</li>
         <li class="right" >
-<<<<<<< HEAD
-          <a href="minizinc_models/minizinc_cipher_model.html" title="Minizinc cipher model"
-=======
           <a href="minizinc_models/minizinc_xor_differential_model.html" title="Minizinc xor differential model"
->>>>>>> e85feab5
              accesskey="N">next</a> |</li>
         <li class="right" >
           <a href="../utils.html" title="Utils"
              accesskey="P">previous</a> |</li>
+  
+    
+      <a href="../../../../index.html"><img src="../../../_static/logo_tii.svg" height="28" style="vertical-align: middle" title="TII Logo"></a>
+    
+  
+  
         <li class="nav-item nav-item-0"><a href="../../../index.html">CLAASP: Cryptographic Library for Automated Analysis of Symmetric Primitives 1.1.0 documentation</a> &#187;</li>
+
         <li class="nav-item nav-item-this"><a href="">Minizinc model</a></li> 
       </ul>
     </div>  
@@ -248,13 +248,8 @@
   </div>
   <div>
     <h4>Next topic</h4>
-<<<<<<< HEAD
-    <p class="topless"><a href="minizinc_models/minizinc_cipher_model.html"
-                          title="next chapter">Minizinc cipher model</a></p>
-=======
     <p class="topless"><a href="minizinc_models/minizinc_xor_differential_model.html"
                           title="next chapter">Minizinc xor differential model</a></p>
->>>>>>> e85feab5
   </div>
   <div role="note" aria-label="source link">
     <h3>This Page</h3>
@@ -287,16 +282,19 @@
           <a href="../../../py-modindex.html" title="Python Module Index"
              >modules</a> |</li>
         <li class="right" >
-<<<<<<< HEAD
-          <a href="minizinc_models/minizinc_cipher_model.html" title="Minizinc cipher model"
-=======
           <a href="minizinc_models/minizinc_xor_differential_model.html" title="Minizinc xor differential model"
->>>>>>> e85feab5
              >next</a> |</li>
         <li class="right" >
           <a href="../utils.html" title="Utils"
              >previous</a> |</li>
+  
+    
+      <a href="../../../../index.html"><img src="../../../_static/logo_tii.svg" height="28" style="vertical-align: middle" title="TII Logo"></a>
+    
+  
+  
         <li class="nav-item nav-item-0"><a href="../../../index.html">CLAASP: Cryptographic Library for Automated Analysis of Symmetric Primitives 1.1.0 documentation</a> &#187;</li>
+
         <li class="nav-item nav-item-this"><a href="">Minizinc model</a></li> 
       </ul>
     </div>
