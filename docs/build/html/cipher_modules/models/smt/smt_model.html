--- conflicted
+++ resolved
@@ -13,15 +13,11 @@
     <script src="../../../_static/jquery.js"></script>
     <script src="../../../_static/underscore.js"></script>
     <script src="../../../_static/doctools.js"></script>
+    <link rel="shortcut icon" href="../../../_static/favicon.ico"/>
     <link rel="index" title="Index" href="../../../genindex.html" />
     <link rel="search" title="Search" href="../../../search.html" />
-<<<<<<< HEAD
-    <link rel="next" title="Smt cipher model" href="smt_models/smt_cipher_model.html" />
-    <link rel="prev" title="Utils" href="../sat/utils/utils.html" />
-=======
     <link rel="next" title="Utils" href="utils/utils.html" />
     <link rel="prev" title="Minizinc xor differential model" href="../minizinc/minizinc_models/minizinc_xor_differential_model.html" />
->>>>>>> 269cec9e
     <link rel="icon" href="../../../_static/sageicon.png" type="image/x-icon" />
     <script src="../../../_static/thebe.js" type="text/javascript"></script>
     <script src="../../../_static/thebe-sage.js" type="text/javascript"></script>
@@ -40,9 +36,16 @@
           <a href="utils/utils.html" title="Utils"
              accesskey="N">next</a> |</li>
         <li class="right" >
-          <a href="../sat/utils/utils.html" title="Utils"
+          <a href="../minizinc/minizinc_models/minizinc_xor_differential_model.html" title="Minizinc xor differential model"
              accesskey="P">previous</a> |</li>
+  
+    
+      <a href="../../../../index.html"><img src="../../../_static/logo_tii.svg" height="28" style="vertical-align: middle" title="TII Logo"></a>
+    
+  
+  
         <li class="nav-item nav-item-0"><a href="../../../index.html">CLAASP: Cryptographic Library for Automated Analysis of Symmetric Primitives 1.1.0 documentation</a> &#187;</li>
+
         <li class="nav-item nav-item-this"><a href="">Smt model</a></li> 
       </ul>
     </div>  
@@ -300,8 +303,8 @@
   </div>
   <div>
     <h4>Previous topic</h4>
-    <p class="topless"><a href="../sat/utils/utils.html"
-                          title="previous chapter">Utils</a></p>
+    <p class="topless"><a href="../minizinc/minizinc_models/minizinc_xor_differential_model.html"
+                          title="previous chapter">Minizinc xor differential model</a></p>
   </div>
   <div>
     <h4>Next topic</h4>
@@ -342,9 +345,16 @@
           <a href="utils/utils.html" title="Utils"
              >next</a> |</li>
         <li class="right" >
-          <a href="../sat/utils/utils.html" title="Utils"
+          <a href="../minizinc/minizinc_models/minizinc_xor_differential_model.html" title="Minizinc xor differential model"
              >previous</a> |</li>
+  
+    
+      <a href="../../../../index.html"><img src="../../../_static/logo_tii.svg" height="28" style="vertical-align: middle" title="TII Logo"></a>
+    
+  
+  
         <li class="nav-item nav-item-0"><a href="../../../index.html">CLAASP: Cryptographic Library for Automated Analysis of Symmetric Primitives 1.1.0 documentation</a> &#187;</li>
+
         <li class="nav-item nav-item-this"><a href="">Smt model</a></li> 
       </ul>
     </div>
