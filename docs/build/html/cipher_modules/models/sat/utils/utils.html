--- conflicted
+++ resolved
@@ -13,15 +13,11 @@
     <script src="../../../../_static/jquery.js"></script>
     <script src="../../../../_static/underscore.js"></script>
     <script src="../../../../_static/doctools.js"></script>
+    <link rel="shortcut icon" href="../../../../_static/favicon.ico"/>
     <link rel="index" title="Index" href="../../../../genindex.html" />
     <link rel="search" title="Search" href="../../../../search.html" />
-<<<<<<< HEAD
-    <link rel="next" title="Mzn predicates" href="mzn_predicates.html" />
-    <link rel="prev" title="N window heuristic helper" href="n_window_heuristic_helper.html" />
-=======
     <link rel="next" title="Smt model" href="../../smt/smt_model.html" />
     <link rel="prev" title="Mzn predicates" href="mzn_predicates.html" />
->>>>>>> e85feab5
     <link rel="icon" href="../../../../_static/sageicon.png" type="image/x-icon" />
     <script src="../../../../_static/thebe.js" type="text/javascript"></script>
     <script src="../../../../_static/thebe-sage.js" type="text/javascript"></script>
@@ -37,16 +33,19 @@
           <a href="../../../../py-modindex.html" title="Python Module Index"
              >modules</a> |</li>
         <li class="right" >
-<<<<<<< HEAD
-          <a href="mzn_predicates.html" title="Mzn predicates"
-=======
           <a href="../../smt/smt_model.html" title="Smt model"
->>>>>>> e85feab5
              accesskey="N">next</a> |</li>
         <li class="right" >
           <a href="mzn_predicates.html" title="Mzn predicates"
              accesskey="P">previous</a> |</li>
+  
+    
+      <a href="../../../../../index.html"><img src="../../../../_static/logo_tii.svg" height="28" style="vertical-align: middle" title="TII Logo"></a>
+    
+  
+  
         <li class="nav-item nav-item-0"><a href="../../../../index.html">CLAASP: Cryptographic Library for Automated Analysis of Symmetric Primitives 1.1.0 documentation</a> &#187;</li>
+
         <li class="nav-item nav-item-this"><a href="">Utils</a></li> 
       </ul>
     </div>  
@@ -505,13 +504,8 @@
   </div>
   <div>
     <h4>Next topic</h4>
-<<<<<<< HEAD
-    <p class="topless"><a href="mzn_predicates.html"
-                          title="next chapter">Mzn predicates</a></p>
-=======
     <p class="topless"><a href="../../smt/smt_model.html"
                           title="next chapter">Smt model</a></p>
->>>>>>> e85feab5
   </div>
   <div role="note" aria-label="source link">
     <h3>This Page</h3>
@@ -544,16 +538,19 @@
           <a href="../../../../py-modindex.html" title="Python Module Index"
              >modules</a> |</li>
         <li class="right" >
-<<<<<<< HEAD
-          <a href="mzn_predicates.html" title="Mzn predicates"
-=======
           <a href="../../smt/smt_model.html" title="Smt model"
->>>>>>> e85feab5
              >next</a> |</li>
         <li class="right" >
           <a href="mzn_predicates.html" title="Mzn predicates"
              >previous</a> |</li>
+  
+    
+      <a href="../../../../../index.html"><img src="../../../../_static/logo_tii.svg" height="28" style="vertical-align: middle" title="TII Logo"></a>
+    
+  
+  
         <li class="nav-item nav-item-0"><a href="../../../../index.html">CLAASP: Cryptographic Library for Automated Analysis of Symmetric Primitives 1.1.0 documentation</a> &#187;</li>
+
         <li class="nav-item nav-item-this"><a href="">Utils</a></li> 
       </ul>
     </div>
