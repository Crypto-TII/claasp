
<!DOCTYPE html>

<html>
  <head>
    <meta charset="utf-8" />
    <meta name="viewport" content="width=device-width, initial-scale=1.0" /><meta name="generator" content="Docutils 0.17.1: http://docutils.sourceforge.net/" />

    <title>Generate inequalities for xor with n input bits &#8212; CLAASP: Cryptographic Library for Automated Analysis of Symmetric Primitives 1.1.0 documentation</title>
    <link rel="stylesheet" type="text/css" href="../../../../_static/pygments.css" />
    <link rel="stylesheet" type="text/css" href="../../../../_static/sage.css" />
    <script data-url_root="../../../../" id="documentation_options" src="../../../../_static/documentation_options.js"></script>
    <script src="../../../../_static/jquery.js"></script>
    <script src="../../../../_static/underscore.js"></script>
    <script src="../../../../_static/doctools.js"></script>
    <link rel="index" title="Index" href="../../../../genindex.html" />
    <link rel="search" title="Search" href="../../../../search.html" />
<<<<<<< HEAD
    <link rel="next" title="Generate sbox inequalities for trail search" href="generate_sbox_inequalities_for_trail_search.html" />
    <link rel="prev" title="Generate inequalities for large sboxes" href="generate_inequalities_for_large_sboxes.html" />
=======
    <link rel="next" title="Milp deterministic truncated xor differential model" href="../milp_models/milp_deterministic_truncated_xor_differential_model.html" />
    <link rel="prev" title="Generate sbox inequalities for trail search" href="generate_sbox_inequalities_for_trail_search.html" />
>>>>>>> 269cec9e
    <link rel="icon" href="../../../../_static/sageicon.png" type="image/x-icon" />
    <script src="../../../../_static/thebe.js" type="text/javascript"></script>
    <script src="../../../../_static/thebe-sage.js" type="text/javascript"></script>

  </head><body>
    <div class="related" role="navigation" aria-label="related navigation">
      <h3>Navigation</h3>
      <ul>
        <li class="right" style="margin-right: 10px">
          <a href="../../../../genindex.html" title="General Index"
             accesskey="I">index</a></li>
        <li class="right" >
          <a href="../../../../py-modindex.html" title="Python Module Index"
             >modules</a> |</li>
        <li class="right" >
<<<<<<< HEAD
          <a href="generate_sbox_inequalities_for_trail_search.html" title="Generate sbox inequalities for trail search"
=======
          <a href="../milp_models/milp_deterministic_truncated_xor_differential_model.html" title="Milp deterministic truncated xor differential model"
>>>>>>> 269cec9e
             accesskey="N">next</a> |</li>
        <li class="right" >
          <a href="generate_inequalities_for_large_sboxes.html" title="Generate inequalities for large sboxes"
             accesskey="P">previous</a> |</li>
        <li class="nav-item nav-item-0"><a href="../../../../index.html">CLAASP: Cryptographic Library for Automated Analysis of Symmetric Primitives 1.1.0 documentation</a> &#187;</li>
        <li class="nav-item nav-item-this"><a href="">Generate inequalities for xor with n input bits</a></li> 
      </ul>
    </div>  

    <div class="document">
      <div class="documentwrapper">
        <div class="bodywrapper">
          <div class="body" role="main">
            
  <section id="module-cipher_modules.models.milp.utils.generate_inequalities_for_xor_with_n_input_bits">
<span id="generate-inequalities-for-xor-with-n-input-bits"></span><h1>Generate inequalities for xor with n input bits<a class="headerlink" href="#module-cipher_modules.models.milp.utils.generate_inequalities_for_xor_with_n_input_bits" title="Permalink to this headline">¶</a></h1>
<dl class="py function">
<dt class="sig sig-object py" id="cipher_modules.models.milp.utils.generate_inequalities_for_xor_with_n_input_bits.delete_dictionary_that_contains_xor_inequalities">
<span class="sig-name descname"><span class="pre">delete_dictionary_that_contains_xor_inequalities</span></span><span class="sig-paren">(</span><span class="sig-paren">)</span><a class="headerlink" href="#cipher_modules.models.milp.utils.generate_inequalities_for_xor_with_n_input_bits.delete_dictionary_that_contains_xor_inequalities" title="Permalink to this definition">¶</a></dt>
<dd></dd></dl>

<dl class="py function">
<dt class="sig sig-object py" id="cipher_modules.models.milp.utils.generate_inequalities_for_xor_with_n_input_bits.generate_all_possible_points_with_n_bits">
<span class="sig-name descname"><span class="pre">generate_all_possible_points_with_n_bits</span></span><span class="sig-paren">(</span><em class="sig-param"><span class="n"><span class="pre">number_of_bits</span></span></em><span class="sig-paren">)</span><a class="headerlink" href="#cipher_modules.models.milp.utils.generate_inequalities_for_xor_with_n_input_bits.generate_all_possible_points_with_n_bits" title="Permalink to this definition">¶</a></dt>
<dd></dd></dl>

<dl class="py function">
<dt class="sig sig-object py" id="cipher_modules.models.milp.utils.generate_inequalities_for_xor_with_n_input_bits.generate_impossible_points_for_xor_between_n_input_bits">
<span class="sig-name descname"><span class="pre">generate_impossible_points_for_xor_between_n_input_bits</span></span><span class="sig-paren">(</span><em class="sig-param"><span class="n"><span class="pre">number_of_bits</span></span></em><span class="sig-paren">)</span><a class="headerlink" href="#cipher_modules.models.milp.utils.generate_inequalities_for_xor_with_n_input_bits.generate_impossible_points_for_xor_between_n_input_bits" title="Permalink to this definition">¶</a></dt>
<dd></dd></dl>

<dl class="py function">
<dt class="sig sig-object py" id="cipher_modules.models.milp.utils.generate_inequalities_for_xor_with_n_input_bits.output_dictionary_that_contains_xor_inequalities">
<span class="sig-name descname"><span class="pre">output_dictionary_that_contains_xor_inequalities</span></span><span class="sig-paren">(</span><span class="sig-paren">)</span><a class="headerlink" href="#cipher_modules.models.milp.utils.generate_inequalities_for_xor_with_n_input_bits.output_dictionary_that_contains_xor_inequalities" title="Permalink to this definition">¶</a></dt>
<dd></dd></dl>

<dl class="py function">
<dt class="sig sig-object py" id="cipher_modules.models.milp.utils.generate_inequalities_for_xor_with_n_input_bits.update_dictionary_that_contains_xor_inequalities_between_n_input_bits">
<span class="sig-name descname"><span class="pre">update_dictionary_that_contains_xor_inequalities_between_n_input_bits</span></span><span class="sig-paren">(</span><em class="sig-param"><span class="n"><span class="pre">number_of_input_bits</span></span></em><span class="sig-paren">)</span><a class="headerlink" href="#cipher_modules.models.milp.utils.generate_inequalities_for_xor_with_n_input_bits.update_dictionary_that_contains_xor_inequalities_between_n_input_bits" title="Permalink to this definition">¶</a></dt>
<dd></dd></dl>

<dl class="py function">
<dt class="sig sig-object py" id="cipher_modules.models.milp.utils.generate_inequalities_for_xor_with_n_input_bits.update_dictionary_that_contains_xor_inequalities_for_specific_matrix">
<span class="sig-name descname"><span class="pre">update_dictionary_that_contains_xor_inequalities_for_specific_matrix</span></span><span class="sig-paren">(</span><em class="sig-param"><span class="n"><span class="pre">mat</span></span></em><span class="sig-paren">)</span><a class="headerlink" href="#cipher_modules.models.milp.utils.generate_inequalities_for_xor_with_n_input_bits.update_dictionary_that_contains_xor_inequalities_for_specific_matrix" title="Permalink to this definition">¶</a></dt>
<dd></dd></dl>

</section>


            <div class="clearer"></div>
          </div>
        </div>
      </div>
      <div class="sphinxsidebar" role="navigation" aria-label="main navigation">
        <div class="sphinxsidebarwrapper">
  <div>
    <h4>Previous topic</h4>
    <p class="topless"><a href="generate_inequalities_for_large_sboxes.html"
                          title="previous chapter">Generate inequalities for large sboxes</a></p>
  </div>
  <div>
    <h4>Next topic</h4>
<<<<<<< HEAD
    <p class="topless"><a href="generate_sbox_inequalities_for_trail_search.html"
                          title="next chapter">Generate sbox inequalities for trail search</a></p>
=======
    <p class="topless"><a href="../milp_models/milp_deterministic_truncated_xor_differential_model.html"
                          title="next chapter">Milp deterministic truncated xor differential model</a></p>
>>>>>>> 269cec9e
  </div>
  <div role="note" aria-label="source link">
    <h3>This Page</h3>
    <ul class="this-page-menu">
      <li><a href="../../../../_sources/cipher_modules/models/milp/utils/generate_inequalities_for_xor_with_n_input_bits.rst.txt"
            rel="nofollow">Show Source</a></li>
    </ul>
   </div>
<div id="searchbox" style="display: none" role="search">
  <h3 id="searchlabel">Quick search</h3>
    <div class="searchformwrapper">
    <form class="search" action="../../../../search.html" method="get">
      <input type="text" name="q" aria-labelledby="searchlabel" autocomplete="off" autocorrect="off" autocapitalize="off" spellcheck="false"/>
      <input type="submit" value="Go" />
    </form>
    </div>
</div>
<script>$('#searchbox').show(0);</script>
        </div>
      </div>
      <div class="clearer"></div>
    </div>
    <div class="related" role="navigation" aria-label="related navigation">
      <h3>Navigation</h3>
      <ul>
        <li class="right" style="margin-right: 10px">
          <a href="../../../../genindex.html" title="General Index"
             >index</a></li>
        <li class="right" >
          <a href="../../../../py-modindex.html" title="Python Module Index"
             >modules</a> |</li>
        <li class="right" >
<<<<<<< HEAD
          <a href="generate_sbox_inequalities_for_trail_search.html" title="Generate sbox inequalities for trail search"
=======
          <a href="../milp_models/milp_deterministic_truncated_xor_differential_model.html" title="Milp deterministic truncated xor differential model"
>>>>>>> 269cec9e
             >next</a> |</li>
        <li class="right" >
          <a href="generate_inequalities_for_large_sboxes.html" title="Generate inequalities for large sboxes"
             >previous</a> |</li>
        <li class="nav-item nav-item-0"><a href="../../../../index.html">CLAASP: Cryptographic Library for Automated Analysis of Symmetric Primitives 1.1.0 documentation</a> &#187;</li>
        <li class="nav-item nav-item-this"><a href="">Generate inequalities for xor with n input bits</a></li> 
      </ul>
    </div>
    
    <div class="footer" role="contentinfo">
        &#169; Copyright 2005--2022, The Sage Development Team.
    </div>
    <script type="text/javascript">
/*global jQuery, window */
/* Sphinx sidebar toggle.  Putting this code at the end of the body
 * enables the toggle for the live, static, and offline docs.  Note:
 * sage.misc.html.math_parse() eats jQuery's dollar-sign shortcut. */
var jq = jQuery;
jq(document).ready(function () {
    var bar, bod, bg, fg, key, tog, wid_old, wid_new, resize, get_state, set_state;
    bod = jq('div.bodywrapper');
    bar = jq('div.sphinxsidebar');
    tog = jq('<div class="sphinxsidebartoggle"></div>');

    /* Delayed resize helper.  Not perfect but good enough. */
    resize = function () {
        setTimeout(function () {
            tog.height(bod.height());
        }, 100);
    };
    jq(window).resize(function () {
        resize();
    });

    /* Setup and add the toggle. See Sphinx v0.5.1 default.css. */
    fg = jq('div.sphinxsidebar p a').css('color') || 'rgb(152, 219, 204)';
    bg = jq('div.document').css('background-color') || 'rgb(28, 78, 99)';
    wid_old = '230px';
    wid_new = '5px';
    tog.css('background-color', bg)
        .css('border-width', '0px')
        .css('border-right', wid_new + ' ridge ' + bg)
        .css('cursor', 'pointer')
        .css('position', 'absolute')
        .css('left', '-' + wid_new)
        .css('top', '0px')
        .css('width', wid_new);
    bod.css('position', 'relative');
    bod.prepend(tog);
    resize();

    /* Cookie helpers. */
    key = 'sphinxsidebar=';
    set_state = function (s) {
        var date = new Date();
        /* Expiry in 7 days. */
        date.setTime(date.getTime() + (7 * 24 * 3600 * 1000));
        document.cookie = key + encodeURIComponent(s) + '; expires=' +
            date.toUTCString() + '; path=/';
    };
    get_state = function () {
        var i, c, crumbs = document.cookie.split(';');
        for (i = 0; i < crumbs.length; i += 1) {
            c = crumbs[i].replace(/^\s+/, '');
            if (c.indexOf(key) === 0) {
                return decodeURIComponent(c.substring(key.length, c.length));
            }
        }
        return null;
    };

    /* Event handlers. */
    tog.mouseover(function (ev) {
        tog.css('border-right-color', fg);
    }).mouseout(function (ev) {
        tog.css('border-right-color', bg);
    }).click(function (ev) {
        if (bod.hasClass('wide')) {
            bod.removeClass('wide');
            bod.css('margin-left', wid_old);
            bar.css('width', wid_old);
            bar.show();
            set_state('visible');
        } else {
            set_state('hidden');
            bar.hide();
            bar.css('width', '0px');
            bod.css('margin-left', wid_new);
            bod.addClass('wide');
        }
        resize();
    });

    /* Hide the normally visible sidebar? */
    if (get_state() === 'hidden') {
        tog.trigger('click');
    } else {
        set_state('visible');
    }
});
    </script>
  </body>
</html><|MERGE_RESOLUTION|>--- conflicted
+++ resolved
@@ -13,15 +13,11 @@
     <script src="../../../../_static/jquery.js"></script>
     <script src="../../../../_static/underscore.js"></script>
     <script src="../../../../_static/doctools.js"></script>
+    <link rel="shortcut icon" href="../../../../_static/favicon.ico"/>
     <link rel="index" title="Index" href="../../../../genindex.html" />
     <link rel="search" title="Search" href="../../../../search.html" />
-<<<<<<< HEAD
-    <link rel="next" title="Generate sbox inequalities for trail search" href="generate_sbox_inequalities_for_trail_search.html" />
-    <link rel="prev" title="Generate inequalities for large sboxes" href="generate_inequalities_for_large_sboxes.html" />
-=======
     <link rel="next" title="Milp deterministic truncated xor differential model" href="../milp_models/milp_deterministic_truncated_xor_differential_model.html" />
     <link rel="prev" title="Generate sbox inequalities for trail search" href="generate_sbox_inequalities_for_trail_search.html" />
->>>>>>> 269cec9e
     <link rel="icon" href="../../../../_static/sageicon.png" type="image/x-icon" />
     <script src="../../../../_static/thebe.js" type="text/javascript"></script>
     <script src="../../../../_static/thebe-sage.js" type="text/javascript"></script>
@@ -37,16 +33,19 @@
           <a href="../../../../py-modindex.html" title="Python Module Index"
              >modules</a> |</li>
         <li class="right" >
-<<<<<<< HEAD
+          <a href="../milp_models/milp_deterministic_truncated_xor_differential_model.html" title="Milp deterministic truncated xor differential model"
+             accesskey="N">next</a> |</li>
+        <li class="right" >
           <a href="generate_sbox_inequalities_for_trail_search.html" title="Generate sbox inequalities for trail search"
-=======
-          <a href="../milp_models/milp_deterministic_truncated_xor_differential_model.html" title="Milp deterministic truncated xor differential model"
->>>>>>> 269cec9e
-             accesskey="N">next</a> |</li>
-        <li class="right" >
-          <a href="generate_inequalities_for_large_sboxes.html" title="Generate inequalities for large sboxes"
              accesskey="P">previous</a> |</li>
+  
+    
+      <a href="../../../../../index.html"><img src="../../../../_static/logo_tii.svg" height="28" style="vertical-align: middle" title="TII Logo"></a>
+    
+  
+  
         <li class="nav-item nav-item-0"><a href="../../../../index.html">CLAASP: Cryptographic Library for Automated Analysis of Symmetric Primitives 1.1.0 documentation</a> &#187;</li>
+
         <li class="nav-item nav-item-this"><a href="">Generate inequalities for xor with n input bits</a></li> 
       </ul>
     </div>  
@@ -99,18 +98,13 @@
         <div class="sphinxsidebarwrapper">
   <div>
     <h4>Previous topic</h4>
-    <p class="topless"><a href="generate_inequalities_for_large_sboxes.html"
-                          title="previous chapter">Generate inequalities for large sboxes</a></p>
+    <p class="topless"><a href="generate_sbox_inequalities_for_trail_search.html"
+                          title="previous chapter">Generate sbox inequalities for trail search</a></p>
   </div>
   <div>
     <h4>Next topic</h4>
-<<<<<<< HEAD
-    <p class="topless"><a href="generate_sbox_inequalities_for_trail_search.html"
-                          title="next chapter">Generate sbox inequalities for trail search</a></p>
-=======
     <p class="topless"><a href="../milp_models/milp_deterministic_truncated_xor_differential_model.html"
                           title="next chapter">Milp deterministic truncated xor differential model</a></p>
->>>>>>> 269cec9e
   </div>
   <div role="note" aria-label="source link">
     <h3>This Page</h3>
@@ -143,16 +137,19 @@
           <a href="../../../../py-modindex.html" title="Python Module Index"
              >modules</a> |</li>
         <li class="right" >
-<<<<<<< HEAD
+          <a href="../milp_models/milp_deterministic_truncated_xor_differential_model.html" title="Milp deterministic truncated xor differential model"
+             >next</a> |</li>
+        <li class="right" >
           <a href="generate_sbox_inequalities_for_trail_search.html" title="Generate sbox inequalities for trail search"
-=======
-          <a href="../milp_models/milp_deterministic_truncated_xor_differential_model.html" title="Milp deterministic truncated xor differential model"
->>>>>>> 269cec9e
-             >next</a> |</li>
-        <li class="right" >
-          <a href="generate_inequalities_for_large_sboxes.html" title="Generate inequalities for large sboxes"
              >previous</a> |</li>
+  
+    
+      <a href="../../../../../index.html"><img src="../../../../_static/logo_tii.svg" height="28" style="vertical-align: middle" title="TII Logo"></a>
+    
+  
+  
         <li class="nav-item nav-item-0"><a href="../../../../index.html">CLAASP: Cryptographic Library for Automated Analysis of Symmetric Primitives 1.1.0 documentation</a> &#187;</li>
+
         <li class="nav-item nav-item-this"><a href="">Generate inequalities for xor with n input bits</a></li> 
       </ul>
     </div>
