
<!DOCTYPE html>

<html>
  <head>
    <meta charset="utf-8" />
    <meta name="viewport" content="width=device-width, initial-scale=1.0" /><meta name="generator" content="Docutils 0.17.1: http://docutils.sourceforge.net/" />

    <title>Milp xor differential model &#8212; CLAASP: Cryptographic Library for Automated Analysis of Symmetric Primitives 1.1.0 documentation</title>
    <link rel="stylesheet" type="text/css" href="../../../../_static/pygments.css" />
    <link rel="stylesheet" type="text/css" href="../../../../_static/sage.css" />
    <script data-url_root="../../../../" id="documentation_options" src="../../../../_static/documentation_options.js"></script>
    <script src="../../../../_static/jquery.js"></script>
    <script src="../../../../_static/underscore.js"></script>
    <script src="../../../../_static/doctools.js"></script>
    <link rel="index" title="Index" href="../../../../genindex.html" />
    <link rel="search" title="Search" href="../../../../search.html" />
<<<<<<< HEAD
    <link rel="next" title="Milp cipher model" href="milp_cipher_model.html" />
    <link rel="prev" title="Milp deterministic truncated xor differential model" href="milp_deterministic_truncated_xor_differential_model.html" />
=======
    <link rel="next" title="Milp bitwise deterministic truncated xor differential model" href="milp_bitwise_deterministic_truncated_xor_differential_model.html" />
    <link rel="prev" title="Milp wordwise deterministic truncated xor differential model" href="milp_wordwise_deterministic_truncated_xor_differential_model.html" />
>>>>>>> e85feab5
    <link rel="icon" href="../../../../_static/sageicon.png" type="image/x-icon" />
    <script src="../../../../_static/thebe.js" type="text/javascript"></script>
    <script src="../../../../_static/thebe-sage.js" type="text/javascript"></script>

  </head><body>
    <div class="related" role="navigation" aria-label="related navigation">
      <h3>Navigation</h3>
      <ul>
        <li class="right" style="margin-right: 10px">
          <a href="../../../../genindex.html" title="General Index"
             accesskey="I">index</a></li>
        <li class="right" >
          <a href="../../../../py-modindex.html" title="Python Module Index"
             >modules</a> |</li>
        <li class="right" >
<<<<<<< HEAD
          <a href="milp_cipher_model.html" title="Milp cipher model"
=======
          <a href="milp_bitwise_deterministic_truncated_xor_differential_model.html" title="Milp bitwise deterministic truncated xor differential model"
>>>>>>> e85feab5
             accesskey="N">next</a> |</li>
        <li class="right" >
          <a href="milp_wordwise_deterministic_truncated_xor_differential_model.html" title="Milp wordwise deterministic truncated xor differential model"
             accesskey="P">previous</a> |</li>
        <li class="nav-item nav-item-0"><a href="../../../../index.html">CLAASP: Cryptographic Library for Automated Analysis of Symmetric Primitives 1.1.0 documentation</a> &#187;</li>
        <li class="nav-item nav-item-this"><a href="">Milp xor differential model</a></li> 
      </ul>
    </div>  

    <div class="document">
      <div class="documentwrapper">
        <div class="bodywrapper">
          <div class="body" role="main">
            
  <section id="module-cipher_modules.models.milp.milp_models.milp_xor_differential_model">
<span id="milp-xor-differential-model"></span><h1>Milp xor differential model<a class="headerlink" href="#module-cipher_modules.models.milp.milp_models.milp_xor_differential_model" title="Permalink to this headline">¶</a></h1>
<dl class="py class">
<dt class="sig sig-object py" id="cipher_modules.models.milp.milp_models.milp_xor_differential_model.MilpXorDifferentialModel">
<em class="property"><span class="pre">class</span><span class="w"> </span></em><span class="sig-name descname"><span class="pre">MilpXorDifferentialModel</span></span><span class="sig-paren">(</span><em class="sig-param"><span class="n"><span class="pre">cipher</span></span></em>, <em class="sig-param"><span class="n"><span class="pre">n_window_heuristic</span></span><span class="o"><span class="pre">=</span></span><span class="default_value"><span class="pre">None</span></span></em><span class="sig-paren">)</span><a class="headerlink" href="#cipher_modules.models.milp.milp_models.milp_xor_differential_model.MilpXorDifferentialModel" title="Permalink to this definition">¶</a></dt>
<dd><p>Bases: <code class="xref py py-class docutils literal notranslate"><span class="pre">claasp.cipher_modules.models.milp.milp_model.MilpModel</span></code></p>
<dl class="py method">
<dt class="sig sig-object py" id="cipher_modules.models.milp.milp_models.milp_xor_differential_model.MilpXorDifferentialModel.add_constraints_to_build_in_sage_milp_class">
<span class="sig-name descname"><span class="pre">add_constraints_to_build_in_sage_milp_class</span></span><span class="sig-paren">(</span><em class="sig-param"><span class="n"><span class="pre">weight</span></span><span class="o"><span class="pre">=</span></span><span class="default_value"><span class="pre">-</span> <span class="pre">1</span></span></em>, <em class="sig-param"><span class="n"><span class="pre">fixed_variables</span></span><span class="o"><span class="pre">=</span></span><span class="default_value"><span class="pre">[]</span></span></em><span class="sig-paren">)</span><a class="headerlink" href="#cipher_modules.models.milp.milp_models.milp_xor_differential_model.MilpXorDifferentialModel.add_constraints_to_build_in_sage_milp_class" title="Permalink to this definition">¶</a></dt>
<dd><p>Take the constraints contained in self._model_constraints and add them to the build-in sage class.</p>
<p>INPUT:</p>
<ul class="simple">
<li><p><code class="docutils literal notranslate"><span class="pre">model_type</span></code> – <strong>string</strong>; the model to solve</p></li>
<li><p><code class="docutils literal notranslate"><span class="pre">weight</span></code> – <strong>integer</strong> (default: <span class="math">-1</span>); the total weight. If negative, no constraints on the weight is
added</p></li>
<li><p><code class="docutils literal notranslate"><span class="pre">fixed_variables</span></code> – <strong>list</strong> (default: <span class="math">[]</span>); dictionaries containing the variables to be fixed in
standard format</p></li>
</ul>
<div class="admonition seealso">
<p class="admonition-title">See also</p>
<p><a class="reference internal" href="../../utils.html#cipher_modules.models.utils.set_fixed_variables" title="cipher_modules.models.utils.set_fixed_variables"><code class="xref py py-meth docutils literal notranslate"><span class="pre">set_fixed_variables()</span></code></a></p>
</div>
<p>EXAMPLES:</p>
<div class="highlight-ipycon notranslate"><div class="highlight"><pre><span></span><span class="gp">sage: </span><span class="kn">from</span> <span class="nn">claasp.ciphers.block_ciphers.speck_block_cipher</span> <span class="kn">import</span> <span class="n">SpeckBlockCipher</span>
<span class="gp">sage: </span><span class="kn">from</span> <span class="nn">claasp.cipher_modules.models.milp.milp_models.milp_xor_differential_model</span> <span class="kn">import</span> <span class="n">MilpXorDifferentialModel</span>
<span class="gp">sage: </span><span class="n">speck</span> <span class="o">=</span> <span class="n">SpeckBlockCipher</span><span class="p">(</span><span class="n">block_bit_size</span><span class="o">=</span><span class="mi">32</span><span class="p">,</span> <span class="n">key_bit_size</span><span class="o">=</span><span class="mi">64</span><span class="p">,</span> <span class="n">number_of_rounds</span><span class="o">=</span><span class="mi">2</span><span class="p">)</span>
<span class="gp">sage: </span><span class="n">milp</span> <span class="o">=</span> <span class="n">MilpXorDifferentialModel</span><span class="p">(</span><span class="n">speck</span><span class="p">)</span>
<span class="gp">sage: </span><span class="n">milp</span><span class="o">.</span><span class="n">init_model_in_sage_milp_class</span><span class="p">()</span>
<span class="gp">sage: </span><span class="n">milp</span><span class="o">.</span><span class="n">add_constraints_to_build_in_sage_milp_class</span><span class="p">()</span>
<span class="go">...</span>
<span class="gp">sage: </span><span class="n">mip</span> <span class="o">=</span> <span class="n">milp</span><span class="o">.</span><span class="n">_model</span>
<span class="gp">sage: </span><span class="n">mip</span><span class="o">.</span><span class="n">number_of_variables</span><span class="p">()</span>
<span class="go">468</span>
</pre></div>
</div>
</dd></dl>

<dl class="py property">
<dt class="sig sig-object py" id="cipher_modules.models.milp.milp_models.milp_xor_differential_model.MilpXorDifferentialModel.binary_variable">
<em class="property"><span class="pre">property</span><span class="w"> </span></em><span class="sig-name descname"><span class="pre">binary_variable</span></span><a class="headerlink" href="#cipher_modules.models.milp.milp_models.milp_xor_differential_model.MilpXorDifferentialModel.binary_variable" title="Permalink to this definition">¶</a></dt>
<dd></dd></dl>

<dl class="py method">
<dt class="sig sig-object py" id="cipher_modules.models.milp.milp_models.milp_xor_differential_model.MilpXorDifferentialModel.build_xor_differential_trail_model">
<span class="sig-name descname"><span class="pre">build_xor_differential_trail_model</span></span><span class="sig-paren">(</span><em class="sig-param"><span class="n"><span class="pre">weight</span></span><span class="o"><span class="pre">=</span></span><span class="default_value"><span class="pre">-</span> <span class="pre">1</span></span></em>, <em class="sig-param"><span class="n"><span class="pre">fixed_variables</span></span><span class="o"><span class="pre">=</span></span><span class="default_value"><span class="pre">[]</span></span></em><span class="sig-paren">)</span><a class="headerlink" href="#cipher_modules.models.milp.milp_models.milp_xor_differential_model.MilpXorDifferentialModel.build_xor_differential_trail_model" title="Permalink to this definition">¶</a></dt>
<dd><p>Build the model for the search of XOR differential trails.</p>
<p>INPUT:</p>
<ul class="simple">
<li><p><code class="docutils literal notranslate"><span class="pre">weight</span></code> – <strong>integer</strong> (default: <span class="math">-1</span>); a specific weight. If set to non-negative integer, fixes the XOR
trail weight</p></li>
<li><p><code class="docutils literal notranslate"><span class="pre">fixed_variables</span></code> – <strong>list</strong> (default: <span class="math">[]</span>); the variables to be fixed in standard format</p></li>
</ul>
<div class="admonition seealso">
<p class="admonition-title">See also</p>
<p><a class="reference internal" href="../../utils.html#cipher_modules.models.utils.set_fixed_variables" title="cipher_modules.models.utils.set_fixed_variables"><code class="xref py py-meth docutils literal notranslate"><span class="pre">set_fixed_variables()</span></code></a>.</p>
</div>
<p>EXAMPLES:</p>
<div class="highlight-ipycon notranslate"><div class="highlight"><pre><span></span><span class="gp">sage: </span><span class="kn">from</span> <span class="nn">claasp.ciphers.block_ciphers.speck_block_cipher</span> <span class="kn">import</span> <span class="n">SpeckBlockCipher</span>
<span class="gp">sage: </span><span class="kn">from</span> <span class="nn">claasp.cipher_modules.models.milp.milp_models.milp_xor_differential_model</span> <span class="kn">import</span> <span class="n">MilpXorDifferentialModel</span>
<span class="gp">sage: </span><span class="n">speck</span> <span class="o">=</span> <span class="n">SpeckBlockCipher</span><span class="p">(</span><span class="n">number_of_rounds</span><span class="o">=</span><span class="mi">22</span><span class="p">)</span>
<span class="gp">sage: </span><span class="n">milp</span> <span class="o">=</span> <span class="n">MilpXorDifferentialModel</span><span class="p">(</span><span class="n">speck</span><span class="p">)</span>
<span class="gp">sage: </span><span class="n">milp</span><span class="o">.</span><span class="n">init_model_in_sage_milp_class</span><span class="p">()</span>
<span class="gp">sage: </span><span class="n">milp</span><span class="o">.</span><span class="n">build_xor_differential_trail_model</span><span class="p">()</span>
<span class="go">...</span>
</pre></div>
</div>
</dd></dl>

<dl class="py property">
<dt class="sig sig-object py" id="cipher_modules.models.milp.milp_models.milp_xor_differential_model.MilpXorDifferentialModel.cipher">
<em class="property"><span class="pre">property</span><span class="w"> </span></em><span class="sig-name descname"><span class="pre">cipher</span></span><a class="headerlink" href="#cipher_modules.models.milp.milp_models.milp_xor_differential_model.MilpXorDifferentialModel.cipher" title="Permalink to this definition">¶</a></dt>
<dd></dd></dl>

<dl class="py property">
<dt class="sig sig-object py" id="cipher_modules.models.milp.milp_models.milp_xor_differential_model.MilpXorDifferentialModel.cipher_id">
<em class="property"><span class="pre">property</span><span class="w"> </span></em><span class="sig-name descname"><span class="pre">cipher_id</span></span><a class="headerlink" href="#cipher_modules.models.milp.milp_models.milp_xor_differential_model.MilpXorDifferentialModel.cipher_id" title="Permalink to this definition">¶</a></dt>
<dd></dd></dl>

<dl class="py method">
<dt class="sig sig-object py" id="cipher_modules.models.milp.milp_models.milp_xor_differential_model.MilpXorDifferentialModel.exclude_variables_value_constraints">
<span class="sig-name descname"><span class="pre">exclude_variables_value_constraints</span></span><span class="sig-paren">(</span><em class="sig-param"><span class="n"><span class="pre">fixed_variables</span></span><span class="o"><span class="pre">=</span></span><span class="default_value"><span class="pre">[]</span></span></em><span class="sig-paren">)</span><a class="headerlink" href="#cipher_modules.models.milp.milp_models.milp_xor_differential_model.MilpXorDifferentialModel.exclude_variables_value_constraints" title="Permalink to this definition">¶</a></dt>
<dd><p>Return constraints list that ensures that at least one of the specified variables is not equal to fixed values.</p>
<p>INPUT:</p>
<ul class="simple">
<li><p><code class="docutils literal notranslate"><span class="pre">fixed_variables</span></code> – <strong>list</strong> (default: <span class="math">[]</span>); the variables to be fixed in standard format</p></li>
</ul>
<div class="admonition seealso">
<p class="admonition-title">See also</p>
<p><a class="reference internal" href="../../utils.html#cipher_modules.models.utils.set_fixed_variables" title="cipher_modules.models.utils.set_fixed_variables"><code class="xref py py-meth docutils literal notranslate"><span class="pre">set_fixed_variables()</span></code></a>.</p>
</div>
<p>EXAMPLES:</p>
<div class="highlight-ipycon notranslate"><div class="highlight"><pre><span></span><span class="gp">sage: </span><span class="kn">from</span> <span class="nn">claasp.ciphers.block_ciphers.simon_block_cipher</span> <span class="kn">import</span> <span class="n">SimonBlockCipher</span>
<span class="gp">sage: </span><span class="kn">from</span> <span class="nn">claasp.cipher_modules.models.milp.milp_models.milp_xor_differential_model</span> <span class="kn">import</span> <span class="n">MilpXorDifferentialModel</span>
<span class="gp">sage: </span><span class="n">simon</span> <span class="o">=</span> <span class="n">SimonBlockCipher</span><span class="p">(</span><span class="n">block_bit_size</span><span class="o">=</span><span class="mi">32</span><span class="p">,</span> <span class="n">key_bit_size</span><span class="o">=</span><span class="mi">64</span><span class="p">,</span> <span class="n">number_of_rounds</span><span class="o">=</span><span class="mi">2</span><span class="p">)</span>
<span class="gp">sage: </span><span class="n">milp</span> <span class="o">=</span> <span class="n">MilpXorDifferentialModel</span><span class="p">(</span><span class="n">simon</span><span class="p">)</span>
<span class="gp">sage: </span><span class="n">milp</span><span class="o">.</span><span class="n">init_model_in_sage_milp_class</span><span class="p">()</span>
<span class="gp">sage: </span><span class="n">fixed_variables</span> <span class="o">=</span> <span class="p">[{</span>
<span class="gp">....: </span>   <span class="s1">&#39;component_id&#39;</span><span class="p">:</span> <span class="s1">&#39;plaintext&#39;</span><span class="p">,</span>
<span class="gp">....: </span>   <span class="s1">&#39;constraint_type&#39;</span><span class="p">:</span> <span class="s1">&#39;not_equal&#39;</span><span class="p">,</span>
<span class="gp">....: </span>   <span class="s1">&#39;bit_positions&#39;</span><span class="p">:</span> <span class="p">[</span><span class="mi">0</span><span class="p">,</span> <span class="mi">1</span><span class="p">,</span> <span class="mi">2</span><span class="p">,</span> <span class="mi">3</span><span class="p">],</span>
<span class="gp">....: </span>   <span class="s1">&#39;bit_values&#39;</span><span class="p">:</span> <span class="p">[</span><span class="mi">1</span><span class="p">,</span> <span class="mi">0</span><span class="p">,</span> <span class="mi">1</span><span class="p">,</span> <span class="mi">1</span><span class="p">]</span>
<span class="gp">....: </span><span class="p">},</span> <span class="p">{</span>
<span class="gp">....: </span>   <span class="s1">&#39;component_id&#39;</span><span class="p">:</span> <span class="s1">&#39;cipher_output_2_12&#39;</span><span class="p">,</span>
<span class="gp">....: </span>   <span class="s1">&#39;constraint_type&#39;</span><span class="p">:</span> <span class="s1">&#39;not_equal&#39;</span><span class="p">,</span>
<span class="gp">....: </span>   <span class="s1">&#39;bit_positions&#39;</span><span class="p">:</span> <span class="p">[</span><span class="mi">0</span><span class="p">,</span> <span class="mi">1</span><span class="p">,</span> <span class="mi">2</span><span class="p">,</span> <span class="mi">3</span><span class="p">],</span>
<span class="gp">....: </span>   <span class="s1">&#39;bit_values&#39;</span><span class="p">:</span> <span class="p">[</span><span class="mi">1</span><span class="p">,</span> <span class="mi">1</span><span class="p">,</span> <span class="mi">1</span><span class="p">,</span> <span class="mi">0</span><span class="p">]</span>
<span class="gp">....: </span><span class="p">}]</span>
<span class="gp">sage: </span><span class="n">constraints</span> <span class="o">=</span> <span class="n">milp</span><span class="o">.</span><span class="n">exclude_variables_value_constraints</span><span class="p">(</span><span class="n">fixed_variables</span><span class="p">)</span>
<span class="gp">sage: </span><span class="n">constraints</span>
<span class="go">[x_0 == 1 - x_1,</span>
<span class="go"> x_2 == x_3,</span>
<span class="go"> x_4 == 1 - x_5,</span>
<span class="go"> x_6 == 1 - x_7,</span>
<span class="go"> x_8 == 1 - x_9,</span>
<span class="go"> x_10 == 1 - x_11,</span>
<span class="go"> x_12 == 1 - x_13,</span>
<span class="go"> x_14 == x_15,</span>
<span class="go"> 1 &lt;= x_0 + x_2 + x_4 + x_6 + x_8 + x_10 + x_12 + x_14]</span>
</pre></div>
</div>
</dd></dl>

<dl class="py method">
<dt class="sig sig-object py" id="cipher_modules.models.milp.milp_models.milp_xor_differential_model.MilpXorDifferentialModel.find_all_xor_differential_trails_with_fixed_weight">
<span class="sig-name descname"><span class="pre">find_all_xor_differential_trails_with_fixed_weight</span></span><span class="sig-paren">(</span><em class="sig-param"><span class="n"><span class="pre">fixed_weight</span></span></em>, <em class="sig-param"><span class="n"><span class="pre">fixed_values</span></span><span class="o"><span class="pre">=</span></span><span class="default_value"><span class="pre">[]</span></span></em>, <em class="sig-param"><span class="n"><span class="pre">solver_name</span></span><span class="o"><span class="pre">=</span></span><span class="default_value"><span class="pre">'GLPK'</span></span></em>, <em class="sig-param"><span class="n"><span class="pre">external_solver_name</span></span><span class="o"><span class="pre">=</span></span><span class="default_value"><span class="pre">None</span></span></em><span class="sig-paren">)</span><a class="headerlink" href="#cipher_modules.models.milp.milp_models.milp_xor_differential_model.MilpXorDifferentialModel.find_all_xor_differential_trails_with_fixed_weight" title="Permalink to this definition">¶</a></dt>
<dd><p>Return all the XOR differential trails with weight equal to <code class="docutils literal notranslate"><span class="pre">fixed_weight</span></code> as a list in standard format.</p>
<div class="admonition seealso">
<p class="admonition-title">See also</p>
<p><a class="reference internal" href="../../utils.html#cipher_modules.models.utils.convert_solver_solution_to_dictionary" title="cipher_modules.models.utils.convert_solver_solution_to_dictionary"><code class="xref py py-meth docutils literal notranslate"><span class="pre">convert_solver_solution_to_dictionary()</span></code></a></p>
</div>
<div class="admonition note">
<p class="admonition-title">Note</p>
<p>This method should be run after you have found the solution with the
<a class="reference internal" href="#cipher_modules.models.milp.milp_models.milp_xor_differential_model.MilpXorDifferentialModel.find_lowest_weight_xor_differential_trail" title="cipher_modules.models.milp.milp_models.milp_xor_differential_model.MilpXorDifferentialModel.find_lowest_weight_xor_differential_trail"><code class="xref py py-meth docutils literal notranslate"><span class="pre">find_lowest_weight_xor_differential_trail()</span></code></a> method.</p>
</div>
<p>INPUT:</p>
<ul class="simple">
<li><p><code class="docutils literal notranslate"><span class="pre">fixed_weight</span></code> – <strong>integer</strong>; the weight found using <a class="reference internal" href="#cipher_modules.models.milp.milp_models.milp_xor_differential_model.MilpXorDifferentialModel.find_lowest_weight_xor_differential_trail" title="cipher_modules.models.milp.milp_models.milp_xor_differential_model.MilpXorDifferentialModel.find_lowest_weight_xor_differential_trail"><code class="xref py py-meth docutils literal notranslate"><span class="pre">find_lowest_weight_xor_differential_trail()</span></code></a></p></li>
<li><p><code class="docutils literal notranslate"><span class="pre">fixed_values</span></code> – <strong>list</strong> (default: <span class="math">[]</span>); each dictionary contains variables values whose output
need to be fixed</p></li>
<li><p><code class="docutils literal notranslate"><span class="pre">solver_name</span></code> – <strong>string</strong> (default: <span class="math">GLPK</span>); the name of the solver (if needed)</p></li>
</ul>
<dl class="simple">
<dt>EXAMPLES::</dt><dd><p>sage: from claasp.cipher_modules.models.utils import get_single_key_scenario_format_for_fixed_values
sage: from claasp.cipher_modules.models.milp.milp_models.milp_xor_differential_model import MilpXorDifferentialModel
sage: from claasp.ciphers.block_ciphers.speck_block_cipher import SpeckBlockCipher
sage: speck = SpeckBlockCipher(block_bit_size=8, key_bit_size=16, number_of_rounds=2)
sage: milp = MilpXorDifferentialModel(speck)
sage: trails = milp.find_all_xor_differential_trails_with_fixed_weight(1, get_single_key_scenario_format_for_fixed_values(speck)) # long
…
sage: len(trails) # long
6</p>
</dd>
</dl>
</dd></dl>

<dl class="py method">
<dt class="sig sig-object py" id="cipher_modules.models.milp.milp_models.milp_xor_differential_model.MilpXorDifferentialModel.find_all_xor_differential_trails_with_weight_at_most">
<span class="sig-name descname"><span class="pre">find_all_xor_differential_trails_with_weight_at_most</span></span><span class="sig-paren">(</span><em class="sig-param"><span class="n"><span class="pre">min_weight</span></span></em>, <em class="sig-param"><span class="n"><span class="pre">max_weight</span></span></em>, <em class="sig-param"><span class="n"><span class="pre">fixed_values</span></span><span class="o"><span class="pre">=</span></span><span class="default_value"><span class="pre">[]</span></span></em>, <em class="sig-param"><span class="n"><span class="pre">solver_name</span></span><span class="o"><span class="pre">=</span></span><span class="default_value"><span class="pre">'GLPK'</span></span></em>, <em class="sig-param"><span class="n"><span class="pre">external_solver_name</span></span><span class="o"><span class="pre">=</span></span><span class="default_value"><span class="pre">None</span></span></em><span class="sig-paren">)</span><a class="headerlink" href="#cipher_modules.models.milp.milp_models.milp_xor_differential_model.MilpXorDifferentialModel.find_all_xor_differential_trails_with_weight_at_most" title="Permalink to this definition">¶</a></dt>
<dd><p>Return all XOR differential trails with weight greater than <code class="docutils literal notranslate"><span class="pre">min_weight</span></code> and lower/equal to <code class="docutils literal notranslate"><span class="pre">max_weight</span></code>.</p>
<p>The value returned is a list of solutions in standard format.</p>
<div class="admonition seealso">
<p class="admonition-title">See also</p>
<p><a class="reference internal" href="../../utils.html#cipher_modules.models.utils.convert_solver_solution_to_dictionary" title="cipher_modules.models.utils.convert_solver_solution_to_dictionary"><code class="xref py py-meth docutils literal notranslate"><span class="pre">convert_solver_solution_to_dictionary()</span></code></a>.</p>
</div>
<div class="admonition note">
<p class="admonition-title">Note</p>
<p>Note that the search will start with <code class="docutils literal notranslate"><span class="pre">min_weight</span></code> and should end when the weight reaches a
value greater than the maximum cipher inputs bit-size. Fix a convenient <code class="docutils literal notranslate"><span class="pre">max_weight</span></code> value.</p>
</div>
<p>INPUT:</p>
<ul class="simple">
<li><p><code class="docutils literal notranslate"><span class="pre">min_weight</span></code> – <strong>integer</strong>;  the weight found using <a class="reference internal" href="#cipher_modules.models.milp.milp_models.milp_xor_differential_model.MilpXorDifferentialModel.find_lowest_weight_xor_differential_trail" title="cipher_modules.models.milp.milp_models.milp_xor_differential_model.MilpXorDifferentialModel.find_lowest_weight_xor_differential_trail"><code class="xref py py-meth docutils literal notranslate"><span class="pre">find_lowest_weight_xor_differential_trail()</span></code></a>.</p></li>
<li><p><code class="docutils literal notranslate"><span class="pre">max_weight</span></code> – <strong>integer</strong>; the upper bound for the weight.</p></li>
<li><p><code class="docutils literal notranslate"><span class="pre">fixed_values</span></code> – <strong>list</strong> (default: <span class="math">[]</span>); each dictionary contains variables values whose output need to
be fixed</p></li>
<li><p><code class="docutils literal notranslate"><span class="pre">solver_name</span></code> – <strong>string</strong> (default: <span class="math">GLPK</span>); the name of the solver (if needed)</p></li>
</ul>
<p>EXAMPLES:</p>
<div class="highlight-ipycon notranslate"><div class="highlight"><pre><span></span><span class="gp">sage: </span><span class="kn">from</span> <span class="nn">claasp.cipher_modules.models.utils</span> <span class="kn">import</span> <span class="n">get_single_key_scenario_format_for_fixed_values</span>
<span class="gp">sage: </span><span class="kn">from</span> <span class="nn">claasp.cipher_modules.models.milp.milp_models.milp_xor_differential_model</span> <span class="kn">import</span> <span class="n">MilpXorDifferentialModel</span>
<span class="gp">sage: </span><span class="kn">from</span> <span class="nn">claasp.ciphers.block_ciphers.speck_block_cipher</span> <span class="kn">import</span> <span class="n">SpeckBlockCipher</span>
<span class="gp">sage: </span><span class="n">speck</span> <span class="o">=</span> <span class="n">SpeckBlockCipher</span><span class="p">(</span><span class="n">block_bit_size</span><span class="o">=</span><span class="mi">8</span><span class="p">,</span> <span class="n">key_bit_size</span><span class="o">=</span><span class="mi">16</span><span class="p">,</span> <span class="n">number_of_rounds</span><span class="o">=</span><span class="mi">2</span><span class="p">)</span>
<span class="gp">sage: </span><span class="n">milp</span> <span class="o">=</span> <span class="n">MilpXorDifferentialModel</span><span class="p">(</span><span class="n">speck</span><span class="p">)</span>
<span class="gp">sage: </span><span class="n">trails</span> <span class="o">=</span> <span class="n">milp</span><span class="o">.</span><span class="n">find_all_xor_differential_trails_with_weight_at_most</span><span class="p">(</span><span class="mi">0</span><span class="p">,</span> <span class="mi">1</span><span class="p">,</span> <span class="n">get_single_key_scenario_format_for_fixed_values</span><span class="p">(</span><span class="n">speck</span><span class="p">))</span> <span class="c1"># long</span>
<span class="go">...</span>
<span class="gp">sage: </span><span class="nb">len</span><span class="p">(</span><span class="n">trails</span><span class="p">)</span> <span class="c1"># long</span>
<span class="go">7</span>
</pre></div>
</div>
</dd></dl>

<dl class="py method">
<dt class="sig sig-object py" id="cipher_modules.models.milp.milp_models.milp_xor_differential_model.MilpXorDifferentialModel.find_lowest_weight_xor_differential_trail">
<span class="sig-name descname"><span class="pre">find_lowest_weight_xor_differential_trail</span></span><span class="sig-paren">(</span><em class="sig-param"><span class="n"><span class="pre">fixed_values</span></span><span class="o"><span class="pre">=</span></span><span class="default_value"><span class="pre">[]</span></span></em>, <em class="sig-param"><span class="n"><span class="pre">solver_name</span></span><span class="o"><span class="pre">=</span></span><span class="default_value"><span class="pre">'GLPK'</span></span></em>, <em class="sig-param"><span class="n"><span class="pre">external_solver_name</span></span><span class="o"><span class="pre">=</span></span><span class="default_value"><span class="pre">False</span></span></em><span class="sig-paren">)</span><a class="headerlink" href="#cipher_modules.models.milp.milp_models.milp_xor_differential_model.MilpXorDifferentialModel.find_lowest_weight_xor_differential_trail" title="Permalink to this definition">¶</a></dt>
<dd><p>Return a XOR differential trail with the lowest weight in standard format, i.e. the solver solution.</p>
<div class="admonition seealso">
<p class="admonition-title">See also</p>
<p><a class="reference internal" href="../../utils.html#cipher_modules.models.utils.convert_solver_solution_to_dictionary" title="cipher_modules.models.utils.convert_solver_solution_to_dictionary"><code class="xref py py-meth docutils literal notranslate"><span class="pre">convert_solver_solution_to_dictionary()</span></code></a></p>
</div>
<p>INPUT:</p>
<ul class="simple">
<li><p><code class="docutils literal notranslate"><span class="pre">fixed_values</span></code> – <strong>list</strong> (default: <span class="math">[]</span>); each dictionary contains variables values whose output need
to be fixed</p></li>
<li><p><code class="docutils literal notranslate"><span class="pre">solver_name</span></code> – <strong>string</strong> (default: <span class="math">GLPK</span>); the name of the solver (if needed)</p></li>
</ul>
<p>EXAMPLES:</p>
<div class="highlight-ipycon notranslate"><div class="highlight"><pre><span></span><span class="gp">sage: </span><span class="kn">from</span> <span class="nn">claasp.cipher_modules.models.utils</span> <span class="kn">import</span> <span class="n">get_single_key_scenario_format_for_fixed_values</span>
<span class="gp">sage: </span><span class="kn">from</span> <span class="nn">claasp.ciphers.block_ciphers.speck_block_cipher</span> <span class="kn">import</span> <span class="n">SpeckBlockCipher</span>
<span class="gp">sage: </span><span class="kn">from</span> <span class="nn">claasp.cipher_modules.models.milp.milp_models.milp_xor_differential_model</span> <span class="kn">import</span> <span class="n">MilpXorDifferentialModel</span>
<span class="gp">sage: </span><span class="n">speck</span> <span class="o">=</span> <span class="n">SpeckBlockCipher</span><span class="p">(</span><span class="n">block_bit_size</span><span class="o">=</span><span class="mi">32</span><span class="p">,</span> <span class="n">key_bit_size</span><span class="o">=</span><span class="mi">64</span><span class="p">,</span> <span class="n">number_of_rounds</span><span class="o">=</span><span class="mi">2</span><span class="p">)</span>
<span class="gp">sage: </span><span class="n">milp</span> <span class="o">=</span> <span class="n">MilpXorDifferentialModel</span><span class="p">(</span><span class="n">speck</span><span class="p">)</span>
<span class="gp">sage: </span><span class="n">trail</span> <span class="o">=</span> <span class="n">milp</span><span class="o">.</span><span class="n">find_lowest_weight_xor_differential_trail</span><span class="p">(</span><span class="n">get_single_key_scenario_format_for_fixed_values</span><span class="p">(</span><span class="n">speck</span><span class="p">))</span>
<span class="go">...</span>
<span class="gp">sage: </span><span class="n">trail</span><span class="p">[</span><span class="s2">&quot;total_weight&quot;</span><span class="p">]</span>
<span class="go">1.0</span>
</pre></div>
</div>
</dd></dl>

<dl class="py method">
<dt class="sig sig-object py" id="cipher_modules.models.milp.milp_models.milp_xor_differential_model.MilpXorDifferentialModel.find_one_xor_differential_trail">
<span class="sig-name descname"><span class="pre">find_one_xor_differential_trail</span></span><span class="sig-paren">(</span><em class="sig-param"><span class="n"><span class="pre">fixed_values</span></span><span class="o"><span class="pre">=</span></span><span class="default_value"><span class="pre">[]</span></span></em>, <em class="sig-param"><span class="n"><span class="pre">solver_name</span></span><span class="o"><span class="pre">=</span></span><span class="default_value"><span class="pre">'GLPK'</span></span></em>, <em class="sig-param"><span class="n"><span class="pre">external_solver_name</span></span><span class="o"><span class="pre">=</span></span><span class="default_value"><span class="pre">None</span></span></em><span class="sig-paren">)</span><a class="headerlink" href="#cipher_modules.models.milp.milp_models.milp_xor_differential_model.MilpXorDifferentialModel.find_one_xor_differential_trail" title="Permalink to this definition">¶</a></dt>
<<<<<<< HEAD
<dd><p>Return a XOR differential trail, not necessary the one with the lowest weight.</p>
=======
<dd><p>Return a XOR differential trail, not necessarily the one with the lowest weight.</p>
>>>>>>> e85feab5
<p>INPUT:</p>
<ul class="simple">
<li><dl class="simple">
<dt><code class="docutils literal notranslate"><span class="pre">fixed_values</span></code> – <strong>list</strong> (default: <span class="math">[]</span>); dictionaries containing the variables to be fixed in standard</dt><dd><p>format</p>
</dd>
</dl>
</li>
<li><p><code class="docutils literal notranslate"><span class="pre">solver_name</span></code> – <strong>string</strong> (default: <span class="math">GLPK</span>); the solver to call</p></li>
</ul>
<div class="admonition seealso">
<p class="admonition-title">See also</p>
<p><a class="reference internal" href="../../utils.html#cipher_modules.models.utils.set_fixed_variables" title="cipher_modules.models.utils.set_fixed_variables"><code class="xref py py-meth docutils literal notranslate"><span class="pre">set_fixed_variables()</span></code></a></p>
</div>
<p>EXAMPLES:</p>
<div class="highlight-ipycon notranslate"><div class="highlight"><pre><span></span><span class="gp">sage: </span><span class="kn">from</span> <span class="nn">claasp.cipher_modules.models.utils</span> <span class="kn">import</span> <span class="n">get_single_key_scenario_format_for_fixed_values</span>
<span class="gp">sage: </span><span class="kn">from</span> <span class="nn">claasp.ciphers.block_ciphers.speck_block_cipher</span> <span class="kn">import</span> <span class="n">SpeckBlockCipher</span>
<span class="gp">sage: </span><span class="kn">from</span> <span class="nn">claasp.cipher_modules.models.milp.milp_models.milp_xor_differential_model</span> <span class="kn">import</span> <span class="n">MilpXorDifferentialModel</span>
<span class="gp">sage: </span><span class="n">speck</span> <span class="o">=</span> <span class="n">SpeckBlockCipher</span><span class="p">(</span><span class="n">block_bit_size</span><span class="o">=</span><span class="mi">32</span><span class="p">,</span> <span class="n">key_bit_size</span><span class="o">=</span><span class="mi">64</span><span class="p">,</span> <span class="n">number_of_rounds</span><span class="o">=</span><span class="mi">2</span><span class="p">)</span>
<span class="gp">sage: </span><span class="n">milp</span> <span class="o">=</span> <span class="n">MilpXorDifferentialModel</span><span class="p">(</span><span class="n">speck</span><span class="p">)</span>
<span class="gp">sage: </span><span class="n">trail</span> <span class="o">=</span> <span class="n">milp</span><span class="o">.</span><span class="n">find_one_xor_differential_trail</span><span class="p">(</span><span class="n">get_single_key_scenario_format_for_fixed_values</span><span class="p">(</span><span class="n">speck</span><span class="p">))</span> <span class="c1"># random</span>
</pre></div>
</div>
</dd></dl>

<dl class="py method">
<dt class="sig sig-object py" id="cipher_modules.models.milp.milp_models.milp_xor_differential_model.MilpXorDifferentialModel.find_one_xor_differential_trail_with_fixed_weight">
<span class="sig-name descname"><span class="pre">find_one_xor_differential_trail_with_fixed_weight</span></span><span class="sig-paren">(</span><em class="sig-param"><span class="n"><span class="pre">fixed_weight</span></span></em>, <em class="sig-param"><span class="n"><span class="pre">fixed_values</span></span><span class="o"><span class="pre">=</span></span><span class="default_value"><span class="pre">[]</span></span></em>, <em class="sig-param"><span class="n"><span class="pre">solver_name</span></span><span class="o"><span class="pre">=</span></span><span class="default_value"><span class="pre">'GLPK'</span></span></em>, <em class="sig-param"><span class="n"><span class="pre">external_solver_name</span></span><span class="o"><span class="pre">=</span></span><span class="default_value"><span class="pre">None</span></span></em><span class="sig-paren">)</span><a class="headerlink" href="#cipher_modules.models.milp.milp_models.milp_xor_differential_model.MilpXorDifferentialModel.find_one_xor_differential_trail_with_fixed_weight" title="Permalink to this definition">¶</a></dt>
<dd><p>Return one XOR differential trail with weight equal to <code class="docutils literal notranslate"><span class="pre">fixed_weight</span></code> as a list in standard format.</p>
<p>INPUT:</p>
<ul class="simple">
<li><p><code class="docutils literal notranslate"><span class="pre">fixed_weight</span></code> – <strong>integer</strong>; the weight found using <a class="reference internal" href="#cipher_modules.models.milp.milp_models.milp_xor_differential_model.MilpXorDifferentialModel.find_lowest_weight_xor_differential_trail" title="cipher_modules.models.milp.milp_models.milp_xor_differential_model.MilpXorDifferentialModel.find_lowest_weight_xor_differential_trail"><code class="xref py py-meth docutils literal notranslate"><span class="pre">find_lowest_weight_xor_differential_trail()</span></code></a></p></li>
<li><dl class="simple">
<dt><code class="docutils literal notranslate"><span class="pre">fixed_values</span></code> – <strong>list</strong> (default: <span class="math">[]</span>); dictionaries containing the variables to be fixed in standard</dt><dd><p>format</p>
</dd>
</dl>
</li>
<li><p><code class="docutils literal notranslate"><span class="pre">solver_name</span></code> – <strong>string</strong> (default: <span class="math">GLPK</span>); the solver to call</p></li>
</ul>
<div class="admonition seealso">
<p class="admonition-title">See also</p>
<p><a class="reference internal" href="../../utils.html#cipher_modules.models.utils.set_fixed_variables" title="cipher_modules.models.utils.set_fixed_variables"><code class="xref py py-meth docutils literal notranslate"><span class="pre">set_fixed_variables()</span></code></a></p>
</div>
<p>EXAMPLES:</p>
<div class="highlight-ipycon notranslate"><div class="highlight"><pre><span></span><span class="gp">sage: </span><span class="kn">from</span> <span class="nn">claasp.cipher_modules.models.utils</span> <span class="kn">import</span> <span class="n">get_single_key_scenario_format_for_fixed_values</span>
<span class="gp">sage: </span><span class="kn">from</span> <span class="nn">claasp.ciphers.block_ciphers.speck_block_cipher</span> <span class="kn">import</span> <span class="n">SpeckBlockCipher</span>
<span class="gp">sage: </span><span class="kn">from</span> <span class="nn">claasp.cipher_modules.models.milp.milp_models.milp_xor_differential_model</span> <span class="kn">import</span> <span class="n">MilpXorDifferentialModel</span>
<span class="gp">sage: </span><span class="n">speck</span> <span class="o">=</span> <span class="n">SpeckBlockCipher</span><span class="p">(</span><span class="n">block_bit_size</span><span class="o">=</span><span class="mi">32</span><span class="p">,</span> <span class="n">key_bit_size</span><span class="o">=</span><span class="mi">64</span><span class="p">,</span> <span class="n">number_of_rounds</span><span class="o">=</span><span class="mi">2</span><span class="p">)</span>
<span class="gp">sage: </span><span class="n">milp</span> <span class="o">=</span> <span class="n">MilpXorDifferentialModel</span><span class="p">(</span><span class="n">speck</span><span class="p">)</span>
<span class="gp">sage: </span><span class="n">trail</span> <span class="o">=</span> <span class="n">milp</span><span class="o">.</span><span class="n">find_one_xor_differential_trail_with_fixed_weight</span><span class="p">(</span><span class="mi">5</span><span class="p">,</span> <span class="n">get_single_key_scenario_format_for_fixed_values</span><span class="p">(</span><span class="n">speck</span><span class="p">))</span>
<span class="go">...</span>
</pre></div>
</div>
</dd></dl>

<dl class="py method">
<dt class="sig sig-object py" id="cipher_modules.models.milp.milp_models.milp_xor_differential_model.MilpXorDifferentialModel.fix_variables_value_constraints">
<span class="sig-name descname"><span class="pre">fix_variables_value_constraints</span></span><span class="sig-paren">(</span><em class="sig-param"><span class="n"><span class="pre">fixed_variables</span></span><span class="o"><span class="pre">=</span></span><span class="default_value"><span class="pre">[]</span></span></em><span class="sig-paren">)</span><a class="headerlink" href="#cipher_modules.models.milp.milp_models.milp_xor_differential_model.MilpXorDifferentialModel.fix_variables_value_constraints" title="Permalink to this definition">¶</a></dt>
<dd><p>Return a list of constraints that fix the input variables to a specific value.</p>
<p>INPUT:</p>
<ul class="simple">
<li><p><code class="docutils literal notranslate"><span class="pre">fixed_variables</span></code> – <strong>list</strong> (default: <span class="math">[]</span>); dictionaries containing the variables to be fixed in standard
format</p></li>
</ul>
<div class="admonition seealso">
<p class="admonition-title">See also</p>
<p><a class="reference internal" href="../../utils.html#cipher_modules.models.utils.set_fixed_variables" title="cipher_modules.models.utils.set_fixed_variables"><code class="xref py py-meth docutils literal notranslate"><span class="pre">set_fixed_variables()</span></code></a></p>
</div>
<p>EXAMPLES:</p>
<div class="highlight-ipycon notranslate"><div class="highlight"><pre><span></span><span class="gp">sage: </span><span class="kn">from</span> <span class="nn">claasp.ciphers.block_ciphers.simon_block_cipher</span> <span class="kn">import</span> <span class="n">SimonBlockCipher</span>
<span class="gp">sage: </span><span class="kn">from</span> <span class="nn">claasp.cipher_modules.models.milp.milp_model</span> <span class="kn">import</span> <span class="n">MilpModel</span>
<span class="gp">sage: </span><span class="n">simon</span> <span class="o">=</span> <span class="n">SimonBlockCipher</span><span class="p">(</span><span class="n">block_bit_size</span><span class="o">=</span><span class="mi">32</span><span class="p">,</span> <span class="n">key_bit_size</span><span class="o">=</span><span class="mi">64</span><span class="p">,</span> <span class="n">number_of_rounds</span><span class="o">=</span><span class="mi">2</span><span class="p">)</span>
<span class="gp">sage: </span><span class="n">milp</span> <span class="o">=</span> <span class="n">MilpModel</span><span class="p">(</span><span class="n">simon</span><span class="p">)</span>
<span class="gp">sage: </span><span class="n">milp</span><span class="o">.</span><span class="n">init_model_in_sage_milp_class</span><span class="p">()</span>
<span class="gp">sage: </span><span class="n">fixed_variables</span> <span class="o">=</span> <span class="p">[{</span>
<span class="gp">....: </span>   <span class="s1">&#39;component_id&#39;</span><span class="p">:</span> <span class="s1">&#39;plaintext&#39;</span><span class="p">,</span>
<span class="gp">....: </span>   <span class="s1">&#39;constraint_type&#39;</span><span class="p">:</span> <span class="s1">&#39;equal&#39;</span><span class="p">,</span>
<span class="gp">....: </span>   <span class="s1">&#39;bit_positions&#39;</span><span class="p">:</span> <span class="p">[</span><span class="mi">0</span><span class="p">,</span> <span class="mi">1</span><span class="p">,</span> <span class="mi">2</span><span class="p">,</span> <span class="mi">3</span><span class="p">],</span>
<span class="gp">....: </span>   <span class="s1">&#39;bit_values&#39;</span><span class="p">:</span> <span class="p">[</span><span class="mi">1</span><span class="p">,</span> <span class="mi">0</span><span class="p">,</span> <span class="mi">1</span><span class="p">,</span> <span class="mi">1</span><span class="p">]</span>
<span class="gp">....: </span><span class="p">},</span> <span class="p">{</span>
<span class="gp">....: </span>   <span class="s1">&#39;component_id&#39;</span><span class="p">:</span> <span class="s1">&#39;cipher_output_1_8&#39;</span><span class="p">,</span>
<span class="gp">....: </span>   <span class="s1">&#39;constraint_type&#39;</span><span class="p">:</span> <span class="s1">&#39;not_equal&#39;</span><span class="p">,</span>
<span class="gp">....: </span>   <span class="s1">&#39;bit_positions&#39;</span><span class="p">:</span> <span class="p">[</span><span class="mi">0</span><span class="p">,</span> <span class="mi">1</span><span class="p">,</span> <span class="mi">2</span><span class="p">,</span> <span class="mi">3</span><span class="p">],</span>
<span class="gp">....: </span>   <span class="s1">&#39;bit_values&#39;</span><span class="p">:</span> <span class="p">[</span><span class="mi">1</span><span class="p">,</span> <span class="mi">1</span><span class="p">,</span> <span class="mi">1</span><span class="p">,</span> <span class="mi">0</span><span class="p">]</span>
<span class="gp">....: </span><span class="p">}]</span>
<span class="gp">sage: </span><span class="n">constraints</span> <span class="o">=</span> <span class="n">milp</span><span class="o">.</span><span class="n">fix_variables_value_constraints</span><span class="p">(</span><span class="n">fixed_variables</span><span class="p">)</span>
<span class="gp">sage: </span><span class="n">constraints</span>
<span class="go">[x_0 == 1,</span>
<span class="go"> x_1 == 0,</span>
<span class="go"> x_2 == 1,</span>
<span class="go"> x_3 == 1,</span>
<span class="go"> x_4 == 1 - x_5,</span>
<span class="go"> x_6 == 1 - x_7,</span>
<span class="go"> x_8 == 1 - x_9,</span>
<span class="go"> x_10 == x_11,</span>
<span class="go"> 1 &lt;= x_4 + x_6 + x_8 + x_10]</span>
</pre></div>
</div>
</dd></dl>

<dl class="py method">
<dt class="sig sig-object py" id="cipher_modules.models.milp.milp_models.milp_xor_differential_model.MilpXorDifferentialModel.get_fixed_variables_for_all_xor_differential_trails_with_weight_at_most">
<span class="sig-name descname"><span class="pre">get_fixed_variables_for_all_xor_differential_trails_with_weight_at_most</span></span><span class="sig-paren">(</span><em class="sig-param"><span class="n"><span class="pre">fixed_values</span></span></em>, <em class="sig-param"><span class="n"><span class="pre">inputs_ids</span></span></em>, <em class="sig-param"><span class="n"><span class="pre">solution</span></span></em><span class="sig-paren">)</span><a class="headerlink" href="#cipher_modules.models.milp.milp_models.milp_xor_differential_model.MilpXorDifferentialModel.get_fixed_variables_for_all_xor_differential_trails_with_weight_at_most" title="Permalink to this definition">¶</a></dt>
<dd></dd></dl>

<dl class="py method">
<dt class="sig sig-object py" id="cipher_modules.models.milp.milp_models.milp_xor_differential_model.MilpXorDifferentialModel.init_model_in_sage_milp_class">
<span class="sig-name descname"><span class="pre">init_model_in_sage_milp_class</span></span><span class="sig-paren">(</span><em class="sig-param"><span class="n"><span class="pre">solver_name</span></span><span class="o"><span class="pre">=</span></span><span class="default_value"><span class="pre">'GLPK'</span></span></em><span class="sig-paren">)</span><a class="headerlink" href="#cipher_modules.models.milp.milp_models.milp_xor_differential_model.MilpXorDifferentialModel.init_model_in_sage_milp_class" title="Permalink to this definition">¶</a></dt>
<dd><p>Initialize a MILP instance from the build-in sage class.</p>
<p>INPUT:</p>
<ul class="simple">
<li><p><code class="docutils literal notranslate"><span class="pre">solver_name</span></code> – <strong>string</strong>; the solver to call</p></li>
</ul>
<p>EXAMPLES:</p>
<div class="highlight-ipycon notranslate"><div class="highlight"><pre><span></span><span class="gp">sage: </span><span class="kn">from</span> <span class="nn">claasp.ciphers.block_ciphers.speck_block_cipher</span> <span class="kn">import</span> <span class="n">SpeckBlockCipher</span>
<span class="gp">sage: </span><span class="kn">from</span> <span class="nn">claasp.cipher_modules.models.milp.milp_model</span> <span class="kn">import</span> <span class="n">MilpModel</span>
<span class="gp">sage: </span><span class="n">speck</span> <span class="o">=</span> <span class="n">SpeckBlockCipher</span><span class="p">(</span><span class="n">block_bit_size</span><span class="o">=</span><span class="mi">32</span><span class="p">,</span> <span class="n">key_bit_size</span><span class="o">=</span><span class="mi">64</span><span class="p">,</span> <span class="n">number_of_rounds</span><span class="o">=</span><span class="mi">2</span><span class="p">)</span>
<span class="gp">sage: </span><span class="n">milp</span> <span class="o">=</span> <span class="n">MilpModel</span><span class="p">(</span><span class="n">speck</span><span class="p">)</span>
<span class="gp">sage: </span><span class="n">milp</span><span class="o">.</span><span class="n">init_model_in_sage_milp_class</span><span class="p">()</span>
<span class="gp">sage: </span><span class="n">milp</span><span class="o">.</span><span class="n">_model</span>
<span class="go">Mixed Integer Program (no objective, 0 variables, 0 constraints)</span>
</pre></div>
</div>
</dd></dl>

<dl class="py property">
<dt class="sig sig-object py" id="cipher_modules.models.milp.milp_models.milp_xor_differential_model.MilpXorDifferentialModel.integer_variable">
<em class="property"><span class="pre">property</span><span class="w"> </span></em><span class="sig-name descname"><span class="pre">integer_variable</span></span><a class="headerlink" href="#cipher_modules.models.milp.milp_models.milp_xor_differential_model.MilpXorDifferentialModel.integer_variable" title="Permalink to this definition">¶</a></dt>
<dd></dd></dl>

<dl class="py property">
<dt class="sig sig-object py" id="cipher_modules.models.milp.milp_models.milp_xor_differential_model.MilpXorDifferentialModel.intermediate_output_names">
<em class="property"><span class="pre">property</span><span class="w"> </span></em><span class="sig-name descname"><span class="pre">intermediate_output_names</span></span><a class="headerlink" href="#cipher_modules.models.milp.milp_models.milp_xor_differential_model.MilpXorDifferentialModel.intermediate_output_names" title="Permalink to this definition">¶</a></dt>
<dd></dd></dl>

<dl class="py method">
<dt class="sig sig-object py" id="cipher_modules.models.milp.milp_models.milp_xor_differential_model.MilpXorDifferentialModel.is_single_key">
<span class="sig-name descname"><span class="pre">is_single_key</span></span><span class="sig-paren">(</span><em class="sig-param"><span class="n"><span class="pre">fixed_values</span></span></em><span class="sig-paren">)</span><a class="headerlink" href="#cipher_modules.models.milp.milp_models.milp_xor_differential_model.MilpXorDifferentialModel.is_single_key" title="Permalink to this definition">¶</a></dt>
<dd><p>Return True if key is fixed to 0, False otherwise.</p>
<p>INPUT:</p>
<ul class="simple">
<li><p><code class="docutils literal notranslate"><span class="pre">fixed_values</span></code> – <strong>list</strong>; dictionaries containing each dict contains variables values whose output need to
be fixed</p></li>
</ul>
<dl class="simple">
<dt>EXAMPLES::</dt><dd><p>sage: from claasp.cipher_modules.models.utils import get_single_key_scenario_format_for_fixed_values
sage: from claasp.ciphers.block_ciphers.speck_block_cipher import SpeckBlockCipher
sage: from claasp.cipher_modules.models.milp.milp_models.milp_xor_differential_model import MilpXorDifferentialModel
sage: speck = SpeckBlockCipher(block_bit_size=8, key_bit_size=16, number_of_rounds=2)
sage: milp = MilpXorDifferentialModel(speck)
sage: milp.is_single_key(get_single_key_scenario_format_for_fixed_values(speck))
True</p>
</dd>
</dl>
</dd></dl>

<dl class="py property">
<dt class="sig sig-object py" id="cipher_modules.models.milp.milp_models.milp_xor_differential_model.MilpXorDifferentialModel.model">
<em class="property"><span class="pre">property</span><span class="w"> </span></em><span class="sig-name descname"><span class="pre">model</span></span><a class="headerlink" href="#cipher_modules.models.milp.milp_models.milp_xor_differential_model.MilpXorDifferentialModel.model" title="Permalink to this definition">¶</a></dt>
<dd></dd></dl>

<dl class="py property">
<dt class="sig sig-object py" id="cipher_modules.models.milp.milp_models.milp_xor_differential_model.MilpXorDifferentialModel.model_constraints">
<em class="property"><span class="pre">property</span><span class="w"> </span></em><span class="sig-name descname"><span class="pre">model_constraints</span></span><a class="headerlink" href="#cipher_modules.models.milp.milp_models.milp_xor_differential_model.MilpXorDifferentialModel.model_constraints" title="Permalink to this definition">¶</a></dt>
<dd><p>Return the model specified by <code class="docutils literal notranslate"><span class="pre">model_type</span></code>.</p>
<p>INPUT:</p>
<ul class="simple">
<li><p><code class="docutils literal notranslate"><span class="pre">model_type</span></code> – <strong>string</strong>; the model to retrieve</p></li>
</ul>
<p>EXAMPLES:</p>
<div class="highlight-ipycon notranslate"><div class="highlight"><pre><span></span><span class="gp">sage: </span><span class="kn">from</span> <span class="nn">claasp.ciphers.block_ciphers.speck_block_cipher</span> <span class="kn">import</span> <span class="n">SpeckBlockCipher</span>
<span class="gp">sage: </span><span class="kn">from</span> <span class="nn">claasp.cipher_modules.models.milp.milp_model</span> <span class="kn">import</span> <span class="n">MilpModel</span>
<span class="gp">sage: </span><span class="n">speck</span> <span class="o">=</span> <span class="n">SpeckBlockCipher</span><span class="p">(</span><span class="n">number_of_rounds</span><span class="o">=</span><span class="mi">4</span><span class="p">)</span>
<span class="gp">sage: </span><span class="n">milp</span> <span class="o">=</span> <span class="n">MilpModel</span><span class="p">(</span><span class="n">speck</span><span class="p">)</span>
<span class="gp">sage: </span><span class="n">milp</span><span class="o">.</span><span class="n">model_constraints</span>
<span class="go">Traceback (most recent call last):</span>
<span class="go">...</span>
<span class="go">ValueError: No model generated</span>
</pre></div>
</div>
</dd></dl>

<dl class="py property">
<dt class="sig sig-object py" id="cipher_modules.models.milp.milp_models.milp_xor_differential_model.MilpXorDifferentialModel.non_linear_component_id">
<em class="property"><span class="pre">property</span><span class="w"> </span></em><span class="sig-name descname"><span class="pre">non_linear_component_id</span></span><a class="headerlink" href="#cipher_modules.models.milp.milp_models.milp_xor_differential_model.MilpXorDifferentialModel.non_linear_component_id" title="Permalink to this definition">¶</a></dt>
<dd></dd></dl>

<dl class="py method">
<dt class="sig sig-object py" id="cipher_modules.models.milp.milp_models.milp_xor_differential_model.MilpXorDifferentialModel.solve">
<span class="sig-name descname"><span class="pre">solve</span></span><span class="sig-paren">(</span><em class="sig-param"><span class="n"><span class="pre">model_type</span></span></em>, <em class="sig-param"><span class="n"><span class="pre">solver_name</span></span><span class="o"><span class="pre">=</span></span><span class="default_value"><span class="pre">'GLPK'</span></span></em>, <em class="sig-param"><span class="n"><span class="pre">external_solver_name</span></span><span class="o"><span class="pre">=</span></span><span class="default_value"><span class="pre">None</span></span></em><span class="sig-paren">)</span><a class="headerlink" href="#cipher_modules.models.milp.milp_models.milp_xor_differential_model.MilpXorDifferentialModel.solve" title="Permalink to this definition">¶</a></dt>
<dd><p>Return the solution of the model.</p>
<p>INPUT:</p>
<ul class="simple">
<li><p><code class="docutils literal notranslate"><span class="pre">model_type</span></code> – <strong>string</strong>; the model to solve</p></li>
<li><p><code class="docutils literal notranslate"><span class="pre">solver_name</span></code> – <strong>string</strong> (default: <span class="math">GLPK</span>); the solver to call when building the internal Sagemath MILP model. If no external solver is specified, <code class="docutils literal notranslate"><span class="pre">solver_name</span></code> will also be used to solve the model.</p></li>
<li><p><code class="docutils literal notranslate"><span class="pre">external_solver_name</span></code> – <strong>string</strong> (default: None); if specified, the library will write the internal Sagemath MILP model as a .lp file and solve it outside of Sagemath, using the external solver.</p></li>
</ul>
<p>EXAMPLES:</p>
<div class="highlight-ipycon notranslate"><div class="highlight"><pre><span></span><span class="gp">sage: </span><span class="kn">from</span> <span class="nn">claasp.ciphers.block_ciphers.speck_block_cipher</span> <span class="kn">import</span> <span class="n">SpeckBlockCipher</span>
<span class="gp">sage: </span><span class="kn">from</span> <span class="nn">claasp.cipher_modules.models.milp.milp_models.milp_xor_differential_model</span> <span class="kn">import</span> <span class="n">MilpXorDifferentialModel</span>
<span class="gp">sage: </span><span class="n">speck</span> <span class="o">=</span> <span class="n">SpeckBlockCipher</span><span class="p">(</span><span class="n">number_of_rounds</span><span class="o">=</span><span class="mi">4</span><span class="p">)</span>
<span class="gp">sage: </span><span class="n">milp</span> <span class="o">=</span> <span class="n">MilpXorDifferentialModel</span><span class="p">(</span><span class="n">speck</span><span class="p">)</span>
<span class="gp">sage: </span><span class="n">milp</span><span class="o">.</span><span class="n">init_model_in_sage_milp_class</span><span class="p">()</span>
<span class="gp">sage: </span><span class="n">milp</span><span class="o">.</span><span class="n">add_constraints_to_build_in_sage_milp_class</span><span class="p">()</span>
<span class="go">...</span>
<span class="gp">sage: </span><span class="n">solution</span> <span class="o">=</span> <span class="n">milp</span><span class="o">.</span><span class="n">solve</span><span class="p">(</span><span class="s2">&quot;xor_differential&quot;</span><span class="p">)</span> <span class="c1"># random</span>
</pre></div>
</div>
</dd></dl>

<dl class="py method">
<dt class="sig sig-object py" id="cipher_modules.models.milp.milp_models.milp_xor_differential_model.MilpXorDifferentialModel.weight_constraints">
<span class="sig-name descname"><span class="pre">weight_constraints</span></span><span class="sig-paren">(</span><em class="sig-param"><span class="n"><span class="pre">weight</span></span></em><span class="sig-paren">)</span><a class="headerlink" href="#cipher_modules.models.milp.milp_models.milp_xor_differential_model.MilpXorDifferentialModel.weight_constraints" title="Permalink to this definition">¶</a></dt>
<dd><p>Return a list of variables and a list of constraints that fix the total weight to a specific value.</p>
<p>INPUT:</p>
<ul class="simple">
<li><p><code class="docutils literal notranslate"><span class="pre">weight</span></code> – <strong>integer</strong>; the total weight. If negative, no constraints on the weight is added</p></li>
</ul>
<p>EXAMPLES:</p>
<div class="highlight-ipycon notranslate"><div class="highlight"><pre><span></span><span class="gp">sage: </span><span class="kn">from</span> <span class="nn">claasp.ciphers.block_ciphers.simon_block_cipher</span> <span class="kn">import</span> <span class="n">SimonBlockCipher</span>
<span class="gp">sage: </span><span class="kn">from</span> <span class="nn">claasp.cipher_modules.models.milp.milp_model</span> <span class="kn">import</span> <span class="n">MilpModel</span>
<span class="gp">sage: </span><span class="n">simon</span> <span class="o">=</span> <span class="n">SimonBlockCipher</span><span class="p">(</span><span class="n">block_bit_size</span><span class="o">=</span><span class="mi">32</span><span class="p">,</span> <span class="n">key_bit_size</span><span class="o">=</span><span class="mi">64</span><span class="p">,</span> <span class="n">number_of_rounds</span><span class="o">=</span><span class="mi">2</span><span class="p">)</span>
<span class="gp">sage: </span><span class="n">milp</span> <span class="o">=</span> <span class="n">MilpModel</span><span class="p">(</span><span class="n">simon</span><span class="p">)</span>
<span class="gp">sage: </span><span class="n">milp</span><span class="o">.</span><span class="n">init_model_in_sage_milp_class</span><span class="p">()</span>
<span class="gp">sage: </span><span class="n">variables</span><span class="p">,</span> <span class="n">constraints</span> <span class="o">=</span> <span class="n">milp</span><span class="o">.</span><span class="n">weight_constraints</span><span class="p">(</span><span class="mi">10</span><span class="p">)</span>
<span class="gp">sage: </span><span class="n">variables</span>
<span class="go">[(&#39;p[probability]&#39;, x_0)]</span>
<span class="gp">sage: </span><span class="n">constraints</span>
<span class="go">[x_0 == 100]</span>
</pre></div>
</div>
</dd></dl>

</dd></dl>

</section>


            <div class="clearer"></div>
          </div>
        </div>
      </div>
      <div class="sphinxsidebar" role="navigation" aria-label="main navigation">
        <div class="sphinxsidebarwrapper">
  <div>
    <h4>Previous topic</h4>
    <p class="topless"><a href="milp_wordwise_deterministic_truncated_xor_differential_model.html"
                          title="previous chapter">Milp wordwise deterministic truncated xor differential model</a></p>
  </div>
  <div>
    <h4>Next topic</h4>
<<<<<<< HEAD
    <p class="topless"><a href="milp_cipher_model.html"
                          title="next chapter">Milp cipher model</a></p>
=======
    <p class="topless"><a href="milp_bitwise_deterministic_truncated_xor_differential_model.html"
                          title="next chapter">Milp bitwise deterministic truncated xor differential model</a></p>
>>>>>>> e85feab5
  </div>
  <div role="note" aria-label="source link">
    <h3>This Page</h3>
    <ul class="this-page-menu">
      <li><a href="../../../../_sources/cipher_modules/models/milp/milp_models/milp_xor_differential_model.rst.txt"
            rel="nofollow">Show Source</a></li>
    </ul>
   </div>
<div id="searchbox" style="display: none" role="search">
  <h3 id="searchlabel">Quick search</h3>
    <div class="searchformwrapper">
    <form class="search" action="../../../../search.html" method="get">
      <input type="text" name="q" aria-labelledby="searchlabel" autocomplete="off" autocorrect="off" autocapitalize="off" spellcheck="false"/>
      <input type="submit" value="Go" />
    </form>
    </div>
</div>
<script>$('#searchbox').show(0);</script>
        </div>
      </div>
      <div class="clearer"></div>
    </div>
    <div class="related" role="navigation" aria-label="related navigation">
      <h3>Navigation</h3>
      <ul>
        <li class="right" style="margin-right: 10px">
          <a href="../../../../genindex.html" title="General Index"
             >index</a></li>
        <li class="right" >
          <a href="../../../../py-modindex.html" title="Python Module Index"
             >modules</a> |</li>
        <li class="right" >
<<<<<<< HEAD
          <a href="milp_cipher_model.html" title="Milp cipher model"
=======
          <a href="milp_bitwise_deterministic_truncated_xor_differential_model.html" title="Milp bitwise deterministic truncated xor differential model"
>>>>>>> e85feab5
             >next</a> |</li>
        <li class="right" >
          <a href="milp_wordwise_deterministic_truncated_xor_differential_model.html" title="Milp wordwise deterministic truncated xor differential model"
             >previous</a> |</li>
        <li class="nav-item nav-item-0"><a href="../../../../index.html">CLAASP: Cryptographic Library for Automated Analysis of Symmetric Primitives 1.1.0 documentation</a> &#187;</li>
        <li class="nav-item nav-item-this"><a href="">Milp xor differential model</a></li> 
      </ul>
    </div>
    
    <div class="footer" role="contentinfo">
        &#169; Copyright 2005--2022, The Sage Development Team.
    </div>
    <script type="text/javascript">
/*global jQuery, window */
/* Sphinx sidebar toggle.  Putting this code at the end of the body
 * enables the toggle for the live, static, and offline docs.  Note:
 * sage.misc.html.math_parse() eats jQuery's dollar-sign shortcut. */
var jq = jQuery;
jq(document).ready(function () {
    var bar, bod, bg, fg, key, tog, wid_old, wid_new, resize, get_state, set_state;
    bod = jq('div.bodywrapper');
    bar = jq('div.sphinxsidebar');
    tog = jq('<div class="sphinxsidebartoggle"></div>');

    /* Delayed resize helper.  Not perfect but good enough. */
    resize = function () {
        setTimeout(function () {
            tog.height(bod.height());
        }, 100);
    };
    jq(window).resize(function () {
        resize();
    });

    /* Setup and add the toggle. See Sphinx v0.5.1 default.css. */
    fg = jq('div.sphinxsidebar p a').css('color') || 'rgb(152, 219, 204)';
    bg = jq('div.document').css('background-color') || 'rgb(28, 78, 99)';
    wid_old = '230px';
    wid_new = '5px';
    tog.css('background-color', bg)
        .css('border-width', '0px')
        .css('border-right', wid_new + ' ridge ' + bg)
        .css('cursor', 'pointer')
        .css('position', 'absolute')
        .css('left', '-' + wid_new)
        .css('top', '0px')
        .css('width', wid_new);
    bod.css('position', 'relative');
    bod.prepend(tog);
    resize();

    /* Cookie helpers. */
    key = 'sphinxsidebar=';
    set_state = function (s) {
        var date = new Date();
        /* Expiry in 7 days. */
        date.setTime(date.getTime() + (7 * 24 * 3600 * 1000));
        document.cookie = key + encodeURIComponent(s) + '; expires=' +
            date.toUTCString() + '; path=/';
    };
    get_state = function () {
        var i, c, crumbs = document.cookie.split(';');
        for (i = 0; i < crumbs.length; i += 1) {
            c = crumbs[i].replace(/^\s+/, '');
            if (c.indexOf(key) === 0) {
                return decodeURIComponent(c.substring(key.length, c.length));
            }
        }
        return null;
    };

    /* Event handlers. */
    tog.mouseover(function (ev) {
        tog.css('border-right-color', fg);
    }).mouseout(function (ev) {
        tog.css('border-right-color', bg);
    }).click(function (ev) {
        if (bod.hasClass('wide')) {
            bod.removeClass('wide');
            bod.css('margin-left', wid_old);
            bar.css('width', wid_old);
            bar.show();
            set_state('visible');
        } else {
            set_state('hidden');
            bar.hide();
            bar.css('width', '0px');
            bod.css('margin-left', wid_new);
            bod.addClass('wide');
        }
        resize();
    });

    /* Hide the normally visible sidebar? */
    if (get_state() === 'hidden') {
        tog.trigger('click');
    } else {
        set_state('visible');
    }
});
    </script>
  </body>
</html><|MERGE_RESOLUTION|>--- conflicted
+++ resolved
@@ -13,15 +13,11 @@
     <script src="../../../../_static/jquery.js"></script>
     <script src="../../../../_static/underscore.js"></script>
     <script src="../../../../_static/doctools.js"></script>
+    <link rel="shortcut icon" href="../../../../_static/favicon.ico"/>
     <link rel="index" title="Index" href="../../../../genindex.html" />
     <link rel="search" title="Search" href="../../../../search.html" />
-<<<<<<< HEAD
-    <link rel="next" title="Milp cipher model" href="milp_cipher_model.html" />
-    <link rel="prev" title="Milp deterministic truncated xor differential model" href="milp_deterministic_truncated_xor_differential_model.html" />
-=======
     <link rel="next" title="Milp bitwise deterministic truncated xor differential model" href="milp_bitwise_deterministic_truncated_xor_differential_model.html" />
     <link rel="prev" title="Milp wordwise deterministic truncated xor differential model" href="milp_wordwise_deterministic_truncated_xor_differential_model.html" />
->>>>>>> e85feab5
     <link rel="icon" href="../../../../_static/sageicon.png" type="image/x-icon" />
     <script src="../../../../_static/thebe.js" type="text/javascript"></script>
     <script src="../../../../_static/thebe-sage.js" type="text/javascript"></script>
@@ -37,16 +33,19 @@
           <a href="../../../../py-modindex.html" title="Python Module Index"
              >modules</a> |</li>
         <li class="right" >
-<<<<<<< HEAD
-          <a href="milp_cipher_model.html" title="Milp cipher model"
-=======
           <a href="milp_bitwise_deterministic_truncated_xor_differential_model.html" title="Milp bitwise deterministic truncated xor differential model"
->>>>>>> e85feab5
              accesskey="N">next</a> |</li>
         <li class="right" >
           <a href="milp_wordwise_deterministic_truncated_xor_differential_model.html" title="Milp wordwise deterministic truncated xor differential model"
              accesskey="P">previous</a> |</li>
+  
+    
+      <a href="../../../../../index.html"><img src="../../../../_static/logo_tii.svg" height="28" style="vertical-align: middle" title="TII Logo"></a>
+    
+  
+  
         <li class="nav-item nav-item-0"><a href="../../../../index.html">CLAASP: Cryptographic Library for Automated Analysis of Symmetric Primitives 1.1.0 documentation</a> &#187;</li>
+
         <li class="nav-item nav-item-this"><a href="">Milp xor differential model</a></li> 
       </ul>
     </div>  
@@ -279,11 +278,7 @@
 <dl class="py method">
 <dt class="sig sig-object py" id="cipher_modules.models.milp.milp_models.milp_xor_differential_model.MilpXorDifferentialModel.find_one_xor_differential_trail">
 <span class="sig-name descname"><span class="pre">find_one_xor_differential_trail</span></span><span class="sig-paren">(</span><em class="sig-param"><span class="n"><span class="pre">fixed_values</span></span><span class="o"><span class="pre">=</span></span><span class="default_value"><span class="pre">[]</span></span></em>, <em class="sig-param"><span class="n"><span class="pre">solver_name</span></span><span class="o"><span class="pre">=</span></span><span class="default_value"><span class="pre">'GLPK'</span></span></em>, <em class="sig-param"><span class="n"><span class="pre">external_solver_name</span></span><span class="o"><span class="pre">=</span></span><span class="default_value"><span class="pre">None</span></span></em><span class="sig-paren">)</span><a class="headerlink" href="#cipher_modules.models.milp.milp_models.milp_xor_differential_model.MilpXorDifferentialModel.find_one_xor_differential_trail" title="Permalink to this definition">¶</a></dt>
-<<<<<<< HEAD
-<dd><p>Return a XOR differential trail, not necessary the one with the lowest weight.</p>
-=======
 <dd><p>Return a XOR differential trail, not necessarily the one with the lowest weight.</p>
->>>>>>> e85feab5
 <p>INPUT:</p>
 <ul class="simple">
 <li><dl class="simple">
@@ -534,13 +529,8 @@
   </div>
   <div>
     <h4>Next topic</h4>
-<<<<<<< HEAD
-    <p class="topless"><a href="milp_cipher_model.html"
-                          title="next chapter">Milp cipher model</a></p>
-=======
     <p class="topless"><a href="milp_bitwise_deterministic_truncated_xor_differential_model.html"
                           title="next chapter">Milp bitwise deterministic truncated xor differential model</a></p>
->>>>>>> e85feab5
   </div>
   <div role="note" aria-label="source link">
     <h3>This Page</h3>
@@ -573,16 +563,19 @@
           <a href="../../../../py-modindex.html" title="Python Module Index"
              >modules</a> |</li>
         <li class="right" >
-<<<<<<< HEAD
-          <a href="milp_cipher_model.html" title="Milp cipher model"
-=======
           <a href="milp_bitwise_deterministic_truncated_xor_differential_model.html" title="Milp bitwise deterministic truncated xor differential model"
->>>>>>> e85feab5
              >next</a> |</li>
         <li class="right" >
           <a href="milp_wordwise_deterministic_truncated_xor_differential_model.html" title="Milp wordwise deterministic truncated xor differential model"
              >previous</a> |</li>
+  
+    
+      <a href="../../../../../index.html"><img src="../../../../_static/logo_tii.svg" height="28" style="vertical-align: middle" title="TII Logo"></a>
+    
+  
+  
         <li class="nav-item nav-item-0"><a href="../../../../index.html">CLAASP: Cryptographic Library for Automated Analysis of Symmetric Primitives 1.1.0 documentation</a> &#187;</li>
+
         <li class="nav-item nav-item-this"><a href="">Milp xor differential model</a></li> 
       </ul>
     </div>
