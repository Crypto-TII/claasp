--- conflicted
+++ resolved
@@ -13,15 +13,11 @@
     <script src="../../../../_static/jquery.js"></script>
     <script src="../../../../_static/underscore.js"></script>
     <script src="../../../../_static/doctools.js"></script>
+    <link rel="shortcut icon" href="../../../../_static/favicon.ico"/>
     <link rel="index" title="Index" href="../../../../genindex.html" />
     <link rel="search" title="Search" href="../../../../search.html" />
-<<<<<<< HEAD
-    <link rel="next" title="Milp deterministic truncated xor differential model" href="milp_deterministic_truncated_xor_differential_model.html" />
-    <link rel="prev" title="Milp model" href="../milp_model.html" />
-=======
     <link rel="next" title="Tea cipher xordiff model" href="../tmp/tea_cipher_xordiff_model.html" />
     <link rel="prev" title="Milp xor linear model" href="milp_xor_linear_model.html" />
->>>>>>> 269cec9e
     <link rel="icon" href="../../../../_static/sageicon.png" type="image/x-icon" />
     <script src="../../../../_static/thebe.js" type="text/javascript"></script>
     <script src="../../../../_static/thebe-sage.js" type="text/javascript"></script>
@@ -37,19 +33,19 @@
           <a href="../../../../py-modindex.html" title="Python Module Index"
              >modules</a> |</li>
         <li class="right" >
-<<<<<<< HEAD
-          <a href="milp_deterministic_truncated_xor_differential_model.html" title="Milp deterministic truncated xor differential model"
-             accesskey="N">next</a> |</li>
-        <li class="right" >
-          <a href="../milp_model.html" title="Milp model"
-=======
           <a href="../tmp/tea_cipher_xordiff_model.html" title="Tea cipher xordiff model"
              accesskey="N">next</a> |</li>
         <li class="right" >
           <a href="milp_xor_linear_model.html" title="Milp xor linear model"
->>>>>>> 269cec9e
              accesskey="P">previous</a> |</li>
+  
+    
+      <a href="../../../../../index.html"><img src="../../../../_static/logo_tii.svg" height="28" style="vertical-align: middle" title="TII Logo"></a>
+    
+  
+  
         <li class="nav-item nav-item-0"><a href="../../../../index.html">CLAASP: Cryptographic Library for Automated Analysis of Symmetric Primitives 1.1.0 documentation</a> &#187;</li>
+
         <li class="nav-item nav-item-this"><a href="">Milp cipher model</a></li> 
       </ul>
     </div>  
@@ -280,15 +276,6 @@
         <div class="sphinxsidebarwrapper">
   <div>
     <h4>Previous topic</h4>
-<<<<<<< HEAD
-    <p class="topless"><a href="../milp_model.html"
-                          title="previous chapter">Milp model</a></p>
-  </div>
-  <div>
-    <h4>Next topic</h4>
-    <p class="topless"><a href="milp_deterministic_truncated_xor_differential_model.html"
-                          title="next chapter">Milp deterministic truncated xor differential model</a></p>
-=======
     <p class="topless"><a href="milp_xor_linear_model.html"
                           title="previous chapter">Milp xor linear model</a></p>
   </div>
@@ -296,7 +283,6 @@
     <h4>Next topic</h4>
     <p class="topless"><a href="../tmp/tea_cipher_xordiff_model.html"
                           title="next chapter">Tea cipher xordiff model</a></p>
->>>>>>> 269cec9e
   </div>
   <div role="note" aria-label="source link">
     <h3>This Page</h3>
@@ -329,19 +315,19 @@
           <a href="../../../../py-modindex.html" title="Python Module Index"
              >modules</a> |</li>
         <li class="right" >
-<<<<<<< HEAD
-          <a href="milp_deterministic_truncated_xor_differential_model.html" title="Milp deterministic truncated xor differential model"
-             >next</a> |</li>
-        <li class="right" >
-          <a href="../milp_model.html" title="Milp model"
-=======
           <a href="../tmp/tea_cipher_xordiff_model.html" title="Tea cipher xordiff model"
              >next</a> |</li>
         <li class="right" >
           <a href="milp_xor_linear_model.html" title="Milp xor linear model"
->>>>>>> 269cec9e
              >previous</a> |</li>
+  
+    
+      <a href="../../../../../index.html"><img src="../../../../_static/logo_tii.svg" height="28" style="vertical-align: middle" title="TII Logo"></a>
+    
+  
+  
         <li class="nav-item nav-item-0"><a href="../../../../index.html">CLAASP: Cryptographic Library for Automated Analysis of Symmetric Primitives 1.1.0 documentation</a> &#187;</li>
+
         <li class="nav-item nav-item-this"><a href="">Milp cipher model</a></li> 
       </ul>
     </div>
