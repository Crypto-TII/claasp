--- conflicted
+++ resolved
@@ -13,14 +13,11 @@
     <script src="../../../../_static/jquery.js"></script>
     <script src="../../../../_static/underscore.js"></script>
     <script src="../../../../_static/doctools.js"></script>
+    <link rel="shortcut icon" href="../../../../_static/favicon.ico"/>
     <link rel="index" title="Index" href="../../../../genindex.html" />
     <link rel="search" title="Search" href="../../../../search.html" />
     <link rel="next" title="Milp xor differential model" href="milp_xor_differential_model.html" />
-<<<<<<< HEAD
-    <link rel="prev" title="Milp cipher model" href="milp_cipher_model.html" />
-=======
     <link rel="prev" title="Generate inequalities for xor with n input bits" href="../utils/generate_inequalities_for_xor_with_n_input_bits.html" />
->>>>>>> 269cec9e
     <link rel="icon" href="../../../../_static/sageicon.png" type="image/x-icon" />
     <script src="../../../../_static/thebe.js" type="text/javascript"></script>
     <script src="../../../../_static/thebe-sage.js" type="text/javascript"></script>
@@ -39,13 +36,16 @@
           <a href="milp_xor_differential_model.html" title="Milp xor differential model"
              accesskey="N">next</a> |</li>
         <li class="right" >
-<<<<<<< HEAD
-          <a href="milp_cipher_model.html" title="Milp cipher model"
-=======
           <a href="../utils/generate_inequalities_for_xor_with_n_input_bits.html" title="Generate inequalities for xor with n input bits"
->>>>>>> 269cec9e
              accesskey="P">previous</a> |</li>
+  
+    
+      <a href="../../../../../index.html"><img src="../../../../_static/logo_tii.svg" height="28" style="vertical-align: middle" title="TII Logo"></a>
+    
+  
+  
         <li class="nav-item nav-item-0"><a href="../../../../index.html">CLAASP: Cryptographic Library for Automated Analysis of Symmetric Primitives 1.1.0 documentation</a> &#187;</li>
+
         <li class="nav-item nav-item-this"><a href="">Milp deterministic truncated xor differential model</a></li> 
       </ul>
     </div>  
@@ -275,13 +275,8 @@
         <div class="sphinxsidebarwrapper">
   <div>
     <h4>Previous topic</h4>
-<<<<<<< HEAD
-    <p class="topless"><a href="milp_cipher_model.html"
-                          title="previous chapter">Milp cipher model</a></p>
-=======
     <p class="topless"><a href="../utils/generate_inequalities_for_xor_with_n_input_bits.html"
                           title="previous chapter">Generate inequalities for xor with n input bits</a></p>
->>>>>>> 269cec9e
   </div>
   <div>
     <h4>Next topic</h4>
@@ -322,13 +317,16 @@
           <a href="milp_xor_differential_model.html" title="Milp xor differential model"
              >next</a> |</li>
         <li class="right" >
-<<<<<<< HEAD
-          <a href="milp_cipher_model.html" title="Milp cipher model"
-=======
           <a href="../utils/generate_inequalities_for_xor_with_n_input_bits.html" title="Generate inequalities for xor with n input bits"
->>>>>>> 269cec9e
              >previous</a> |</li>
+  
+    
+      <a href="../../../../../index.html"><img src="../../../../_static/logo_tii.svg" height="28" style="vertical-align: middle" title="TII Logo"></a>
+    
+  
+  
         <li class="nav-item nav-item-0"><a href="../../../../index.html">CLAASP: Cryptographic Library for Automated Analysis of Symmetric Primitives 1.1.0 documentation</a> &#187;</li>
+
         <li class="nav-item nav-item-this"><a href="">Milp deterministic truncated xor differential model</a></li> 
       </ul>
     </div>
