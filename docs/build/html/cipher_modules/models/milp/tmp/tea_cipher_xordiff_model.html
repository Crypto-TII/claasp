
<!DOCTYPE html>

<html>
  <head>
    <meta charset="utf-8" />
    <meta name="viewport" content="width=device-width, initial-scale=1.0" /><meta name="generator" content="Docutils 0.17.1: http://docutils.sourceforge.net/" />

    <title>Tea cipher xordiff model &#8212; CLAASP: Cryptographic Library for Automated Analysis of Symmetric Primitives 1.1.0 documentation</title>
    <link rel="stylesheet" type="text/css" href="../../../../_static/pygments.css" />
    <link rel="stylesheet" type="text/css" href="../../../../_static/sage.css" />
    <script data-url_root="../../../../" id="documentation_options" src="../../../../_static/documentation_options.js"></script>
    <script src="../../../../_static/jquery.js"></script>
    <script src="../../../../_static/underscore.js"></script>
    <script src="../../../../_static/doctools.js"></script>
    <link rel="index" title="Index" href="../../../../genindex.html" />
    <link rel="search" title="Search" href="../../../../search.html" />
<<<<<<< HEAD
    <link rel="next" title="Config" href="../utils/config.html" />
    <link rel="prev" title="Milp xor linear model" href="../milp_models/milp_xor_linear_model.html" />
=======
    <link rel="next" title="Dataset generator" href="../../../statistical_tests/dataset_generator.html" />
    <link rel="prev" title="Milp cipher model" href="../milp_models/milp_cipher_model.html" />
>>>>>>> 269cec9e
    <link rel="icon" href="../../../../_static/sageicon.png" type="image/x-icon" />
    <script src="../../../../_static/thebe.js" type="text/javascript"></script>
    <script src="../../../../_static/thebe-sage.js" type="text/javascript"></script>

  </head><body>
    <div class="related" role="navigation" aria-label="related navigation">
      <h3>Navigation</h3>
      <ul>
        <li class="right" style="margin-right: 10px">
          <a href="../../../../genindex.html" title="General Index"
             accesskey="I">index</a></li>
        <li class="right" >
          <a href="../../../../py-modindex.html" title="Python Module Index"
             >modules</a> |</li>
        <li class="right" >
<<<<<<< HEAD
          <a href="../utils/config.html" title="Config"
             accesskey="N">next</a> |</li>
        <li class="right" >
          <a href="../milp_models/milp_xor_linear_model.html" title="Milp xor linear model"
=======
          <a href="../../../statistical_tests/dataset_generator.html" title="Dataset generator"
             accesskey="N">next</a> |</li>
        <li class="right" >
          <a href="../milp_models/milp_cipher_model.html" title="Milp cipher model"
>>>>>>> 269cec9e
             accesskey="P">previous</a> |</li>
        <li class="nav-item nav-item-0"><a href="../../../../index.html">CLAASP: Cryptographic Library for Automated Analysis of Symmetric Primitives 1.1.0 documentation</a> &#187;</li>
        <li class="nav-item nav-item-this"><a href="">Tea cipher xordiff model</a></li> 
      </ul>
    </div>  

    <div class="document">
      <div class="documentwrapper">
        <div class="bodywrapper">
          <div class="body" role="main">
            
  <section id="tea-cipher-xordiff-model">
<h1>Tea cipher xordiff model<a class="headerlink" href="#tea-cipher-xordiff-model" title="Permalink to this headline">¶</a></h1>
</section>


            <div class="clearer"></div>
          </div>
        </div>
      </div>
      <div class="sphinxsidebar" role="navigation" aria-label="main navigation">
        <div class="sphinxsidebarwrapper">
  <div>
    <h4>Previous topic</h4>
<<<<<<< HEAD
    <p class="topless"><a href="../milp_models/milp_xor_linear_model.html"
                          title="previous chapter">Milp xor linear model</a></p>
  </div>
  <div>
    <h4>Next topic</h4>
    <p class="topless"><a href="../utils/config.html"
                          title="next chapter">Config</a></p>
=======
    <p class="topless"><a href="../milp_models/milp_cipher_model.html"
                          title="previous chapter">Milp cipher model</a></p>
  </div>
  <div>
    <h4>Next topic</h4>
    <p class="topless"><a href="../../../statistical_tests/dataset_generator.html"
                          title="next chapter">Dataset generator</a></p>
>>>>>>> 269cec9e
  </div>
  <div role="note" aria-label="source link">
    <h3>This Page</h3>
    <ul class="this-page-menu">
      <li><a href="../../../../_sources/cipher_modules/models/milp/tmp/tea_cipher_xordiff_model.rst.txt"
            rel="nofollow">Show Source</a></li>
    </ul>
   </div>
<div id="searchbox" style="display: none" role="search">
  <h3 id="searchlabel">Quick search</h3>
    <div class="searchformwrapper">
    <form class="search" action="../../../../search.html" method="get">
      <input type="text" name="q" aria-labelledby="searchlabel" autocomplete="off" autocorrect="off" autocapitalize="off" spellcheck="false"/>
      <input type="submit" value="Go" />
    </form>
    </div>
</div>
<script>$('#searchbox').show(0);</script>
        </div>
      </div>
      <div class="clearer"></div>
    </div>
    <div class="related" role="navigation" aria-label="related navigation">
      <h3>Navigation</h3>
      <ul>
        <li class="right" style="margin-right: 10px">
          <a href="../../../../genindex.html" title="General Index"
             >index</a></li>
        <li class="right" >
          <a href="../../../../py-modindex.html" title="Python Module Index"
             >modules</a> |</li>
        <li class="right" >
<<<<<<< HEAD
          <a href="../utils/config.html" title="Config"
             >next</a> |</li>
        <li class="right" >
          <a href="../milp_models/milp_xor_linear_model.html" title="Milp xor linear model"
=======
          <a href="../../../statistical_tests/dataset_generator.html" title="Dataset generator"
             >next</a> |</li>
        <li class="right" >
          <a href="../milp_models/milp_cipher_model.html" title="Milp cipher model"
>>>>>>> 269cec9e
             >previous</a> |</li>
        <li class="nav-item nav-item-0"><a href="../../../../index.html">CLAASP: Cryptographic Library for Automated Analysis of Symmetric Primitives 1.1.0 documentation</a> &#187;</li>
        <li class="nav-item nav-item-this"><a href="">Tea cipher xordiff model</a></li> 
      </ul>
    </div>
    
    <div class="footer" role="contentinfo">
        &#169; Copyright 2005--2022, The Sage Development Team.
    </div>
    <script type="text/javascript">
/*global jQuery, window */
/* Sphinx sidebar toggle.  Putting this code at the end of the body
 * enables the toggle for the live, static, and offline docs.  Note:
 * sage.misc.html.math_parse() eats jQuery's dollar-sign shortcut. */
var jq = jQuery;
jq(document).ready(function () {
    var bar, bod, bg, fg, key, tog, wid_old, wid_new, resize, get_state, set_state;
    bod = jq('div.bodywrapper');
    bar = jq('div.sphinxsidebar');
    tog = jq('<div class="sphinxsidebartoggle"></div>');

    /* Delayed resize helper.  Not perfect but good enough. */
    resize = function () {
        setTimeout(function () {
            tog.height(bod.height());
        }, 100);
    };
    jq(window).resize(function () {
        resize();
    });

    /* Setup and add the toggle. See Sphinx v0.5.1 default.css. */
    fg = jq('div.sphinxsidebar p a').css('color') || 'rgb(152, 219, 204)';
    bg = jq('div.document').css('background-color') || 'rgb(28, 78, 99)';
    wid_old = '230px';
    wid_new = '5px';
    tog.css('background-color', bg)
        .css('border-width', '0px')
        .css('border-right', wid_new + ' ridge ' + bg)
        .css('cursor', 'pointer')
        .css('position', 'absolute')
        .css('left', '-' + wid_new)
        .css('top', '0px')
        .css('width', wid_new);
    bod.css('position', 'relative');
    bod.prepend(tog);
    resize();

    /* Cookie helpers. */
    key = 'sphinxsidebar=';
    set_state = function (s) {
        var date = new Date();
        /* Expiry in 7 days. */
        date.setTime(date.getTime() + (7 * 24 * 3600 * 1000));
        document.cookie = key + encodeURIComponent(s) + '; expires=' +
            date.toUTCString() + '; path=/';
    };
    get_state = function () {
        var i, c, crumbs = document.cookie.split(';');
        for (i = 0; i < crumbs.length; i += 1) {
            c = crumbs[i].replace(/^\s+/, '');
            if (c.indexOf(key) === 0) {
                return decodeURIComponent(c.substring(key.length, c.length));
            }
        }
        return null;
    };

    /* Event handlers. */
    tog.mouseover(function (ev) {
        tog.css('border-right-color', fg);
    }).mouseout(function (ev) {
        tog.css('border-right-color', bg);
    }).click(function (ev) {
        if (bod.hasClass('wide')) {
            bod.removeClass('wide');
            bod.css('margin-left', wid_old);
            bar.css('width', wid_old);
            bar.show();
            set_state('visible');
        } else {
            set_state('hidden');
            bar.hide();
            bar.css('width', '0px');
            bod.css('margin-left', wid_new);
            bod.addClass('wide');
        }
        resize();
    });

    /* Hide the normally visible sidebar? */
    if (get_state() === 'hidden') {
        tog.trigger('click');
    } else {
        set_state('visible');
    }
});
    </script>
  </body>
</html><|MERGE_RESOLUTION|>--- conflicted
+++ resolved
@@ -13,15 +13,11 @@
     <script src="../../../../_static/jquery.js"></script>
     <script src="../../../../_static/underscore.js"></script>
     <script src="../../../../_static/doctools.js"></script>
+    <link rel="shortcut icon" href="../../../../_static/favicon.ico"/>
     <link rel="index" title="Index" href="../../../../genindex.html" />
     <link rel="search" title="Search" href="../../../../search.html" />
-<<<<<<< HEAD
-    <link rel="next" title="Config" href="../utils/config.html" />
-    <link rel="prev" title="Milp xor linear model" href="../milp_models/milp_xor_linear_model.html" />
-=======
     <link rel="next" title="Dataset generator" href="../../../statistical_tests/dataset_generator.html" />
     <link rel="prev" title="Milp cipher model" href="../milp_models/milp_cipher_model.html" />
->>>>>>> 269cec9e
     <link rel="icon" href="../../../../_static/sageicon.png" type="image/x-icon" />
     <script src="../../../../_static/thebe.js" type="text/javascript"></script>
     <script src="../../../../_static/thebe-sage.js" type="text/javascript"></script>
@@ -37,19 +33,19 @@
           <a href="../../../../py-modindex.html" title="Python Module Index"
              >modules</a> |</li>
         <li class="right" >
-<<<<<<< HEAD
-          <a href="../utils/config.html" title="Config"
-             accesskey="N">next</a> |</li>
-        <li class="right" >
-          <a href="../milp_models/milp_xor_linear_model.html" title="Milp xor linear model"
-=======
           <a href="../../../statistical_tests/dataset_generator.html" title="Dataset generator"
              accesskey="N">next</a> |</li>
         <li class="right" >
           <a href="../milp_models/milp_cipher_model.html" title="Milp cipher model"
->>>>>>> 269cec9e
              accesskey="P">previous</a> |</li>
+  
+    
+      <a href="../../../../../index.html"><img src="../../../../_static/logo_tii.svg" height="28" style="vertical-align: middle" title="TII Logo"></a>
+    
+  
+  
         <li class="nav-item nav-item-0"><a href="../../../../index.html">CLAASP: Cryptographic Library for Automated Analysis of Symmetric Primitives 1.1.0 documentation</a> &#187;</li>
+
         <li class="nav-item nav-item-this"><a href="">Tea cipher xordiff model</a></li> 
       </ul>
     </div>  
@@ -72,15 +68,6 @@
         <div class="sphinxsidebarwrapper">
   <div>
     <h4>Previous topic</h4>
-<<<<<<< HEAD
-    <p class="topless"><a href="../milp_models/milp_xor_linear_model.html"
-                          title="previous chapter">Milp xor linear model</a></p>
-  </div>
-  <div>
-    <h4>Next topic</h4>
-    <p class="topless"><a href="../utils/config.html"
-                          title="next chapter">Config</a></p>
-=======
     <p class="topless"><a href="../milp_models/milp_cipher_model.html"
                           title="previous chapter">Milp cipher model</a></p>
   </div>
@@ -88,7 +75,6 @@
     <h4>Next topic</h4>
     <p class="topless"><a href="../../../statistical_tests/dataset_generator.html"
                           title="next chapter">Dataset generator</a></p>
->>>>>>> 269cec9e
   </div>
   <div role="note" aria-label="source link">
     <h3>This Page</h3>
@@ -121,19 +107,19 @@
           <a href="../../../../py-modindex.html" title="Python Module Index"
              >modules</a> |</li>
         <li class="right" >
-<<<<<<< HEAD
-          <a href="../utils/config.html" title="Config"
-             >next</a> |</li>
-        <li class="right" >
-          <a href="../milp_models/milp_xor_linear_model.html" title="Milp xor linear model"
-=======
           <a href="../../../statistical_tests/dataset_generator.html" title="Dataset generator"
              >next</a> |</li>
         <li class="right" >
           <a href="../milp_models/milp_cipher_model.html" title="Milp cipher model"
->>>>>>> 269cec9e
              >previous</a> |</li>
+  
+    
+      <a href="../../../../../index.html"><img src="../../../../_static/logo_tii.svg" height="28" style="vertical-align: middle" title="TII Logo"></a>
+    
+  
+  
         <li class="nav-item nav-item-0"><a href="../../../../index.html">CLAASP: Cryptographic Library for Automated Analysis of Symmetric Primitives 1.1.0 documentation</a> &#187;</li>
+
         <li class="nav-item nav-item-this"><a href="">Tea cipher xordiff model</a></li> 
       </ul>
     </div>
