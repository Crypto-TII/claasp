--- conflicted
+++ resolved
@@ -13,15 +13,11 @@
     <script src="../../../../_static/jquery.js"></script>
     <script src="../../../../_static/underscore.js"></script>
     <script src="../../../../_static/doctools.js"></script>
+    <link rel="shortcut icon" href="../../../../_static/favicon.ico"/>
     <link rel="index" title="Index" href="../../../../genindex.html" />
     <link rel="search" title="Search" href="../../../../search.html" />
-<<<<<<< HEAD
-    <link rel="next" title="Boolean polynomial ring" href="../../algebraic/boolean_polynomial_ring.html" />
-    <link rel="prev" title="Mzn predicates" href="../utils/mzn_predicates.html" />
-=======
     <link rel="next" title="Dictionary containing truncated input pattern inequalities" href="../utils/dictionary_containing_truncated_input_pattern_inequalities.html" />
     <link rel="prev" title="Milp cipher model" href="../milp_models/milp_cipher_model.html" />
->>>>>>> e85feab5
     <link rel="icon" href="../../../../_static/sageicon.png" type="image/x-icon" />
     <script src="../../../../_static/thebe.js" type="text/javascript"></script>
     <script src="../../../../_static/thebe-sage.js" type="text/javascript"></script>
@@ -37,16 +33,19 @@
           <a href="../../../../py-modindex.html" title="Python Module Index"
              >modules</a> |</li>
         <li class="right" >
-<<<<<<< HEAD
-          <a href="../../algebraic/boolean_polynomial_ring.html" title="Boolean polynomial ring"
-=======
           <a href="../utils/dictionary_containing_truncated_input_pattern_inequalities.html" title="Dictionary containing truncated input pattern inequalities"
->>>>>>> e85feab5
              accesskey="N">next</a> |</li>
         <li class="right" >
-          <a href="../utils/mzn_predicates.html" title="Mzn predicates"
+          <a href="../milp_models/milp_cipher_model.html" title="Milp cipher model"
              accesskey="P">previous</a> |</li>
+  
+    
+      <a href="../../../../../index.html"><img src="../../../../_static/logo_tii.svg" height="28" style="vertical-align: middle" title="TII Logo"></a>
+    
+  
+  
         <li class="nav-item nav-item-0"><a href="../../../../index.html">CLAASP: Cryptographic Library for Automated Analysis of Symmetric Primitives 1.1.0 documentation</a> &#187;</li>
+
         <li class="nav-item nav-item-this"><a href="">Tea cipher xordiff model</a></li> 
       </ul>
     </div>  
@@ -69,18 +68,13 @@
         <div class="sphinxsidebarwrapper">
   <div>
     <h4>Previous topic</h4>
-    <p class="topless"><a href="../utils/mzn_predicates.html"
-                          title="previous chapter">Mzn predicates</a></p>
+    <p class="topless"><a href="../milp_models/milp_cipher_model.html"
+                          title="previous chapter">Milp cipher model</a></p>
   </div>
   <div>
     <h4>Next topic</h4>
-<<<<<<< HEAD
-    <p class="topless"><a href="../../algebraic/boolean_polynomial_ring.html"
-                          title="next chapter">Boolean polynomial ring</a></p>
-=======
     <p class="topless"><a href="../utils/dictionary_containing_truncated_input_pattern_inequalities.html"
                           title="next chapter">Dictionary containing truncated input pattern inequalities</a></p>
->>>>>>> e85feab5
   </div>
   <div role="note" aria-label="source link">
     <h3>This Page</h3>
@@ -113,16 +107,19 @@
           <a href="../../../../py-modindex.html" title="Python Module Index"
              >modules</a> |</li>
         <li class="right" >
-<<<<<<< HEAD
-          <a href="../../algebraic/boolean_polynomial_ring.html" title="Boolean polynomial ring"
-=======
           <a href="../utils/dictionary_containing_truncated_input_pattern_inequalities.html" title="Dictionary containing truncated input pattern inequalities"
->>>>>>> e85feab5
              >next</a> |</li>
         <li class="right" >
-          <a href="../utils/mzn_predicates.html" title="Mzn predicates"
+          <a href="../milp_models/milp_cipher_model.html" title="Milp cipher model"
              >previous</a> |</li>
+  
+    
+      <a href="../../../../../index.html"><img src="../../../../_static/logo_tii.svg" height="28" style="vertical-align: middle" title="TII Logo"></a>
+    
+  
+  
         <li class="nav-item nav-item-0"><a href="../../../../index.html">CLAASP: Cryptographic Library for Automated Analysis of Symmetric Primitives 1.1.0 documentation</a> &#187;</li>
+
         <li class="nav-item nav-item-this"><a href="">Tea cipher xordiff model</a></li> 
       </ul>
     </div>
