
<!DOCTYPE html>

<html>
  <head>
    <meta charset="utf-8" />
    <meta name="viewport" content="width=device-width, initial-scale=1.0" /><meta name="generator" content="Docutils 0.17.1: http://docutils.sourceforge.net/" />

    <title>Constraints &#8212; CLAASP: Cryptographic Library for Automated Analysis of Symmetric Primitives 1.1.0 documentation</title>
    <link rel="stylesheet" type="text/css" href="../../../_static/pygments.css" />
    <link rel="stylesheet" type="text/css" href="../../../_static/sage.css" />
    <script data-url_root="../../../" id="documentation_options" src="../../../_static/documentation_options.js"></script>
    <script src="../../../_static/jquery.js"></script>
    <script src="../../../_static/underscore.js"></script>
    <script src="../../../_static/doctools.js"></script>
    <link rel="index" title="Index" href="../../../genindex.html" />
    <link rel="search" title="Search" href="../../../search.html" />
<<<<<<< HEAD
    <link rel="next" title="Cp model" href="../cp/cp_model.html" />
    <link rel="prev" title="Boolean polynomial ring" href="boolean_polynomial_ring.html" />
=======
    <link rel="next" title="Boolean polynomial ring" href="boolean_polynomial_ring.html" />
    <link rel="prev" title="Algebraic model" href="algebraic_model.html" />
>>>>>>> 269cec9e
    <link rel="icon" href="../../../_static/sageicon.png" type="image/x-icon" />
    <script src="../../../_static/thebe.js" type="text/javascript"></script>
    <script src="../../../_static/thebe-sage.js" type="text/javascript"></script>

  </head><body>
    <div class="related" role="navigation" aria-label="related navigation">
      <h3>Navigation</h3>
      <ul>
        <li class="right" style="margin-right: 10px">
          <a href="../../../genindex.html" title="General Index"
             accesskey="I">index</a></li>
        <li class="right" >
          <a href="../../../py-modindex.html" title="Python Module Index"
             >modules</a> |</li>
        <li class="right" >
<<<<<<< HEAD
          <a href="../cp/cp_model.html" title="Cp model"
=======
          <a href="boolean_polynomial_ring.html" title="Boolean polynomial ring"
>>>>>>> 269cec9e
             accesskey="N">next</a> |</li>
        <li class="right" >
          <a href="boolean_polynomial_ring.html" title="Boolean polynomial ring"
             accesskey="P">previous</a> |</li>
        <li class="nav-item nav-item-0"><a href="../../../index.html">CLAASP: Cryptographic Library for Automated Analysis of Symmetric Primitives 1.1.0 documentation</a> &#187;</li>
        <li class="nav-item nav-item-this"><a href="">Constraints</a></li> 
      </ul>
    </div>  

    <div class="document">
      <div class="documentwrapper">
        <div class="bodywrapper">
          <div class="body" role="main">
            
  <section id="module-cipher_modules.models.algebraic.constraints">
<span id="constraints"></span><h1>Constraints<a class="headerlink" href="#module-cipher_modules.models.algebraic.constraints" title="Permalink to this headline">¶</a></h1>
<dl class="py function">
<dt class="sig sig-object py" id="cipher_modules.models.algebraic.constraints.equality_polynomials">
<span class="sig-name descname"><span class="pre">equality_polynomials</span></span><span class="sig-paren">(</span><em class="sig-param"><span class="n"><span class="pre">x</span></span></em>, <em class="sig-param"><span class="n"><span class="pre">y</span></span></em><span class="sig-paren">)</span><a class="headerlink" href="#cipher_modules.models.algebraic.constraints.equality_polynomials" title="Permalink to this definition">¶</a></dt>
<dd><p>Return a list of polynomials that represent <code class="docutils literal notranslate"><span class="pre">x</span> <span class="pre">=</span> <span class="pre">y</span></code>.</p>
<p>INPUT:</p>
<ul class="simple">
<li><p><code class="docutils literal notranslate"><span class="pre">x</span></code> – <strong>list</strong>; variables</p></li>
<li><p><code class="docutils literal notranslate"><span class="pre">y</span></code> – <strong>list</strong>; variables</p></li>
</ul>
<p>EXAMPLES:</p>
<div class="highlight-ipycon notranslate"><div class="highlight"><pre><span></span><span class="gp">sage: </span><span class="kn">from</span> <span class="nn">claasp.cipher_modules.models.algebraic.constraints</span> <span class="kn">import</span> <span class="n">equality_polynomials</span>
<span class="gp">sage: </span><span class="n">R</span><span class="o">.&lt;</span><span class="n">x0</span><span class="p">,</span> <span class="n">x1</span><span class="p">,</span> <span class="n">x2</span><span class="p">,</span> <span class="n">y0</span><span class="p">,</span> <span class="n">y1</span><span class="p">,</span> <span class="n">y2</span><span class="o">&gt;</span> <span class="o">=</span> <span class="n">GF</span><span class="p">(</span><span class="mi">2</span><span class="p">)[]</span>
<span class="gp">sage: </span><span class="n">equality_polynomials</span><span class="p">([</span><span class="n">x0</span><span class="p">,</span> <span class="n">x1</span><span class="p">,</span> <span class="n">x2</span><span class="p">],</span> <span class="p">[</span><span class="n">y0</span><span class="p">,</span> <span class="n">y1</span><span class="p">,</span> <span class="n">y2</span><span class="p">])</span>
<span class="go">[x0 + y0, x1 + y1, x2 + y2]</span>
</pre></div>
</div>
</dd></dl>

<dl class="py function">
<dt class="sig sig-object py" id="cipher_modules.models.algebraic.constraints.mod_addition_polynomials">
<span class="sig-name descname"><span class="pre">mod_addition_polynomials</span></span><span class="sig-paren">(</span><em class="sig-param"><span class="n"><span class="pre">x</span></span></em>, <em class="sig-param"><span class="n"><span class="pre">y</span></span></em>, <em class="sig-param"><span class="n"><span class="pre">z</span></span></em>, <em class="sig-param"><span class="n"><span class="pre">c</span></span><span class="o"><span class="pre">=</span></span><span class="default_value"><span class="pre">None</span></span></em><span class="sig-paren">)</span><a class="headerlink" href="#cipher_modules.models.algebraic.constraints.mod_addition_polynomials" title="Permalink to this definition">¶</a></dt>
<dd><p>Return a set of polynomials representing <span class="math">(x + y) mod 2^{n}</span>.</p>
<p>If the carry variable <span class="math">c</span> is not provided, it generates a set of algebraic normal form of each coordinate Boolean
function.</p>
<p>INPUT:</p>
<ul class="simple">
<li><p><code class="docutils literal notranslate"><span class="pre">x</span></code> – <strong>list/tuple</strong>; input variables</p></li>
<li><p><code class="docutils literal notranslate"><span class="pre">y</span></code> – <strong>list/tuple</strong>; input variables</p></li>
<li><p><code class="docutils literal notranslate"><span class="pre">z</span></code> – <strong>list/tuple</strong>; output variables</p></li>
<li><p><code class="docutils literal notranslate"><span class="pre">c</span></code> – <strong>list/tuple</strong> (default: <span class="math">None</span>); carry variables</p></li>
</ul>
<p>EXAMPLES:</p>
<div class="highlight-ipycon notranslate"><div class="highlight"><pre><span></span><span class="gp">sage: </span><span class="kn">from</span> <span class="nn">claasp.cipher_modules.models.algebraic.constraints</span> <span class="kn">import</span> <span class="n">mod_addition_polynomials</span>
<span class="gp">sage: </span><span class="n">lx</span> <span class="o">=</span> <span class="p">[</span> <span class="s2">&quot;x</span><span class="si">%d</span><span class="s2">&quot;</span> <span class="o">%</span> <span class="p">(</span><span class="n">i</span><span class="p">)</span> <span class="k">for</span> <span class="n">i</span> <span class="ow">in</span> <span class="nb">range</span><span class="p">(</span><span class="mi">8</span><span class="p">)</span> <span class="p">]</span>
<span class="gp">sage: </span><span class="n">ly</span> <span class="o">=</span> <span class="p">[</span> <span class="s2">&quot;y</span><span class="si">%d</span><span class="s2">&quot;</span> <span class="o">%</span> <span class="p">(</span><span class="n">i</span><span class="p">)</span> <span class="k">for</span> <span class="n">i</span> <span class="ow">in</span> <span class="nb">range</span><span class="p">(</span><span class="mi">8</span><span class="p">)</span> <span class="p">]</span>
<span class="gp">sage: </span><span class="n">lz</span> <span class="o">=</span> <span class="p">[</span> <span class="s2">&quot;z</span><span class="si">%d</span><span class="s2">&quot;</span> <span class="o">%</span> <span class="p">(</span><span class="n">i</span><span class="p">)</span> <span class="k">for</span> <span class="n">i</span> <span class="ow">in</span> <span class="nb">range</span><span class="p">(</span><span class="mi">8</span><span class="p">)</span> <span class="p">]</span>
<span class="gp">sage: </span><span class="n">lc</span> <span class="o">=</span> <span class="p">[</span> <span class="s2">&quot;c</span><span class="si">%d</span><span class="s2">&quot;</span> <span class="o">%</span> <span class="p">(</span><span class="n">i</span><span class="p">)</span> <span class="k">for</span> <span class="n">i</span> <span class="ow">in</span> <span class="nb">range</span><span class="p">(</span><span class="mi">8</span><span class="p">)</span> <span class="p">]</span>
<span class="gp">sage: </span><span class="n">R</span> <span class="o">=</span> <span class="n">BooleanPolynomialRing</span><span class="p">(</span><span class="mi">32</span><span class="p">,</span> <span class="n">lx</span> <span class="o">+</span> <span class="n">ly</span> <span class="o">+</span> <span class="n">lz</span> <span class="o">+</span> <span class="n">lc</span><span class="p">)</span>
<span class="gp">sage: </span><span class="n">x</span> <span class="o">=</span> <span class="p">[</span> <span class="n">R</span><span class="p">(</span><span class="n">v</span><span class="p">)</span> <span class="k">for</span> <span class="n">v</span> <span class="ow">in</span> <span class="n">lx</span> <span class="p">]</span>
<span class="gp">sage: </span><span class="n">y</span> <span class="o">=</span> <span class="p">[</span> <span class="n">R</span><span class="p">(</span><span class="n">v</span><span class="p">)</span> <span class="k">for</span> <span class="n">v</span> <span class="ow">in</span> <span class="n">ly</span> <span class="p">]</span>
<span class="gp">sage: </span><span class="n">z</span> <span class="o">=</span> <span class="p">[</span> <span class="n">R</span><span class="p">(</span><span class="n">v</span><span class="p">)</span> <span class="k">for</span> <span class="n">v</span> <span class="ow">in</span> <span class="n">lz</span> <span class="p">]</span>
<span class="gp">sage: </span><span class="n">c</span> <span class="o">=</span> <span class="p">[</span> <span class="n">R</span><span class="p">(</span><span class="n">v</span><span class="p">)</span> <span class="k">for</span> <span class="n">v</span> <span class="ow">in</span> <span class="n">lc</span> <span class="p">]</span>
<span class="gp">sage: </span><span class="n">F0</span> <span class="o">=</span> <span class="n">Sequence</span><span class="p">(</span><span class="n">mod_addition_polynomials</span><span class="p">(</span><span class="n">x</span><span class="p">,</span> <span class="n">y</span><span class="p">,</span> <span class="n">z</span><span class="p">,</span> <span class="n">c</span><span class="p">))</span>
<span class="gp">sage: </span><span class="n">F0</span>
<span class="go">[c0,</span>
<span class="go"> x0 + y0 + z0 + c0,</span>
<span class="go"> x0*y0 + x0*c0 + y0*c0 + c1,</span>
<span class="go"> x1 + y1 + z1 + c1,</span>
<span class="go"> x1*y1 + x1*c1 + y1*c1 + c2,</span>
<span class="go"> x2 + y2 + z2 + c2,</span>
<span class="go"> x2*y2 + x2*c2 + y2*c2 + c3,</span>
<span class="go"> x3 + y3 + z3 + c3,</span>
<span class="go"> x3*y3 + x3*c3 + y3*c3 + c4,</span>
<span class="go"> x4 + y4 + z4 + c4,</span>
<span class="go"> x4*y4 + x4*c4 + y4*c4 + c5,</span>
<span class="go"> x5 + y5 + z5 + c5,</span>
<span class="go"> x5*y5 + x5*c5 + y5*c5 + c6,</span>
<span class="go"> x6 + y6 + z6 + c6,</span>
<span class="go"> x6*y6 + x6*c6 + y6*c6 + c7,</span>
<span class="go"> x7 + y7 + z7 + c7]</span>

<span class="gp">sage: </span><span class="n">F1</span> <span class="o">=</span> <span class="n">Sequence</span><span class="p">(</span><span class="n">mod_addition_polynomials</span><span class="p">(</span><span class="n">x</span><span class="p">,</span> <span class="n">y</span><span class="p">,</span> <span class="n">z</span><span class="p">))</span>
<span class="gp">sage: </span><span class="nb">len</span><span class="p">(</span><span class="n">F1</span><span class="p">)</span> <span class="o">==</span> <span class="mi">8</span>
<span class="go">True</span>

<span class="gp">sage: </span><span class="n">V</span> <span class="o">=</span> <span class="n">VectorSpace</span><span class="p">(</span><span class="n">GF</span><span class="p">(</span><span class="mi">2</span><span class="p">),</span> <span class="mi">8</span><span class="p">)</span>
<span class="gp">sage: </span><span class="n">vx</span> <span class="o">=</span> <span class="n">V</span><span class="o">.</span><span class="n">random_element</span><span class="p">()</span>
<span class="gp">sage: </span><span class="n">vy</span> <span class="o">=</span> <span class="n">V</span><span class="o">.</span><span class="n">random_element</span><span class="p">()</span>
<span class="gp">sage: </span><span class="n">sub_vars</span> <span class="o">=</span> <span class="p">{</span> <span class="n">x</span><span class="p">[</span><span class="n">i</span><span class="p">]</span> <span class="p">:</span> <span class="n">vx</span><span class="p">[</span><span class="n">i</span><span class="p">]</span> <span class="k">for</span> <span class="n">i</span> <span class="ow">in</span> <span class="nb">range</span><span class="p">(</span><span class="mi">8</span><span class="p">)</span> <span class="p">}</span>
<span class="gp">sage: </span><span class="n">sub_vars</span><span class="o">.</span><span class="n">update</span><span class="p">(</span> <span class="p">{</span> <span class="n">y</span><span class="p">[</span><span class="n">i</span><span class="p">]</span> <span class="p">:</span> <span class="n">vy</span><span class="p">[</span><span class="n">i</span><span class="p">]</span> <span class="k">for</span> <span class="n">i</span> <span class="ow">in</span> <span class="nb">range</span><span class="p">(</span><span class="mi">8</span><span class="p">)</span> <span class="p">}</span> <span class="p">)</span>
<span class="gp">sage: </span><span class="n">F0s</span><span class="p">,</span> <span class="n">F1s</span> <span class="o">=</span> <span class="n">F0</span><span class="o">.</span><span class="n">subs</span><span class="p">(</span><span class="n">sub_vars</span><span class="p">),</span> <span class="n">F1</span><span class="o">.</span><span class="n">subs</span><span class="p">(</span><span class="n">sub_vars</span><span class="p">)</span>
<span class="gp">sage: </span><span class="n">F0s_elim</span> <span class="o">=</span> <span class="n">F0s</span><span class="o">.</span><span class="n">eliminate_linear_variables</span><span class="p">(</span><span class="n">skip</span><span class="o">=</span><span class="k">lambda</span> <span class="n">lm</span><span class="p">,</span> <span class="n">tail</span><span class="p">:</span> <span class="nb">str</span><span class="p">(</span><span class="n">lm</span><span class="p">)[</span><span class="mi">0</span><span class="p">]</span> <span class="o">==</span> <span class="s1">&#39;z&#39;</span><span class="p">)</span>
<span class="gp">sage: </span><span class="n">F1s</span> <span class="o">==</span> <span class="n">F0s_elim</span>
<span class="go">True</span>

<span class="gp">sage: </span><span class="n">nx</span><span class="p">,</span> <span class="n">ny</span> <span class="o">=</span> <span class="n">ZZ</span><span class="p">(</span><span class="nb">list</span><span class="p">(</span><span class="n">vx</span><span class="p">),</span> <span class="n">base</span><span class="o">=</span><span class="mi">2</span><span class="p">),</span> <span class="n">ZZ</span><span class="p">(</span><span class="nb">list</span><span class="p">(</span><span class="n">vy</span><span class="p">),</span> <span class="n">base</span><span class="o">=</span><span class="mi">2</span><span class="p">)</span>
<span class="gp">sage: </span><span class="n">nz</span> <span class="o">=</span> <span class="p">(</span><span class="n">nx</span> <span class="o">+</span> <span class="n">ny</span><span class="p">)</span> <span class="o">%</span> <span class="mi">2</span><span class="o">**</span><span class="mi">8</span>
<span class="gp">sage: </span><span class="n">bz</span> <span class="o">=</span> <span class="n">ZZ</span><span class="p">(</span><span class="n">nz</span><span class="p">)</span><span class="o">.</span><span class="n">digits</span><span class="p">(</span><span class="n">base</span><span class="o">=</span><span class="mi">2</span><span class="p">,</span> <span class="n">padto</span><span class="o">=</span><span class="mi">8</span><span class="p">)</span>
<span class="gp">sage: </span><span class="n">bz</span> <span class="o">==</span> <span class="p">[</span> <span class="n">f</span><span class="o">.</span><span class="n">constant_coefficient</span><span class="p">()</span> <span class="k">for</span> <span class="n">f</span> <span class="ow">in</span> <span class="n">F0s_elim</span> <span class="p">]</span>
<span class="go">True</span>

<span class="gp">sage: </span><span class="n">bz</span> <span class="o">==</span> <span class="p">[</span> <span class="n">f</span><span class="o">.</span><span class="n">constant_coefficient</span><span class="p">()</span> <span class="k">for</span> <span class="n">f</span> <span class="ow">in</span> <span class="n">F1s</span> <span class="p">]</span>
<span class="go">True</span>
</pre></div>
</div>
</dd></dl>

<dl class="py function">
<dt class="sig sig-object py" id="cipher_modules.models.algebraic.constraints.mod_binary_operation_polynomials">
<span class="sig-name descname"><span class="pre">mod_binary_operation_polynomials</span></span><span class="sig-paren">(</span><em class="sig-param"><span class="n"><span class="pre">x</span></span></em>, <em class="sig-param"><span class="n"><span class="pre">y</span></span></em>, <em class="sig-param"><span class="n"><span class="pre">z</span></span></em>, <em class="sig-param"><span class="n"><span class="pre">c</span></span></em>, <em class="sig-param"><span class="n"><span class="pre">is_addition</span></span></em><span class="sig-paren">)</span><a class="headerlink" href="#cipher_modules.models.algebraic.constraints.mod_binary_operation_polynomials" title="Permalink to this definition">¶</a></dt>
<dd><p>Return a set of polynomials representing <span class="math">(x * y) mod 2^{n}</span>.</p>
<p>Where <span class="math">*</span> is either addition or subtraction depends on whether <span class="math">is_addition</span> argument is set to <span class="math">True</span> or <span class="math">False</span>.
If the carry variable <span class="math">c</span> is <span class="math">None</span>, it generates a set of algebraic normal form of each coordinate Boolean
function.</p>
<p>INPUT:</p>
<ul class="simple">
<li><p><code class="docutils literal notranslate"><span class="pre">x</span></code> – <strong>list/tuple</strong>; input variables</p></li>
<li><p><code class="docutils literal notranslate"><span class="pre">y</span></code> – <strong>list/tuple</strong>; input variables</p></li>
<li><p><code class="docutils literal notranslate"><span class="pre">z</span></code> – <strong>list/tuple</strong>; output variables</p></li>
<li><p><code class="docutils literal notranslate"><span class="pre">c</span></code> – <strong>list/tuple</strong>; carry variables</p></li>
<li><p><code class="docutils literal notranslate"><span class="pre">is_addition</span></code> – <strong>boolean</strong></p></li>
</ul>
</dd></dl>

<dl class="py function">
<dt class="sig sig-object py" id="cipher_modules.models.algebraic.constraints.mod_subtraction_polynomials">
<span class="sig-name descname"><span class="pre">mod_subtraction_polynomials</span></span><span class="sig-paren">(</span><em class="sig-param"><span class="n"><span class="pre">x</span></span></em>, <em class="sig-param"><span class="n"><span class="pre">y</span></span></em>, <em class="sig-param"><span class="n"><span class="pre">z</span></span></em>, <em class="sig-param"><span class="n"><span class="pre">c</span></span><span class="o"><span class="pre">=</span></span><span class="default_value"><span class="pre">None</span></span></em><span class="sig-paren">)</span><a class="headerlink" href="#cipher_modules.models.algebraic.constraints.mod_subtraction_polynomials" title="Permalink to this definition">¶</a></dt>
<dd><p>Return a set of polynomials representing <span class="math">(x - y) mod 2^{n}</span>.</p>
<p>If the carry variable <span class="math">c</span> is not provided, it generates a set of algebraic normal form of each coordinate Boolean
function.</p>
<p>INPUT:</p>
<ul class="simple">
<li><p><code class="docutils literal notranslate"><span class="pre">x</span></code> – <strong>list/tuple</strong>; input variables</p></li>
<li><p><code class="docutils literal notranslate"><span class="pre">y</span></code> – <strong>list/tuple</strong>; input variables</p></li>
<li><p><code class="docutils literal notranslate"><span class="pre">z</span></code> – <strong>list/tuple</strong>; output variables</p></li>
<li><p><code class="docutils literal notranslate"><span class="pre">c</span></code> – <strong>list/tuple</strong> (default: <span class="math">None</span>); carry variables</p></li>
</ul>
<p>EXAMPLES:</p>
<div class="highlight-ipycon notranslate"><div class="highlight"><pre><span></span><span class="gp">sage: </span><span class="kn">from</span> <span class="nn">claasp.cipher_modules.models.algebraic.constraints</span> <span class="kn">import</span> <span class="n">mod_subtraction_polynomials</span>
<span class="gp">sage: </span><span class="n">lx</span> <span class="o">=</span> <span class="p">[</span> <span class="s2">&quot;x</span><span class="si">%d</span><span class="s2">&quot;</span> <span class="o">%</span> <span class="p">(</span><span class="n">i</span><span class="p">)</span> <span class="k">for</span> <span class="n">i</span> <span class="ow">in</span> <span class="nb">range</span><span class="p">(</span><span class="mi">8</span><span class="p">)</span> <span class="p">]</span>
<span class="gp">sage: </span><span class="n">ly</span> <span class="o">=</span> <span class="p">[</span> <span class="s2">&quot;y</span><span class="si">%d</span><span class="s2">&quot;</span> <span class="o">%</span> <span class="p">(</span><span class="n">i</span><span class="p">)</span> <span class="k">for</span> <span class="n">i</span> <span class="ow">in</span> <span class="nb">range</span><span class="p">(</span><span class="mi">8</span><span class="p">)</span> <span class="p">]</span>
<span class="gp">sage: </span><span class="n">lz</span> <span class="o">=</span> <span class="p">[</span> <span class="s2">&quot;z</span><span class="si">%d</span><span class="s2">&quot;</span> <span class="o">%</span> <span class="p">(</span><span class="n">i</span><span class="p">)</span> <span class="k">for</span> <span class="n">i</span> <span class="ow">in</span> <span class="nb">range</span><span class="p">(</span><span class="mi">8</span><span class="p">)</span> <span class="p">]</span>
<span class="gp">sage: </span><span class="n">lc</span> <span class="o">=</span> <span class="p">[</span> <span class="s2">&quot;c</span><span class="si">%d</span><span class="s2">&quot;</span> <span class="o">%</span> <span class="p">(</span><span class="n">i</span><span class="p">)</span> <span class="k">for</span> <span class="n">i</span> <span class="ow">in</span> <span class="nb">range</span><span class="p">(</span><span class="mi">8</span><span class="p">)</span> <span class="p">]</span>
<span class="gp">sage: </span><span class="n">R</span> <span class="o">=</span> <span class="n">BooleanPolynomialRing</span><span class="p">(</span><span class="mi">32</span><span class="p">,</span> <span class="n">lx</span> <span class="o">+</span> <span class="n">ly</span> <span class="o">+</span> <span class="n">lz</span> <span class="o">+</span> <span class="n">lc</span><span class="p">)</span>
<span class="gp">sage: </span><span class="n">x</span> <span class="o">=</span> <span class="p">[</span> <span class="n">R</span><span class="p">(</span><span class="n">v</span><span class="p">)</span> <span class="k">for</span> <span class="n">v</span> <span class="ow">in</span> <span class="n">lx</span> <span class="p">]</span>
<span class="gp">sage: </span><span class="n">y</span> <span class="o">=</span> <span class="p">[</span> <span class="n">R</span><span class="p">(</span><span class="n">v</span><span class="p">)</span> <span class="k">for</span> <span class="n">v</span> <span class="ow">in</span> <span class="n">ly</span> <span class="p">]</span>
<span class="gp">sage: </span><span class="n">z</span> <span class="o">=</span> <span class="p">[</span> <span class="n">R</span><span class="p">(</span><span class="n">v</span><span class="p">)</span> <span class="k">for</span> <span class="n">v</span> <span class="ow">in</span> <span class="n">lz</span> <span class="p">]</span>
<span class="gp">sage: </span><span class="n">c</span> <span class="o">=</span> <span class="p">[</span> <span class="n">R</span><span class="p">(</span><span class="n">v</span><span class="p">)</span> <span class="k">for</span> <span class="n">v</span> <span class="ow">in</span> <span class="n">lc</span> <span class="p">]</span>
<span class="gp">sage: </span><span class="n">F0</span> <span class="o">=</span> <span class="n">Sequence</span><span class="p">(</span><span class="n">mod_subtraction_polynomials</span><span class="p">(</span><span class="n">x</span><span class="p">,</span> <span class="n">y</span><span class="p">,</span> <span class="n">z</span><span class="p">,</span> <span class="n">c</span><span class="p">))</span>
<span class="gp">sage: </span><span class="n">F0</span>
<span class="go">[c0,</span>
<span class="go"> x0 + y0 + z0 + c0,</span>
<span class="go"> x0*y0 + x0*c0 + y0*c0 + y0 + c0 + c1,</span>
<span class="go"> x1 + y1 + z1 + c1,</span>
<span class="go"> x1*y1 + x1*c1 + y1*c1 + y1 + c1 + c2,</span>
<span class="go"> x2 + y2 + z2 + c2,</span>
<span class="go"> x2*y2 + x2*c2 + y2*c2 + y2 + c2 + c3,</span>
<span class="go"> x3 + y3 + z3 + c3,</span>
<span class="go"> x3*y3 + x3*c3 + y3*c3 + y3 + c3 + c4,</span>
<span class="go"> x4 + y4 + z4 + c4,</span>
<span class="go"> x4*y4 + x4*c4 + y4*c4 + y4 + c4 + c5,</span>
<span class="go"> x5 + y5 + z5 + c5,</span>
<span class="go"> x5*y5 + x5*c5 + y5*c5 + y5 + c5 + c6,</span>
<span class="go"> x6 + y6 + z6 + c6,</span>
<span class="go"> x6*y6 + x6*c6 + y6*c6 + y6 + c6 + c7,</span>
<span class="go"> x7 + y7 + z7 + c7]</span>

<span class="gp">sage: </span><span class="n">F1</span> <span class="o">=</span> <span class="n">Sequence</span><span class="p">(</span><span class="n">mod_subtraction_polynomials</span><span class="p">(</span><span class="n">x</span><span class="p">,</span> <span class="n">y</span><span class="p">,</span> <span class="n">z</span><span class="p">))</span>
<span class="gp">sage: </span><span class="nb">len</span><span class="p">(</span><span class="n">F1</span><span class="p">)</span> <span class="o">==</span> <span class="mi">8</span>
<span class="go">True</span>

<span class="gp">sage: </span><span class="n">V</span> <span class="o">=</span> <span class="n">VectorSpace</span><span class="p">(</span><span class="n">GF</span><span class="p">(</span><span class="mi">2</span><span class="p">),</span> <span class="mi">8</span><span class="p">)</span>
<span class="gp">sage: </span><span class="n">vx</span> <span class="o">=</span> <span class="n">V</span><span class="o">.</span><span class="n">random_element</span><span class="p">()</span>
<span class="gp">sage: </span><span class="n">vy</span> <span class="o">=</span> <span class="n">V</span><span class="o">.</span><span class="n">random_element</span><span class="p">()</span>
<span class="gp">sage: </span><span class="n">sub_vars</span> <span class="o">=</span> <span class="p">{</span> <span class="n">x</span><span class="p">[</span><span class="n">i</span><span class="p">]</span> <span class="p">:</span> <span class="n">vx</span><span class="p">[</span><span class="n">i</span><span class="p">]</span> <span class="k">for</span> <span class="n">i</span> <span class="ow">in</span> <span class="nb">range</span><span class="p">(</span><span class="mi">8</span><span class="p">)</span> <span class="p">}</span>
<span class="gp">sage: </span><span class="n">sub_vars</span><span class="o">.</span><span class="n">update</span><span class="p">(</span> <span class="p">{</span> <span class="n">y</span><span class="p">[</span><span class="n">i</span><span class="p">]</span> <span class="p">:</span> <span class="n">vy</span><span class="p">[</span><span class="n">i</span><span class="p">]</span> <span class="k">for</span> <span class="n">i</span> <span class="ow">in</span> <span class="nb">range</span><span class="p">(</span><span class="mi">8</span><span class="p">)</span> <span class="p">}</span> <span class="p">)</span>
<span class="gp">sage: </span><span class="n">F0s</span><span class="p">,</span> <span class="n">F1s</span> <span class="o">=</span> <span class="n">F0</span><span class="o">.</span><span class="n">subs</span><span class="p">(</span><span class="n">sub_vars</span><span class="p">),</span> <span class="n">F1</span><span class="o">.</span><span class="n">subs</span><span class="p">(</span><span class="n">sub_vars</span><span class="p">)</span>
<span class="gp">sage: </span><span class="n">F0s_elim</span> <span class="o">=</span> <span class="n">F0s</span><span class="o">.</span><span class="n">eliminate_linear_variables</span><span class="p">(</span><span class="n">skip</span><span class="o">=</span><span class="k">lambda</span> <span class="n">lm</span><span class="p">,</span> <span class="n">tail</span><span class="p">:</span> <span class="nb">str</span><span class="p">(</span><span class="n">lm</span><span class="p">)[</span><span class="mi">0</span><span class="p">]</span> <span class="o">==</span> <span class="s1">&#39;z&#39;</span><span class="p">)</span>
<span class="gp">sage: </span><span class="n">F1s</span> <span class="o">==</span> <span class="n">F0s_elim</span>
<span class="go">True</span>

<span class="gp">sage: </span><span class="n">nx</span><span class="p">,</span> <span class="n">ny</span> <span class="o">=</span> <span class="n">ZZ</span><span class="p">(</span><span class="nb">list</span><span class="p">(</span><span class="n">vx</span><span class="p">),</span> <span class="n">base</span><span class="o">=</span><span class="mi">2</span><span class="p">),</span> <span class="n">ZZ</span><span class="p">(</span><span class="nb">list</span><span class="p">(</span><span class="n">vy</span><span class="p">),</span> <span class="n">base</span><span class="o">=</span><span class="mi">2</span><span class="p">)</span>
<span class="gp">sage: </span><span class="n">nz</span> <span class="o">=</span> <span class="p">(</span><span class="n">nx</span> <span class="o">-</span> <span class="n">ny</span><span class="p">)</span> <span class="o">%</span> <span class="mi">2</span><span class="o">**</span><span class="mi">8</span>
<span class="gp">sage: </span><span class="n">bz</span> <span class="o">=</span> <span class="n">ZZ</span><span class="p">(</span><span class="n">nz</span><span class="p">)</span><span class="o">.</span><span class="n">digits</span><span class="p">(</span><span class="n">base</span><span class="o">=</span><span class="mi">2</span><span class="p">,</span> <span class="n">padto</span><span class="o">=</span><span class="mi">8</span><span class="p">)</span>
<span class="gp">sage: </span><span class="n">bz</span> <span class="o">==</span> <span class="p">[</span> <span class="n">f</span><span class="o">.</span><span class="n">constant_coefficient</span><span class="p">()</span> <span class="k">for</span> <span class="n">f</span> <span class="ow">in</span> <span class="n">F0s_elim</span> <span class="p">]</span>
<span class="go">True</span>

<span class="gp">sage: </span><span class="n">bz</span> <span class="o">==</span> <span class="p">[</span> <span class="n">f</span><span class="o">.</span><span class="n">constant_coefficient</span><span class="p">()</span> <span class="k">for</span> <span class="n">f</span> <span class="ow">in</span> <span class="n">F1s</span> <span class="p">]</span>
<span class="go">True</span>
</pre></div>
</div>
</dd></dl>

</section>


            <div class="clearer"></div>
          </div>
        </div>
      </div>
      <div class="sphinxsidebar" role="navigation" aria-label="main navigation">
        <div class="sphinxsidebarwrapper">
  <div>
    <h4>Previous topic</h4>
    <p class="topless"><a href="boolean_polynomial_ring.html"
                          title="previous chapter">Boolean polynomial ring</a></p>
  </div>
  <div>
    <h4>Next topic</h4>
<<<<<<< HEAD
    <p class="topless"><a href="../cp/cp_model.html"
                          title="next chapter">Cp model</a></p>
=======
    <p class="topless"><a href="boolean_polynomial_ring.html"
                          title="next chapter">Boolean polynomial ring</a></p>
>>>>>>> 269cec9e
  </div>
  <div role="note" aria-label="source link">
    <h3>This Page</h3>
    <ul class="this-page-menu">
      <li><a href="../../../_sources/cipher_modules/models/algebraic/constraints.rst.txt"
            rel="nofollow">Show Source</a></li>
    </ul>
   </div>
<div id="searchbox" style="display: none" role="search">
  <h3 id="searchlabel">Quick search</h3>
    <div class="searchformwrapper">
    <form class="search" action="../../../search.html" method="get">
      <input type="text" name="q" aria-labelledby="searchlabel" autocomplete="off" autocorrect="off" autocapitalize="off" spellcheck="false"/>
      <input type="submit" value="Go" />
    </form>
    </div>
</div>
<script>$('#searchbox').show(0);</script>
        </div>
      </div>
      <div class="clearer"></div>
    </div>
    <div class="related" role="navigation" aria-label="related navigation">
      <h3>Navigation</h3>
      <ul>
        <li class="right" style="margin-right: 10px">
          <a href="../../../genindex.html" title="General Index"
             >index</a></li>
        <li class="right" >
          <a href="../../../py-modindex.html" title="Python Module Index"
             >modules</a> |</li>
        <li class="right" >
<<<<<<< HEAD
          <a href="../cp/cp_model.html" title="Cp model"
=======
          <a href="boolean_polynomial_ring.html" title="Boolean polynomial ring"
>>>>>>> 269cec9e
             >next</a> |</li>
        <li class="right" >
          <a href="boolean_polynomial_ring.html" title="Boolean polynomial ring"
             >previous</a> |</li>
        <li class="nav-item nav-item-0"><a href="../../../index.html">CLAASP: Cryptographic Library for Automated Analysis of Symmetric Primitives 1.1.0 documentation</a> &#187;</li>
        <li class="nav-item nav-item-this"><a href="">Constraints</a></li> 
      </ul>
    </div>
    
    <div class="footer" role="contentinfo">
        &#169; Copyright 2005--2022, The Sage Development Team.
    </div>
    <script type="text/javascript">
/*global jQuery, window */
/* Sphinx sidebar toggle.  Putting this code at the end of the body
 * enables the toggle for the live, static, and offline docs.  Note:
 * sage.misc.html.math_parse() eats jQuery's dollar-sign shortcut. */
var jq = jQuery;
jq(document).ready(function () {
    var bar, bod, bg, fg, key, tog, wid_old, wid_new, resize, get_state, set_state;
    bod = jq('div.bodywrapper');
    bar = jq('div.sphinxsidebar');
    tog = jq('<div class="sphinxsidebartoggle"></div>');

    /* Delayed resize helper.  Not perfect but good enough. */
    resize = function () {
        setTimeout(function () {
            tog.height(bod.height());
        }, 100);
    };
    jq(window).resize(function () {
        resize();
    });

    /* Setup and add the toggle. See Sphinx v0.5.1 default.css. */
    fg = jq('div.sphinxsidebar p a').css('color') || 'rgb(152, 219, 204)';
    bg = jq('div.document').css('background-color') || 'rgb(28, 78, 99)';
    wid_old = '230px';
    wid_new = '5px';
    tog.css('background-color', bg)
        .css('border-width', '0px')
        .css('border-right', wid_new + ' ridge ' + bg)
        .css('cursor', 'pointer')
        .css('position', 'absolute')
        .css('left', '-' + wid_new)
        .css('top', '0px')
        .css('width', wid_new);
    bod.css('position', 'relative');
    bod.prepend(tog);
    resize();

    /* Cookie helpers. */
    key = 'sphinxsidebar=';
    set_state = function (s) {
        var date = new Date();
        /* Expiry in 7 days. */
        date.setTime(date.getTime() + (7 * 24 * 3600 * 1000));
        document.cookie = key + encodeURIComponent(s) + '; expires=' +
            date.toUTCString() + '; path=/';
    };
    get_state = function () {
        var i, c, crumbs = document.cookie.split(';');
        for (i = 0; i < crumbs.length; i += 1) {
            c = crumbs[i].replace(/^\s+/, '');
            if (c.indexOf(key) === 0) {
                return decodeURIComponent(c.substring(key.length, c.length));
            }
        }
        return null;
    };

    /* Event handlers. */
    tog.mouseover(function (ev) {
        tog.css('border-right-color', fg);
    }).mouseout(function (ev) {
        tog.css('border-right-color', bg);
    }).click(function (ev) {
        if (bod.hasClass('wide')) {
            bod.removeClass('wide');
            bod.css('margin-left', wid_old);
            bar.css('width', wid_old);
            bar.show();
            set_state('visible');
        } else {
            set_state('hidden');
            bar.hide();
            bar.css('width', '0px');
            bod.css('margin-left', wid_new);
            bod.addClass('wide');
        }
        resize();
    });

    /* Hide the normally visible sidebar? */
    if (get_state() === 'hidden') {
        tog.trigger('click');
    } else {
        set_state('visible');
    }
});
    </script>
  </body>
</html><|MERGE_RESOLUTION|>--- conflicted
+++ resolved
@@ -13,15 +13,11 @@
     <script src="../../../_static/jquery.js"></script>
     <script src="../../../_static/underscore.js"></script>
     <script src="../../../_static/doctools.js"></script>
+    <link rel="shortcut icon" href="../../../_static/favicon.ico"/>
     <link rel="index" title="Index" href="../../../genindex.html" />
     <link rel="search" title="Search" href="../../../search.html" />
-<<<<<<< HEAD
-    <link rel="next" title="Cp model" href="../cp/cp_model.html" />
-    <link rel="prev" title="Boolean polynomial ring" href="boolean_polynomial_ring.html" />
-=======
     <link rel="next" title="Boolean polynomial ring" href="boolean_polynomial_ring.html" />
     <link rel="prev" title="Algebraic model" href="algebraic_model.html" />
->>>>>>> 269cec9e
     <link rel="icon" href="../../../_static/sageicon.png" type="image/x-icon" />
     <script src="../../../_static/thebe.js" type="text/javascript"></script>
     <script src="../../../_static/thebe-sage.js" type="text/javascript"></script>
@@ -37,16 +33,19 @@
           <a href="../../../py-modindex.html" title="Python Module Index"
              >modules</a> |</li>
         <li class="right" >
-<<<<<<< HEAD
-          <a href="../cp/cp_model.html" title="Cp model"
-=======
           <a href="boolean_polynomial_ring.html" title="Boolean polynomial ring"
->>>>>>> 269cec9e
              accesskey="N">next</a> |</li>
         <li class="right" >
-          <a href="boolean_polynomial_ring.html" title="Boolean polynomial ring"
+          <a href="algebraic_model.html" title="Algebraic model"
              accesskey="P">previous</a> |</li>
+  
+    
+      <a href="../../../../index.html"><img src="../../../_static/logo_tii.svg" height="28" style="vertical-align: middle" title="TII Logo"></a>
+    
+  
+  
         <li class="nav-item nav-item-0"><a href="../../../index.html">CLAASP: Cryptographic Library for Automated Analysis of Symmetric Primitives 1.1.0 documentation</a> &#187;</li>
+
         <li class="nav-item nav-item-this"><a href="">Constraints</a></li> 
       </ul>
     </div>  
@@ -242,18 +241,13 @@
         <div class="sphinxsidebarwrapper">
   <div>
     <h4>Previous topic</h4>
-    <p class="topless"><a href="boolean_polynomial_ring.html"
-                          title="previous chapter">Boolean polynomial ring</a></p>
+    <p class="topless"><a href="algebraic_model.html"
+                          title="previous chapter">Algebraic model</a></p>
   </div>
   <div>
     <h4>Next topic</h4>
-<<<<<<< HEAD
-    <p class="topless"><a href="../cp/cp_model.html"
-                          title="next chapter">Cp model</a></p>
-=======
     <p class="topless"><a href="boolean_polynomial_ring.html"
                           title="next chapter">Boolean polynomial ring</a></p>
->>>>>>> 269cec9e
   </div>
   <div role="note" aria-label="source link">
     <h3>This Page</h3>
@@ -286,16 +280,19 @@
           <a href="../../../py-modindex.html" title="Python Module Index"
              >modules</a> |</li>
         <li class="right" >
-<<<<<<< HEAD
-          <a href="../cp/cp_model.html" title="Cp model"
-=======
           <a href="boolean_polynomial_ring.html" title="Boolean polynomial ring"
->>>>>>> 269cec9e
              >next</a> |</li>
         <li class="right" >
-          <a href="boolean_polynomial_ring.html" title="Boolean polynomial ring"
+          <a href="algebraic_model.html" title="Algebraic model"
              >previous</a> |</li>
+  
+    
+      <a href="../../../../index.html"><img src="../../../_static/logo_tii.svg" height="28" style="vertical-align: middle" title="TII Logo"></a>
+    
+  
+  
         <li class="nav-item nav-item-0"><a href="../../../index.html">CLAASP: Cryptographic Library for Automated Analysis of Symmetric Primitives 1.1.0 documentation</a> &#187;</li>
+
         <li class="nav-item nav-item-this"><a href="">Constraints</a></li> 
       </ul>
     </div>
