--- conflicted
+++ resolved
@@ -13,15 +13,11 @@
     <script src="../../../../_static/jquery.js"></script>
     <script src="../../../../_static/underscore.js"></script>
     <script src="../../../../_static/doctools.js"></script>
+    <link rel="shortcut icon" href="../../../../_static/favicon.ico"/>
     <link rel="index" title="Index" href="../../../../genindex.html" />
     <link rel="search" title="Search" href="../../../../search.html" />
-<<<<<<< HEAD
-    <link rel="next" title="Dieharder statistical tests" href="../../../statistical_tests/dieharder_statistical_tests.html" />
-    <link rel="prev" title="Cp cipher model" href="../cp_models/cp_cipher_model.html" />
-=======
     <link rel="next" title="Cp deterministic truncated xor differential model" href="../cp_models/cp_deterministic_truncated_xor_differential_model.html" />
     <link rel="prev" title="Cp model" href="../cp_model.html" />
->>>>>>> e85feab5
     <link rel="icon" href="../../../../_static/sageicon.png" type="image/x-icon" />
     <script src="../../../../_static/thebe.js" type="text/javascript"></script>
     <script src="../../../../_static/thebe-sage.js" type="text/javascript"></script>
@@ -37,19 +33,19 @@
           <a href="../../../../py-modindex.html" title="Python Module Index"
              >modules</a> |</li>
         <li class="right" >
-<<<<<<< HEAD
-          <a href="../../../statistical_tests/dieharder_statistical_tests.html" title="Dieharder statistical tests"
-             accesskey="N">next</a> |</li>
-        <li class="right" >
-          <a href="../cp_models/cp_cipher_model.html" title="Cp cipher model"
-=======
           <a href="../cp_models/cp_deterministic_truncated_xor_differential_model.html" title="Cp deterministic truncated xor differential model"
              accesskey="N">next</a> |</li>
         <li class="right" >
           <a href="../cp_model.html" title="Cp model"
->>>>>>> e85feab5
              accesskey="P">previous</a> |</li>
+  
+    
+      <a href="../../../../../index.html"><img src="../../../../_static/logo_tii.svg" height="28" style="vertical-align: middle" title="TII Logo"></a>
+    
+  
+  
         <li class="nav-item nav-item-0"><a href="../../../../index.html">CLAASP: Cryptographic Library for Automated Analysis of Symmetric Primitives 1.1.0 documentation</a> &#187;</li>
+
         <li class="nav-item nav-item-this"><a href="">Usefulfunctions</a></li> 
       </ul>
     </div>  
@@ -72,15 +68,6 @@
         <div class="sphinxsidebarwrapper">
   <div>
     <h4>Previous topic</h4>
-<<<<<<< HEAD
-    <p class="topless"><a href="../cp_models/cp_cipher_model.html"
-                          title="previous chapter">Cp cipher model</a></p>
-  </div>
-  <div>
-    <h4>Next topic</h4>
-    <p class="topless"><a href="../../../statistical_tests/dieharder_statistical_tests.html"
-                          title="next chapter">Dieharder statistical tests</a></p>
-=======
     <p class="topless"><a href="../cp_model.html"
                           title="previous chapter">Cp model</a></p>
   </div>
@@ -88,7 +75,6 @@
     <h4>Next topic</h4>
     <p class="topless"><a href="../cp_models/cp_deterministic_truncated_xor_differential_model.html"
                           title="next chapter">Cp deterministic truncated xor differential model</a></p>
->>>>>>> e85feab5
   </div>
   <div role="note" aria-label="source link">
     <h3>This Page</h3>
@@ -121,19 +107,19 @@
           <a href="../../../../py-modindex.html" title="Python Module Index"
              >modules</a> |</li>
         <li class="right" >
-<<<<<<< HEAD
-          <a href="../../../statistical_tests/dieharder_statistical_tests.html" title="Dieharder statistical tests"
-             >next</a> |</li>
-        <li class="right" >
-          <a href="../cp_models/cp_cipher_model.html" title="Cp cipher model"
-=======
           <a href="../cp_models/cp_deterministic_truncated_xor_differential_model.html" title="Cp deterministic truncated xor differential model"
              >next</a> |</li>
         <li class="right" >
           <a href="../cp_model.html" title="Cp model"
->>>>>>> e85feab5
              >previous</a> |</li>
+  
+    
+      <a href="../../../../../index.html"><img src="../../../../_static/logo_tii.svg" height="28" style="vertical-align: middle" title="TII Logo"></a>
+    
+  
+  
         <li class="nav-item nav-item-0"><a href="../../../../index.html">CLAASP: Cryptographic Library for Automated Analysis of Symmetric Primitives 1.1.0 documentation</a> &#187;</li>
+
         <li class="nav-item nav-item-this"><a href="">Usefulfunctions</a></li> 
       </ul>
     </div>
