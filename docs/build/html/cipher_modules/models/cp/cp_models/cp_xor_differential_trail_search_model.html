
<!DOCTYPE html>

<html>
  <head>
    <meta charset="utf-8" />
    <meta name="viewport" content="width=device-width, initial-scale=1.0" /><meta name="generator" content="Docutils 0.17.1: http://docutils.sourceforge.net/" />

    <title>Cp xor differential trail search model &#8212; CLAASP: Cryptographic Library for Automated Analysis of Symmetric Primitives 1.1.0 documentation</title>
    <link rel="stylesheet" type="text/css" href="../../../../_static/pygments.css" />
    <link rel="stylesheet" type="text/css" href="../../../../_static/sage.css" />
    <script data-url_root="../../../../" id="documentation_options" src="../../../../_static/documentation_options.js"></script>
    <script src="../../../../_static/jquery.js"></script>
    <script src="../../../../_static/underscore.js"></script>
    <script src="../../../../_static/doctools.js"></script>
    <link rel="index" title="Index" href="../../../../genindex.html" />
    <link rel="search" title="Search" href="../../../../search.html" />
    <link rel="next" title="Cp xor linear model" href="cp_xor_linear_model.html" />
<<<<<<< HEAD
    <link rel="prev" title="Cp xor differential trail search fixing number of active sboxes model" href="cp_xor_differential_trail_search_fixing_number_of_active_sboxes_model.html" />
=======
    <link rel="prev" title="Cp cipher model" href="cp_cipher_model.html" />
>>>>>>> 269cec9e
    <link rel="icon" href="../../../../_static/sageicon.png" type="image/x-icon" />
    <script src="../../../../_static/thebe.js" type="text/javascript"></script>
    <script src="../../../../_static/thebe-sage.js" type="text/javascript"></script>

  </head><body>
    <div class="related" role="navigation" aria-label="related navigation">
      <h3>Navigation</h3>
      <ul>
        <li class="right" style="margin-right: 10px">
          <a href="../../../../genindex.html" title="General Index"
             accesskey="I">index</a></li>
        <li class="right" >
          <a href="../../../../py-modindex.html" title="Python Module Index"
             >modules</a> |</li>
        <li class="right" >
          <a href="cp_xor_linear_model.html" title="Cp xor linear model"
             accesskey="N">next</a> |</li>
        <li class="right" >
<<<<<<< HEAD
          <a href="cp_xor_differential_trail_search_fixing_number_of_active_sboxes_model.html" title="Cp xor differential trail search fixing number of active sboxes model"
=======
          <a href="cp_cipher_model.html" title="Cp cipher model"
>>>>>>> 269cec9e
             accesskey="P">previous</a> |</li>
        <li class="nav-item nav-item-0"><a href="../../../../index.html">CLAASP: Cryptographic Library for Automated Analysis of Symmetric Primitives 1.1.0 documentation</a> &#187;</li>
        <li class="nav-item nav-item-this"><a href="">Cp xor differential trail search model</a></li> 
      </ul>
    </div>  

    <div class="document">
      <div class="documentwrapper">
        <div class="bodywrapper">
          <div class="body" role="main">
            
  <section id="module-cipher_modules.models.cp.cp_models.cp_xor_differential_trail_search_model">
<span id="cp-xor-differential-trail-search-model"></span><h1>Cp xor differential trail search model<a class="headerlink" href="#module-cipher_modules.models.cp.cp_models.cp_xor_differential_trail_search_model" title="Permalink to this headline">¶</a></h1>
<dl class="py class">
<dt class="sig sig-object py" id="cipher_modules.models.cp.cp_models.cp_xor_differential_trail_search_model.CpXorDifferentialTrailSearchModel">
<em class="property"><span class="pre">class</span><span class="w"> </span></em><span class="sig-name descname"><span class="pre">CpXorDifferentialTrailSearchModel</span></span><span class="sig-paren">(</span><em class="sig-param"><span class="n"><span class="pre">cipher</span></span></em><span class="sig-paren">)</span><a class="headerlink" href="#cipher_modules.models.cp.cp_models.cp_xor_differential_trail_search_model.CpXorDifferentialTrailSearchModel" title="Permalink to this definition">¶</a></dt>
<dd><p>Bases: <code class="xref py py-class docutils literal notranslate"><span class="pre">claasp.cipher_modules.models.cp.cp_model.CpModel</span></code></p>
<dl class="py method">
<dt class="sig sig-object py" id="cipher_modules.models.cp.cp_models.cp_xor_differential_trail_search_model.CpXorDifferentialTrailSearchModel.add_solution_to_components_values">
<span class="sig-name descname"><span class="pre">add_solution_to_components_values</span></span><span class="sig-paren">(</span><em class="sig-param"><span class="n"><span class="pre">component_id</span></span></em>, <em class="sig-param"><span class="n"><span class="pre">component_solution</span></span></em>, <em class="sig-param"><span class="n"><span class="pre">components_values</span></span></em>, <em class="sig-param"><span class="n"><span class="pre">j</span></span></em>, <em class="sig-param"><span class="n"><span class="pre">output_to_parse</span></span></em>, <em class="sig-param"><span class="n"><span class="pre">solution_number</span></span></em>, <em class="sig-param"><span class="n"><span class="pre">string</span></span></em><span class="sig-paren">)</span><a class="headerlink" href="#cipher_modules.models.cp.cp_models.cp_xor_differential_trail_search_model.CpXorDifferentialTrailSearchModel.add_solution_to_components_values" title="Permalink to this definition">¶</a></dt>
<dd></dd></dl>

<dl class="py method">
<dt class="sig sig-object py" id="cipher_modules.models.cp.cp_models.cp_xor_differential_trail_search_model.CpXorDifferentialTrailSearchModel.add_solutions_from_components_values">
<span class="sig-name descname"><span class="pre">add_solutions_from_components_values</span></span><span class="sig-paren">(</span><em class="sig-param"><span class="n"><span class="pre">components_values</span></span></em>, <em class="sig-param"><span class="n"><span class="pre">memory</span></span></em>, <em class="sig-param"><span class="n"><span class="pre">model_type</span></span></em>, <em class="sig-param"><span class="n"><span class="pre">solutions</span></span></em>, <em class="sig-param"><span class="n"><span class="pre">solve_time</span></span></em>, <em class="sig-param"><span class="n"><span class="pre">solver_name</span></span></em>, <em class="sig-param"><span class="n"><span class="pre">solver_output</span></span></em>, <em class="sig-param"><span class="n"><span class="pre">total_weight</span></span></em><span class="sig-paren">)</span><a class="headerlink" href="#cipher_modules.models.cp.cp_models.cp_xor_differential_trail_search_model.CpXorDifferentialTrailSearchModel.add_solutions_from_components_values" title="Permalink to this definition">¶</a></dt>
<dd></dd></dl>

<dl class="py method">
<dt class="sig sig-object py" id="cipher_modules.models.cp.cp_models.cp_xor_differential_trail_search_model.CpXorDifferentialTrailSearchModel.build_mix_column_truncated_table">
<span class="sig-name descname"><span class="pre">build_mix_column_truncated_table</span></span><span class="sig-paren">(</span><em class="sig-param"><span class="n"><span class="pre">component</span></span></em><span class="sig-paren">)</span><a class="headerlink" href="#cipher_modules.models.cp.cp_models.cp_xor_differential_trail_search_model.CpXorDifferentialTrailSearchModel.build_mix_column_truncated_table" title="Permalink to this definition">¶</a></dt>
<dd><p>Return a model that generates the list of possible input/output  couples for the given mix column.</p>
<p>INPUT:</p>
<ul class="simple">
<li><p><code class="docutils literal notranslate"><span class="pre">component</span></code> – <strong>Component object</strong>; the mix column component in Cipher</p></li>
</ul>
<p>EXAMPLES:</p>
<div class="highlight-ipycon notranslate"><div class="highlight"><pre><span></span><span class="gp">sage: </span><span class="kn">from</span> <span class="nn">claasp.cipher_modules.models.cp.cp_model</span> <span class="kn">import</span> <span class="n">CpModel</span>
<span class="gp">sage: </span><span class="kn">from</span> <span class="nn">claasp.ciphers.block_ciphers.aes_block_cipher</span> <span class="kn">import</span> <span class="n">AESBlockCipher</span>
<span class="gp">sage: </span><span class="n">aes</span> <span class="o">=</span> <span class="n">AESBlockCipher</span><span class="p">(</span><span class="n">number_of_rounds</span><span class="o">=</span><span class="mi">3</span><span class="p">)</span>
<span class="gp">sage: </span><span class="n">cp</span> <span class="o">=</span> <span class="n">CpModel</span><span class="p">(</span><span class="n">aes</span><span class="p">)</span>
<span class="gp">sage: </span><span class="n">mix_column</span> <span class="o">=</span> <span class="n">aes</span><span class="o">.</span><span class="n">component_from</span><span class="p">(</span><span class="mi">0</span><span class="p">,</span> <span class="mi">21</span><span class="p">)</span>
<span class="gp">sage: </span><span class="n">cp</span><span class="o">.</span><span class="n">build_mix_column_truncated_table</span><span class="p">(</span><span class="n">mix_column</span><span class="p">)</span>
<span class="go">&#39;array[0..93, 1..8] of int: mix_column_truncated_table_mix_column_0_21 = array2d(0..93, 1..8, [0,0,0,0,0,0,0,0,0,0,0,1,1,1,1,1,0,0,1,0,1,1,1,1,0,0,1,1,0,1,1,1,0,0,1,1,1,0,1,1,0,0,1,1,1,1,0,1,0,0,1,1,1,1,1,0,0,0,1,1,1,1,1,1,0,1,0,0,1,1,1,1,0,1,0,1,0,1,1,1,0,1,0,1,1,0,1,1,0,1,0,1,1,1,0,1,0,1,0,1,1,1,1,0,0,1,0,1,1,1,1,1,0,1,1,0,0,1,1,1,0,1,1,0,1,0,1,1,0,1,1,0,1,1,0,1,0,1,1,0,1,1,1,0,0,1,1,0,1,1,1,1,0,1,1,1,0,0,1,1,0,1,1,1,0,1,0,1,0,1,1,1,0,1,1,0,0,1,1,1,0,1,1,1,0,1,1,1,1,0,0,1,0,1,1,1,1,0,1,0,0,1,1,1,1,0,1,1,0,1,1,1,1,1,0,0,0,1,1,1,1,1,0,1,0,1,1,1,1,1,1,0,0,1,1,1,1,1,1,1,1,0,0,0,1,1,1,1,1,0,0,1,0,1,1,1,1,0,0,1,1,0,1,1,1,0,0,1,1,1,0,1,1,0,0,1,1,1,1,0,1,0,0,1,1,1,1,1,1,0,1,0,0,1,1,1,1,0,1,0,1,0,1,1,1,0,1,0,1,1,0,1,1,0,1,0,1,1,1,0,1,0,1,0,1,1,1,1,1,0,1,1,0,0,1,1,1,0,1,1,0,1,0,1,1,0,1,1,0,1,1,0,1,0,1,1,0,1,1,1,1,0,1,1,1,0,0,1,1,0,1,1,1,0,1,0,1,0,1,1,1,0,1,1,1,0,1,1,1,1,0,0,1,0,1,1,1,1,0,1,1,0,1,1,1,1,1,0,1,0,1,1,1,1,1,1,1,1,0,0,0,1,1,1,1,1,0,0,1,0,1,1,1,1,0,0,1,1,0,1,1,1,0,0,1,1,1,0,1,1,0,0,1,1,1,1,1,1,0,1,0,0,1,1,1,1,0,1,0,1,0,1,1,1,0,1,0,1,1,0,1,1,0,1,0,1,1,1,1,1,0,1,1,0,0,1,1,1,0,1,1,0,1,0,1,1,0,1,1,0,1,1,1,1,0,1,1,1,0,0,1,1,0,1,1,1,0,1,1,1,0,1,1,1,1,0,1,1,0,1,1,1,1,1,1,1,1,0,0,0,1,1,1,1,1,0,0,1,0,1,1,1,1,0,0,1,1,0,1,1,1,0,0,1,1,1,1,1,1,0,1,0,0,1,1,1,1,0,1,0,1,0,1,1,1,0,1,0,1,1,1,1,1,0,1,1,0,0,1,1,1,0,1,1,0,1,1,1,1,0,1,1,1,0,1,1,1,0,1,1,1,1,1,1,1,1,0,0,0,1,1,1,1,1,0,0,1,0,1,1,1,1,0,0,1,1,1,1,1,1,0,1,0,0,1,1,1,1,0,1,0,1,1,1,1,1,0,1,1,0,1,1,1,1,0,1,1,1,1,1,1,1,1,0,0,0,1,1,1,1,1,0,0,1,1,1,1,1,1,0,1,0,1,1,1,1,1,0,1,1,1,1,1,1,1,1,0,0,1,1,1,1,1,1,0,1,1,1,1,1,1,1,1,0,1,1,1,1,1,1,1,1]);&#39;</span>
</pre></div>
</div>
</dd></dl>

<dl class="py method">
<dt class="sig sig-object py" id="cipher_modules.models.cp.cp_models.cp_xor_differential_trail_search_model.CpXorDifferentialTrailSearchModel.build_xor_differential_trail_model">
<span class="sig-name descname"><span class="pre">build_xor_differential_trail_model</span></span><span class="sig-paren">(</span><em class="sig-param"><span class="n"><span class="pre">weight</span></span><span class="o"><span class="pre">=</span></span><span class="default_value"><span class="pre">-</span> <span class="pre">1</span></span></em>, <em class="sig-param"><span class="n"><span class="pre">fixed_variables</span></span><span class="o"><span class="pre">=</span></span><span class="default_value"><span class="pre">[]</span></span></em><span class="sig-paren">)</span><a class="headerlink" href="#cipher_modules.models.cp.cp_models.cp_xor_differential_trail_search_model.CpXorDifferentialTrailSearchModel.build_xor_differential_trail_model" title="Permalink to this definition">¶</a></dt>
<dd><p>Build the CP model for the search of XOR differential trails.</p>
<p>INPUT:</p>
<ul class="simple">
<li><p><code class="docutils literal notranslate"><span class="pre">weight</span></code> – <strong>integer</strong> (default: <span class="math">1</span>); a specific weight. If set to non-negative integer, fixes the XOR
trail weight</p></li>
<li><p><code class="docutils literal notranslate"><span class="pre">fixed_variables</span></code> – <strong>list</strong>  (default: <span class="math">[]</span>); dictionaries containing the variables to be fixed in
standard format</p></li>
</ul>
<p>EXAMPLES:</p>
<div class="highlight-ipycon notranslate"><div class="highlight"><pre><span></span><span class="gp">sage: </span><span class="kn">from</span> <span class="nn">claasp.cipher_modules.models.cp.cp_models.cp_xor_differential_trail_search_model</span> <span class="kn">import</span> <span class="p">(</span>
<span class="gp">....: </span>    <span class="n">CpXorDifferentialTrailSearchModel</span><span class="p">)</span>
<span class="gp">sage: </span><span class="kn">from</span> <span class="nn">claasp.ciphers.block_ciphers.speck_block_cipher</span> <span class="kn">import</span> <span class="n">SpeckBlockCipher</span>
<span class="gp">sage: </span><span class="kn">from</span> <span class="nn">claasp.cipher_modules.models.utils</span> <span class="kn">import</span> <span class="n">set_fixed_variables</span><span class="p">,</span> <span class="n">integer_to_bit_list</span>
<span class="gp">sage: </span><span class="n">speck</span> <span class="o">=</span> <span class="n">SpeckBlockCipher</span><span class="p">(</span><span class="n">block_bit_size</span><span class="o">=</span><span class="mi">32</span><span class="p">,</span> <span class="n">key_bit_size</span><span class="o">=</span><span class="mi">64</span><span class="p">,</span> <span class="n">number_of_rounds</span><span class="o">=</span><span class="mi">4</span><span class="p">)</span>
<span class="gp">sage: </span><span class="n">cp</span> <span class="o">=</span> <span class="n">CpXorDifferentialTrailSearchModel</span><span class="p">(</span><span class="n">speck</span><span class="p">)</span>
<span class="gp">sage: </span><span class="n">fixed_variables</span> <span class="o">=</span> <span class="p">[</span><span class="n">set_fixed_variables</span><span class="p">(</span><span class="s1">&#39;key&#39;</span><span class="p">,</span> <span class="s1">&#39;equal&#39;</span><span class="p">,</span> <span class="nb">range</span><span class="p">(</span><span class="mi">64</span><span class="p">),</span>
<span class="gp">....: </span><span class="n">integer_to_bit_list</span><span class="p">(</span><span class="mi">0</span><span class="p">,</span> <span class="mi">64</span><span class="p">,</span> <span class="s1">&#39;little&#39;</span><span class="p">))]</span>
<span class="gp">sage: </span><span class="n">fixed_variables</span><span class="o">.</span><span class="n">append</span><span class="p">(</span><span class="n">set_fixed_variables</span><span class="p">(</span><span class="s1">&#39;plaintext&#39;</span><span class="p">,</span> <span class="s1">&#39;equal&#39;</span><span class="p">,</span> <span class="nb">range</span><span class="p">(</span><span class="mi">32</span><span class="p">),</span>
<span class="gp">....: </span><span class="n">integer_to_bit_list</span><span class="p">(</span><span class="mi">0</span><span class="p">,</span> <span class="mi">32</span><span class="p">,</span> <span class="s1">&#39;little&#39;</span><span class="p">)))</span>
<span class="gp">sage: </span><span class="n">cp</span><span class="o">.</span><span class="n">build_xor_differential_trail_model</span><span class="p">(</span><span class="o">-</span><span class="mi">1</span><span class="p">,</span> <span class="n">fixed_variables</span><span class="p">)</span>
</pre></div>
</div>
</dd></dl>

<dl class="py method">
<dt class="sig sig-object py" id="cipher_modules.models.cp.cp_models.cp_xor_differential_trail_search_model.CpXorDifferentialTrailSearchModel.build_xor_differential_trail_model_template">
<span class="sig-name descname"><span class="pre">build_xor_differential_trail_model_template</span></span><span class="sig-paren">(</span><em class="sig-param"><span class="n"><span class="pre">weight</span></span></em>, <em class="sig-param"><span class="n"><span class="pre">fixed_variables</span></span></em><span class="sig-paren">)</span><a class="headerlink" href="#cipher_modules.models.cp.cp_models.cp_xor_differential_trail_search_model.CpXorDifferentialTrailSearchModel.build_xor_differential_trail_model_template" title="Permalink to this definition">¶</a></dt>
<dd></dd></dl>

<dl class="py method">
<dt class="sig sig-object py" id="cipher_modules.models.cp.cp_models.cp_xor_differential_trail_search_model.CpXorDifferentialTrailSearchModel.calculate_bit_positions">
<span class="sig-name descname"><span class="pre">calculate_bit_positions</span></span><span class="sig-paren">(</span><em class="sig-param"><span class="n"><span class="pre">bit_positions</span></span></em>, <em class="sig-param"><span class="n"><span class="pre">input_length</span></span></em><span class="sig-paren">)</span><a class="headerlink" href="#cipher_modules.models.cp.cp_models.cp_xor_differential_trail_search_model.CpXorDifferentialTrailSearchModel.calculate_bit_positions" title="Permalink to this definition">¶</a></dt>
<dd></dd></dl>

<dl class="py method">
<dt class="sig sig-object py" id="cipher_modules.models.cp.cp_models.cp_xor_differential_trail_search_model.CpXorDifferentialTrailSearchModel.calculate_bit_values">
<span class="sig-name descname"><span class="pre">calculate_bit_values</span></span><span class="sig-paren">(</span><em class="sig-param"><span class="n"><span class="pre">bit_values</span></span></em>, <em class="sig-param"><span class="n"><span class="pre">input_length</span></span></em><span class="sig-paren">)</span><a class="headerlink" href="#cipher_modules.models.cp.cp_models.cp_xor_differential_trail_search_model.CpXorDifferentialTrailSearchModel.calculate_bit_values" title="Permalink to this definition">¶</a></dt>
<dd></dd></dl>

<dl class="py method">
<dt class="sig sig-object py" id="cipher_modules.models.cp.cp_models.cp_xor_differential_trail_search_model.CpXorDifferentialTrailSearchModel.calculate_input_bit_positions">
<span class="sig-name descname"><span class="pre">calculate_input_bit_positions</span></span><span class="sig-paren">(</span><em class="sig-param"><span class="n"><span class="pre">word_index</span></span></em>, <em class="sig-param"><span class="n"><span class="pre">input_name_1</span></span></em>, <em class="sig-param"><span class="n"><span class="pre">input_name_2</span></span></em>, <em class="sig-param"><span class="n"><span class="pre">new_input_bit_positions_1</span></span></em>, <em class="sig-param"><span class="n"><span class="pre">new_input_bit_positions_2</span></span></em><span class="sig-paren">)</span><a class="headerlink" href="#cipher_modules.models.cp.cp_models.cp_xor_differential_trail_search_model.CpXorDifferentialTrailSearchModel.calculate_input_bit_positions" title="Permalink to this definition">¶</a></dt>
<dd></dd></dl>

<dl class="py property">
<dt class="sig sig-object py" id="cipher_modules.models.cp.cp_models.cp_xor_differential_trail_search_model.CpXorDifferentialTrailSearchModel.cipher">
<em class="property"><span class="pre">property</span><span class="w"> </span></em><span class="sig-name descname"><span class="pre">cipher</span></span><a class="headerlink" href="#cipher_modules.models.cp.cp_models.cp_xor_differential_trail_search_model.CpXorDifferentialTrailSearchModel.cipher" title="Permalink to this definition">¶</a></dt>
<dd></dd></dl>

<dl class="py property">
<dt class="sig sig-object py" id="cipher_modules.models.cp.cp_models.cp_xor_differential_trail_search_model.CpXorDifferentialTrailSearchModel.cipher_id">
<em class="property"><span class="pre">property</span><span class="w"> </span></em><span class="sig-name descname"><span class="pre">cipher_id</span></span><a class="headerlink" href="#cipher_modules.models.cp.cp_models.cp_xor_differential_trail_search_model.CpXorDifferentialTrailSearchModel.cipher_id" title="Permalink to this definition">¶</a></dt>
<dd></dd></dl>

<dl class="py method">
<dt class="sig sig-object py" id="cipher_modules.models.cp.cp_models.cp_xor_differential_trail_search_model.CpXorDifferentialTrailSearchModel.final_xor_differential_constraints">
<span class="sig-name descname"><span class="pre">final_xor_differential_constraints</span></span><span class="sig-paren">(</span><em class="sig-param"><span class="n"><span class="pre">weight</span></span></em><span class="sig-paren">)</span><a class="headerlink" href="#cipher_modules.models.cp.cp_models.cp_xor_differential_trail_search_model.CpXorDifferentialTrailSearchModel.final_xor_differential_constraints" title="Permalink to this definition">¶</a></dt>
<dd><p>Return a CP constraints list for the cipher outputs and solving indications for single or second step model.</p>
<p>INPUT:</p>
<ul class="simple">
<li><p><code class="docutils literal notranslate"><span class="pre">weight</span></code> – <strong>integer</strong>; a specific weight. If set to non-negative integer, fixes the XOR trail weight</p></li>
</ul>
<p>EXAMPLES:</p>
<div class="highlight-ipycon notranslate"><div class="highlight"><pre><span></span><span class="gp">sage: </span><span class="kn">from</span> <span class="nn">claasp.cipher_modules.models.cp.cp_models.cp_xor_differential_trail_search_model</span> <span class="kn">import</span> <span class="p">(</span>
<span class="gp">....: </span>    <span class="n">CpXorDifferentialTrailSearchModel</span><span class="p">)</span>
<span class="gp">sage: </span><span class="kn">from</span> <span class="nn">claasp.ciphers.block_ciphers.speck_block_cipher</span> <span class="kn">import</span> <span class="n">SpeckBlockCipher</span>
<span class="gp">sage: </span><span class="kn">from</span> <span class="nn">claasp.cipher_modules.models.utils</span> <span class="kn">import</span> <span class="n">set_fixed_variables</span><span class="p">,</span> <span class="n">integer_to_bit_list</span>
<span class="gp">sage: </span><span class="n">speck</span> <span class="o">=</span> <span class="n">SpeckBlockCipher</span><span class="p">(</span><span class="n">block_bit_size</span><span class="o">=</span><span class="mi">32</span><span class="p">,</span> <span class="n">key_bit_size</span><span class="o">=</span><span class="mi">64</span><span class="p">,</span> <span class="n">number_of_rounds</span><span class="o">=</span><span class="mi">4</span><span class="p">)</span>
<span class="gp">sage: </span><span class="n">cp</span> <span class="o">=</span> <span class="n">CpXorDifferentialTrailSearchModel</span><span class="p">(</span><span class="n">speck</span><span class="p">)</span>
<span class="gp">sage: </span><span class="n">fixed_variables</span> <span class="o">=</span> <span class="p">[</span><span class="n">set_fixed_variables</span><span class="p">(</span><span class="s1">&#39;key&#39;</span><span class="p">,</span> <span class="s1">&#39;equal&#39;</span><span class="p">,</span> <span class="nb">range</span><span class="p">(</span><span class="mi">64</span><span class="p">),</span>
<span class="gp">....: </span><span class="n">integer_to_bit_list</span><span class="p">(</span><span class="mi">0</span><span class="p">,</span> <span class="mi">64</span><span class="p">,</span> <span class="s1">&#39;little&#39;</span><span class="p">))]</span>
<span class="gp">sage: </span><span class="n">fixed_variables</span><span class="o">.</span><span class="n">append</span><span class="p">(</span><span class="n">set_fixed_variables</span><span class="p">(</span><span class="s1">&#39;plaintext&#39;</span><span class="p">,</span> <span class="s1">&#39;equal&#39;</span><span class="p">,</span> <span class="nb">range</span><span class="p">(</span><span class="mi">32</span><span class="p">),</span>
<span class="gp">....: </span><span class="n">integer_to_bit_list</span><span class="p">(</span><span class="mi">0</span><span class="p">,</span> <span class="mi">32</span><span class="p">,</span> <span class="s1">&#39;little&#39;</span><span class="p">)))</span>
<span class="gp">sage: </span><span class="n">cp</span><span class="o">.</span><span class="n">build_xor_differential_trail_model</span><span class="p">(</span><span class="o">-</span><span class="mi">1</span><span class="p">,</span> <span class="n">fixed_variables</span><span class="p">)</span>
<span class="gp">sage: </span><span class="n">cp</span><span class="o">.</span><span class="n">final_xor_differential_constraints</span><span class="p">(</span><span class="o">-</span><span class="mi">1</span><span class="p">)[:</span><span class="o">-</span><span class="mi">1</span><span class="p">]</span>
<span class="go">[&#39;solve:: int_search(p, smallest, indomain_min, complete) minimize weight;&#39;]</span>
</pre></div>
</div>
</dd></dl>

<dl class="py method">
<dt class="sig sig-object py" id="cipher_modules.models.cp.cp_models.cp_xor_differential_trail_search_model.CpXorDifferentialTrailSearchModel.find_all_xor_differential_trails_with_fixed_weight">
<span class="sig-name descname"><span class="pre">find_all_xor_differential_trails_with_fixed_weight</span></span><span class="sig-paren">(</span><em class="sig-param"><span class="n"><span class="pre">fixed_weight</span></span></em>, <em class="sig-param"><span class="n"><span class="pre">fixed_values</span></span><span class="o"><span class="pre">=</span></span><span class="default_value"><span class="pre">[]</span></span></em>, <em class="sig-param"><span class="n"><span class="pre">solver_name</span></span><span class="o"><span class="pre">=</span></span><span class="default_value"><span class="pre">'Chuffed'</span></span></em><span class="sig-paren">)</span><a class="headerlink" href="#cipher_modules.models.cp.cp_models.cp_xor_differential_trail_search_model.CpXorDifferentialTrailSearchModel.find_all_xor_differential_trails_with_fixed_weight" title="Permalink to this definition">¶</a></dt>
<dd><p>Return a list of solutions containing all the differential trails having the <code class="docutils literal notranslate"><span class="pre">fixed_weight</span></code> weight.</p>
<p>INPUT:</p>
<ul class="simple">
<li><p><code class="docutils literal notranslate"><span class="pre">fixed_weight</span></code> – <strong>integer</strong>; the weight to be fixed</p></li>
<li><p><code class="docutils literal notranslate"><span class="pre">fixed_values</span></code> – <strong>list</strong> (default: <span class="math">[]</span>); can be created using <code class="docutils literal notranslate"><span class="pre">set_fixed_variables</span></code> method</p></li>
<li><p><code class="docutils literal notranslate"><span class="pre">solver_name</span></code> – <strong>string</strong> (default: <span class="math">Chuffed</span>); the name of the solver. Available values are:</p>
<ul>
<li><p><code class="docutils literal notranslate"><span class="pre">'Chuffed'</span></code></p></li>
<li><p><code class="docutils literal notranslate"><span class="pre">'Gecode'</span></code></p></li>
<li><p><code class="docutils literal notranslate"><span class="pre">'COIN-BC'</span></code></p></li>
</ul>
</li>
</ul>
<p>EXAMPLES:</p>
<div class="highlight-ipycon notranslate"><div class="highlight"><pre><span></span><span class="gp">sage: </span><span class="kn">from</span> <span class="nn">claasp.cipher_modules.models.cp.cp_models.cp_xor_differential_trail_search_model</span> <span class="kn">import</span> <span class="p">(</span>
<span class="gp">....: </span>    <span class="n">CpXorDifferentialTrailSearchModel</span><span class="p">)</span>
<span class="gp">sage: </span><span class="kn">from</span> <span class="nn">claasp.ciphers.block_ciphers.speck_block_cipher</span> <span class="kn">import</span> <span class="n">SpeckBlockCipher</span>
<span class="gp">sage: </span><span class="kn">from</span> <span class="nn">claasp.cipher_modules.models.utils</span> <span class="kn">import</span> <span class="n">set_fixed_variables</span><span class="p">,</span> <span class="n">integer_to_bit_list</span>
<span class="gp">sage: </span><span class="n">speck</span> <span class="o">=</span> <span class="n">SpeckBlockCipher</span><span class="p">(</span><span class="n">block_bit_size</span><span class="o">=</span><span class="mi">8</span><span class="p">,</span> <span class="n">key_bit_size</span><span class="o">=</span><span class="mi">16</span><span class="p">,</span> <span class="n">number_of_rounds</span><span class="o">=</span><span class="mi">2</span><span class="p">)</span>
<span class="gp">sage: </span><span class="n">cp</span> <span class="o">=</span> <span class="n">CpXorDifferentialTrailSearchModel</span><span class="p">(</span><span class="n">speck</span><span class="p">)</span>
<span class="gp">sage: </span><span class="n">fixed_values</span> <span class="o">=</span> <span class="p">[]</span>
<span class="gp">sage: </span><span class="n">fixed_values</span><span class="o">.</span><span class="n">append</span><span class="p">(</span><span class="n">set_fixed_variables</span><span class="p">(</span><span class="s1">&#39;key&#39;</span><span class="p">,</span> <span class="s1">&#39;equal&#39;</span><span class="p">,</span> <span class="nb">list</span><span class="p">(</span><span class="nb">range</span><span class="p">(</span><span class="mi">16</span><span class="p">)),</span>
<span class="gp">....: </span><span class="n">integer_to_bit_list</span><span class="p">(</span><span class="mi">0</span><span class="p">,</span> <span class="mi">16</span><span class="p">,</span> <span class="s1">&#39;big&#39;</span><span class="p">)))</span>
<span class="gp">sage: </span><span class="n">fixed_values</span><span class="o">.</span><span class="n">append</span><span class="p">(</span><span class="n">set_fixed_variables</span><span class="p">(</span><span class="s1">&#39;plaintext&#39;</span><span class="p">,</span> <span class="s1">&#39;not_equal&#39;</span><span class="p">,</span> <span class="nb">list</span><span class="p">(</span><span class="nb">range</span><span class="p">(</span><span class="mi">8</span><span class="p">)),</span>
<span class="gp">....: </span><span class="n">integer_to_bit_list</span><span class="p">(</span><span class="mi">0</span><span class="p">,</span> <span class="mi">8</span><span class="p">,</span> <span class="s1">&#39;big&#39;</span><span class="p">)))</span>
<span class="gp">sage: </span><span class="n">trails</span> <span class="o">=</span> <span class="n">cp</span><span class="o">.</span><span class="n">find_all_xor_differential_trails_with_fixed_weight</span><span class="p">(</span><span class="mi">1</span><span class="p">,</span> <span class="n">fixed_values</span><span class="p">,</span> <span class="s1">&#39;Chuffed&#39;</span><span class="p">)</span> <span class="c1"># long</span>
<span class="go">...</span>
<span class="gp">sage: </span><span class="nb">len</span><span class="p">(</span><span class="n">trails</span><span class="p">)</span> <span class="c1"># long</span>
<span class="go">6</span>
</pre></div>
</div>
</dd></dl>

<dl class="py method">
<dt class="sig sig-object py" id="cipher_modules.models.cp.cp_models.cp_xor_differential_trail_search_model.CpXorDifferentialTrailSearchModel.find_all_xor_differential_trails_with_weight_at_most">
<span class="sig-name descname"><span class="pre">find_all_xor_differential_trails_with_weight_at_most</span></span><span class="sig-paren">(</span><em class="sig-param"><span class="n"><span class="pre">min_weight</span></span></em>, <em class="sig-param"><span class="n"><span class="pre">max_weight</span></span><span class="o"><span class="pre">=</span></span><span class="default_value"><span class="pre">64</span></span></em>, <em class="sig-param"><span class="n"><span class="pre">fixed_values</span></span><span class="o"><span class="pre">=</span></span><span class="default_value"><span class="pre">[]</span></span></em>, <em class="sig-param"><span class="n"><span class="pre">solver_name</span></span><span class="o"><span class="pre">=</span></span><span class="default_value"><span class="pre">'Chuffed'</span></span></em><span class="sig-paren">)</span><a class="headerlink" href="#cipher_modules.models.cp.cp_models.cp_xor_differential_trail_search_model.CpXorDifferentialTrailSearchModel.find_all_xor_differential_trails_with_weight_at_most" title="Permalink to this definition">¶</a></dt>
<dd><p>Return a list of solutions containing all the differential trails.</p>
<p>The differential trails having the weight of correlation lying in the interval <code class="docutils literal notranslate"><span class="pre">[min_weight,</span> <span class="pre">max_weight]</span></code>.</p>
<p>INPUT:</p>
<ul class="simple">
<li><p><code class="docutils literal notranslate"><span class="pre">min_weight</span></code> – <strong>integer</strong>; the weight from which to start the search</p></li>
<li><p><code class="docutils literal notranslate"><span class="pre">max_weight</span></code> – <strong>integer</strong> (default: 64); the weight at which the search stops</p></li>
<li><p><code class="docutils literal notranslate"><span class="pre">fixed_values</span></code> – <strong>list</strong>  (default: <span class="math">[]</span>); can be created using <code class="docutils literal notranslate"><span class="pre">set_fixed_variables</span></code> method</p></li>
<li><p><code class="docutils literal notranslate"><span class="pre">solver_name</span></code> – <strong>string</strong> (default: <span class="math">Chuffed</span>); the name of the solver. Available values are:</p>
<ul>
<li><p><code class="docutils literal notranslate"><span class="pre">'Chuffed'</span></code></p></li>
<li><p><code class="docutils literal notranslate"><span class="pre">'Gecode'</span></code></p></li>
<li><p><code class="docutils literal notranslate"><span class="pre">'COIN-BC'</span></code></p></li>
</ul>
</li>
</ul>
<p>EXAMPLES:</p>
<div class="highlight-ipycon notranslate"><div class="highlight"><pre><span></span><span class="gp">sage: </span><span class="kn">from</span> <span class="nn">claasp.cipher_modules.models.cp.cp_models.cp_xor_differential_trail_search_model</span> <span class="kn">import</span> <span class="p">(</span>
<span class="gp">....: </span>    <span class="n">CpXorDifferentialTrailSearchModel</span><span class="p">)</span>
<span class="gp">sage: </span><span class="kn">from</span> <span class="nn">claasp.ciphers.block_ciphers.speck_block_cipher</span> <span class="kn">import</span> <span class="n">SpeckBlockCipher</span>
<span class="gp">sage: </span><span class="kn">from</span> <span class="nn">claasp.cipher_modules.models.utils</span> <span class="kn">import</span> <span class="n">set_fixed_variables</span><span class="p">,</span> <span class="n">integer_to_bit_list</span>
<span class="gp">sage: </span><span class="n">speck</span> <span class="o">=</span> <span class="n">SpeckBlockCipher</span><span class="p">(</span><span class="n">block_bit_size</span><span class="o">=</span><span class="mi">8</span><span class="p">,</span> <span class="n">key_bit_size</span><span class="o">=</span><span class="mi">16</span><span class="p">,</span> <span class="n">number_of_rounds</span><span class="o">=</span><span class="mi">2</span><span class="p">)</span>
<span class="gp">sage: </span><span class="n">cp</span> <span class="o">=</span> <span class="n">CpXorDifferentialTrailSearchModel</span><span class="p">(</span><span class="n">speck</span><span class="p">)</span>
<span class="gp">sage: </span><span class="n">fixed_values</span> <span class="o">=</span> <span class="p">[]</span>
<span class="gp">sage: </span><span class="n">fixed_values</span><span class="o">.</span><span class="n">append</span><span class="p">(</span><span class="n">set_fixed_variables</span><span class="p">(</span><span class="s1">&#39;key&#39;</span><span class="p">,</span> <span class="s1">&#39;equal&#39;</span><span class="p">,</span> <span class="nb">list</span><span class="p">(</span><span class="nb">range</span><span class="p">(</span><span class="mi">16</span><span class="p">)),</span>
<span class="gp">....: </span><span class="n">integer_to_bit_list</span><span class="p">(</span><span class="mi">0</span><span class="p">,</span> <span class="mi">16</span><span class="p">,</span> <span class="s1">&#39;big&#39;</span><span class="p">)))</span>
<span class="gp">sage: </span><span class="n">fixed_values</span><span class="o">.</span><span class="n">append</span><span class="p">(</span><span class="n">set_fixed_variables</span><span class="p">(</span><span class="s1">&#39;plaintext&#39;</span><span class="p">,</span> <span class="s1">&#39;not_equal&#39;</span><span class="p">,</span> <span class="nb">list</span><span class="p">(</span><span class="nb">range</span><span class="p">(</span><span class="mi">8</span><span class="p">)),</span>
<span class="gp">....: </span><span class="n">integer_to_bit_list</span><span class="p">(</span><span class="mi">0</span><span class="p">,</span> <span class="mi">8</span><span class="p">,</span> <span class="s1">&#39;big&#39;</span><span class="p">)))</span>
<span class="gp">sage: </span><span class="n">trails</span> <span class="o">=</span> <span class="n">cp</span><span class="o">.</span><span class="n">find_all_xor_differential_trails_with_weight_at_most</span><span class="p">(</span><span class="mi">0</span><span class="p">,</span><span class="mi">1</span><span class="p">,</span> <span class="n">fixed_values</span><span class="p">,</span> <span class="s1">&#39;Chuffed&#39;</span><span class="p">)</span>
<span class="go">...</span>
<span class="gp">sage: </span><span class="nb">len</span><span class="p">(</span><span class="n">trails</span><span class="p">)</span> <span class="c1"># long</span>
<span class="go">7</span>
</pre></div>
</div>
</dd></dl>

<dl class="py method">
<dt class="sig sig-object py" id="cipher_modules.models.cp.cp_models.cp_xor_differential_trail_search_model.CpXorDifferentialTrailSearchModel.find_differential_weight">
<span class="sig-name descname"><span class="pre">find_differential_weight</span></span><span class="sig-paren">(</span><em class="sig-param"><span class="n"><span class="pre">fixed_values</span></span><span class="o"><span class="pre">=</span></span><span class="default_value"><span class="pre">[]</span></span></em>, <em class="sig-param"><span class="n"><span class="pre">solver_name</span></span><span class="o"><span class="pre">=</span></span><span class="default_value"><span class="pre">'Chuffed'</span></span></em><span class="sig-paren">)</span><a class="headerlink" href="#cipher_modules.models.cp.cp_models.cp_xor_differential_trail_search_model.CpXorDifferentialTrailSearchModel.find_differential_weight" title="Permalink to this definition">¶</a></dt>
<dd></dd></dl>

<dl class="py method">
<dt class="sig sig-object py" id="cipher_modules.models.cp.cp_models.cp_xor_differential_trail_search_model.CpXorDifferentialTrailSearchModel.find_lowest_weight_xor_differential_trail">
<span class="sig-name descname"><span class="pre">find_lowest_weight_xor_differential_trail</span></span><span class="sig-paren">(</span><em class="sig-param"><span class="n"><span class="pre">fixed_values</span></span><span class="o"><span class="pre">=</span></span><span class="default_value"><span class="pre">[]</span></span></em>, <em class="sig-param"><span class="n"><span class="pre">solver_name</span></span><span class="o"><span class="pre">=</span></span><span class="default_value"><span class="pre">'Chuffed'</span></span></em><span class="sig-paren">)</span><a class="headerlink" href="#cipher_modules.models.cp.cp_models.cp_xor_differential_trail_search_model.CpXorDifferentialTrailSearchModel.find_lowest_weight_xor_differential_trail" title="Permalink to this definition">¶</a></dt>
<dd><p>Return the solution representing a differential trail with the lowest weight of correlation.</p>
<div class="admonition note">
<p class="admonition-title">Note</p>
<p>There could be more than one trail with the lowest weight. In order to find all the lowest weight
trail, run <code class="xref py py-meth docutils literal notranslate"><span class="pre">find_all_xor_differential_trails_with_fixed_weight()</span></code>.</p>
</div>
<p>INPUT:</p>
<ul class="simple">
<li><p><code class="docutils literal notranslate"><span class="pre">fixed_values</span></code> – <strong>list</strong> (default: <span class="math">[]</span>); can be created using <code class="docutils literal notranslate"><span class="pre">set_fixed_variables</span></code> method</p></li>
<li><p><code class="docutils literal notranslate"><span class="pre">solver_name</span></code> – <strong>string</strong> (default: <span class="math">Chuffed</span>); the name of the solver. Available values are:</p>
<ul>
<li><p><code class="docutils literal notranslate"><span class="pre">'Chuffed'</span></code></p></li>
<li><p><code class="docutils literal notranslate"><span class="pre">'Gecode'</span></code></p></li>
<li><p><code class="docutils literal notranslate"><span class="pre">'COIN-BC'</span></code></p></li>
</ul>
</li>
</ul>
<p>EXAMPLES:</p>
<div class="highlight-ipycon notranslate"><div class="highlight"><pre><span></span><span class="gp">sage: </span><span class="kn">from</span> <span class="nn">claasp.cipher_modules.models.cp.cp_models.cp_xor_differential_trail_search_model</span> <span class="kn">import</span> <span class="p">(</span>
<span class="gp">....: </span>    <span class="n">CpXorDifferentialTrailSearchModel</span><span class="p">)</span>
<span class="gp">sage: </span><span class="kn">from</span> <span class="nn">claasp.ciphers.block_ciphers.speck_block_cipher</span> <span class="kn">import</span> <span class="n">SpeckBlockCipher</span>
<span class="gp">sage: </span><span class="kn">from</span> <span class="nn">claasp.cipher_modules.models.utils</span> <span class="kn">import</span> <span class="n">set_fixed_variables</span><span class="p">,</span> <span class="n">integer_to_bit_list</span>
<span class="gp">sage: </span><span class="n">speck</span> <span class="o">=</span> <span class="n">SpeckBlockCipher</span><span class="p">(</span><span class="n">number_of_rounds</span><span class="o">=</span><span class="mi">5</span><span class="p">)</span>
<span class="gp">sage: </span><span class="n">cp</span> <span class="o">=</span> <span class="n">CpXorDifferentialTrailSearchModel</span><span class="p">(</span><span class="n">speck</span><span class="p">)</span>
<span class="gp">sage: </span><span class="n">fixed_values</span> <span class="o">=</span> <span class="p">[]</span>
<span class="gp">sage: </span><span class="n">fixed_values</span><span class="o">.</span><span class="n">append</span><span class="p">(</span><span class="n">set_fixed_variables</span><span class="p">(</span><span class="s1">&#39;key&#39;</span><span class="p">,</span> <span class="s1">&#39;equal&#39;</span><span class="p">,</span> <span class="nb">list</span><span class="p">(</span><span class="nb">range</span><span class="p">(</span><span class="mi">64</span><span class="p">)),</span>
<span class="gp">....: </span><span class="n">integer_to_bit_list</span><span class="p">(</span><span class="mi">0</span><span class="p">,</span> <span class="mi">64</span><span class="p">,</span> <span class="s1">&#39;big&#39;</span><span class="p">)))</span>
<span class="gp">sage: </span><span class="n">fixed_values</span><span class="o">.</span><span class="n">append</span><span class="p">(</span><span class="n">set_fixed_variables</span><span class="p">(</span><span class="s1">&#39;plaintext&#39;</span><span class="p">,</span> <span class="s1">&#39;not_equal&#39;</span><span class="p">,</span> <span class="nb">list</span><span class="p">(</span><span class="nb">range</span><span class="p">(</span><span class="mi">32</span><span class="p">)),</span>
<span class="gp">....: </span><span class="n">integer_to_bit_list</span><span class="p">(</span><span class="mi">0</span><span class="p">,</span> <span class="mi">32</span><span class="p">,</span> <span class="s1">&#39;big&#39;</span><span class="p">)))</span>
<span class="gp">sage: </span><span class="n">cp</span><span class="o">.</span><span class="n">find_lowest_weight_xor_differential_trail</span><span class="p">(</span><span class="n">fixed_values</span><span class="p">,</span><span class="s1">&#39;Chuffed&#39;</span><span class="p">)</span> <span class="c1"># random</span>
<span class="go">{&#39;building_time&#39;: 0.007165431976318359,</span>
<span class="go"> &#39;cipher_id&#39;: &#39;speck_p32_k64_o32_r4&#39;,</span>
<span class="go"> &#39;components_values&#39;: {&#39;cipher_output_4_12&#39;: {&#39;value&#39;: &#39;850a9520&#39;,</span>
<span class="go"> &#39;weight&#39;: 0},</span>
<span class="go">  ...</span>
<span class="go"> &#39;total_weight&#39;: &#39;9.0&#39;}</span>
</pre></div>
</div>
</dd></dl>

<dl class="py method">
<dt class="sig sig-object py" id="cipher_modules.models.cp.cp_models.cp_xor_differential_trail_search_model.CpXorDifferentialTrailSearchModel.find_one_xor_differential_trail">
<span class="sig-name descname"><span class="pre">find_one_xor_differential_trail</span></span><span class="sig-paren">(</span><em class="sig-param"><span class="n"><span class="pre">fixed_values</span></span><span class="o"><span class="pre">=</span></span><span class="default_value"><span class="pre">[]</span></span></em>, <em class="sig-param"><span class="n"><span class="pre">solver_name</span></span><span class="o"><span class="pre">=</span></span><span class="default_value"><span class="pre">'Chuffed'</span></span></em><span class="sig-paren">)</span><a class="headerlink" href="#cipher_modules.models.cp.cp_models.cp_xor_differential_trail_search_model.CpXorDifferentialTrailSearchModel.find_one_xor_differential_trail" title="Permalink to this definition">¶</a></dt>
<dd><p>Return the solution representing a differential trail with any weight.</p>
<p>INPUT:</p>
<ul class="simple">
<li><p><code class="docutils literal notranslate"><span class="pre">fixed_values</span></code> – <strong>list</strong> (default: <span class="math">[]</span>); can be created using <code class="docutils literal notranslate"><span class="pre">set_fixed_variables</span></code> method</p></li>
<li><p><code class="docutils literal notranslate"><span class="pre">solver_name</span></code> – <strong>string</strong> (default: <span class="math">Chuffed</span>); the name of the solver. Available values are:</p>
<ul>
<li><p><code class="docutils literal notranslate"><span class="pre">'Chuffed'</span></code></p></li>
<li><p><code class="docutils literal notranslate"><span class="pre">'Gecode'</span></code></p></li>
<li><p><code class="docutils literal notranslate"><span class="pre">'COIN-BC'</span></code></p></li>
</ul>
</li>
</ul>
<p>EXAMPLES:</p>
<div class="highlight-ipycon notranslate"><div class="highlight"><pre><span></span><span class="gp">sage: </span><span class="kn">from</span> <span class="nn">claasp.cipher_modules.models.cp.cp_models.cp_xor_differential_trail_search_model</span> <span class="kn">import</span> <span class="p">(</span>
<span class="gp">....: </span>    <span class="n">CpXorDifferentialTrailSearchModel</span><span class="p">)</span>
<span class="gp">sage: </span><span class="kn">from</span> <span class="nn">claasp.cipher_modules.models.utils</span> <span class="kn">import</span> <span class="n">set_fixed_variables</span>
<span class="gp">sage: </span><span class="kn">from</span> <span class="nn">claasp.ciphers.block_ciphers.speck_block_cipher</span> <span class="kn">import</span> <span class="n">SpeckBlockCipher</span>
<span class="gp">sage: </span><span class="n">speck</span> <span class="o">=</span> <span class="n">SpeckBlockCipher</span><span class="p">(</span><span class="n">number_of_rounds</span><span class="o">=</span><span class="mi">2</span><span class="p">)</span>
<span class="gp">sage: </span><span class="n">cp</span> <span class="o">=</span> <span class="n">CpXorDifferentialTrailSearchModel</span><span class="p">(</span><span class="n">speck</span><span class="p">)</span>
<span class="gp">sage: </span><span class="n">plaintext</span> <span class="o">=</span> <span class="n">set_fixed_variables</span><span class="p">(</span>
<span class="gp">....: </span>        <span class="n">component_id</span><span class="o">=</span><span class="s1">&#39;plaintext&#39;</span><span class="p">,</span>
<span class="gp">....: </span>        <span class="n">constraint_type</span><span class="o">=</span><span class="s1">&#39;not_equal&#39;</span><span class="p">,</span>
<span class="gp">....: </span>        <span class="n">bit_positions</span><span class="o">=</span><span class="nb">range</span><span class="p">(</span><span class="mi">32</span><span class="p">),</span>
<span class="gp">....: </span>        <span class="n">bit_values</span><span class="o">=</span><span class="p">[</span><span class="mi">0</span><span class="p">]</span><span class="o">*</span><span class="mi">32</span><span class="p">)</span>
<span class="gp">sage: </span><span class="n">cp</span><span class="o">.</span><span class="n">find_one_xor_differential_trail</span><span class="p">([</span><span class="n">plaintext</span><span class="p">],</span> <span class="s1">&#39;Chuffed&#39;</span><span class="p">)</span> <span class="c1"># random</span>
<span class="go">{&#39;cipher_id&#39;: &#39;speck_p32_k64_o32_r2&#39;,</span>
<span class="go"> &#39;model_type&#39;: &#39;xor_differential_one_solution&#39;,</span>
<span class="go">  ...</span>
<span class="go"> &#39;cipher_output_1_12&#39;: {&#39;value&#39;: &#39;ffff0000&#39;, &#39;weight&#39;: 0}},</span>
<span class="go"> &#39;total_weight&#39;: &#39;18.0&#39;}</span>
</pre></div>
</div>
</dd></dl>

<dl class="py method">
<dt class="sig sig-object py" id="cipher_modules.models.cp.cp_models.cp_xor_differential_trail_search_model.CpXorDifferentialTrailSearchModel.find_one_xor_differential_trail_with_fixed_weight">
<span class="sig-name descname"><span class="pre">find_one_xor_differential_trail_with_fixed_weight</span></span><span class="sig-paren">(</span><em class="sig-param"><span class="n"><span class="pre">fixed_weight</span></span><span class="o"><span class="pre">=</span></span><span class="default_value"><span class="pre">-</span> <span class="pre">1</span></span></em>, <em class="sig-param"><span class="n"><span class="pre">fixed_values</span></span><span class="o"><span class="pre">=</span></span><span class="default_value"><span class="pre">[]</span></span></em>, <em class="sig-param"><span class="n"><span class="pre">solver_name</span></span><span class="o"><span class="pre">=</span></span><span class="default_value"><span class="pre">'Chuffed'</span></span></em><span class="sig-paren">)</span><a class="headerlink" href="#cipher_modules.models.cp.cp_models.cp_xor_differential_trail_search_model.CpXorDifferentialTrailSearchModel.find_one_xor_differential_trail_with_fixed_weight" title="Permalink to this definition">¶</a></dt>
<dd><p>Return the solution representing a differential trail with the weight of correlation equal to <code class="docutils literal notranslate"><span class="pre">fixed_weight</span></code>.</p>
<p>INPUT:</p>
<ul class="simple">
<li><p><code class="docutils literal notranslate"><span class="pre">fixed_weight</span></code> – <strong>integer</strong>; the value to which the weight is fixed, if non-negative</p></li>
<li><p><code class="docutils literal notranslate"><span class="pre">fixed_values</span></code> – <strong>list</strong> (default: <span class="math">[]</span>); can be created using <code class="docutils literal notranslate"><span class="pre">set_fixed_variables</span></code> method</p></li>
<li><p><code class="docutils literal notranslate"><span class="pre">solver_name</span></code> – <strong>string</strong> (default: <span class="math">Chuffed</span>); the name of the solver. Available values are:</p>
<ul>
<li><p><code class="docutils literal notranslate"><span class="pre">'Chuffed'</span></code></p></li>
<li><p><code class="docutils literal notranslate"><span class="pre">'Gecode'</span></code></p></li>
<li><p><code class="docutils literal notranslate"><span class="pre">'COIN-BC'</span></code></p></li>
</ul>
</li>
</ul>
<p>EXAMPLES:</p>
<div class="highlight-ipycon notranslate"><div class="highlight"><pre><span></span><span class="gp">sage: </span><span class="kn">from</span> <span class="nn">claasp.cipher_modules.models.cp.cp_models.cp_xor_differential_trail_search_model</span> <span class="kn">import</span> <span class="p">(</span>
<span class="gp">....: </span>    <span class="n">CpXorDifferentialTrailSearchModel</span><span class="p">)</span>
<span class="gp">sage: </span><span class="kn">from</span> <span class="nn">claasp.cipher_modules.models.utils</span> <span class="kn">import</span> <span class="n">set_fixed_variables</span>
<span class="gp">sage: </span><span class="kn">from</span> <span class="nn">claasp.ciphers.block_ciphers.speck_block_cipher</span> <span class="kn">import</span> <span class="n">SpeckBlockCipher</span>
<span class="gp">sage: </span><span class="n">speck</span> <span class="o">=</span> <span class="n">SpeckBlockCipher</span><span class="p">(</span><span class="n">number_of_rounds</span><span class="o">=</span><span class="mi">5</span><span class="p">)</span>
<span class="gp">sage: </span><span class="n">cp</span> <span class="o">=</span> <span class="n">CpXorDifferentialTrailSearchModel</span><span class="p">(</span><span class="n">speck</span><span class="p">)</span>
<span class="gp">sage: </span><span class="n">plaintext</span> <span class="o">=</span> <span class="n">set_fixed_variables</span><span class="p">(</span>
<span class="gp">....: </span>        <span class="n">component_id</span><span class="o">=</span><span class="s1">&#39;plaintext&#39;</span><span class="p">,</span>
<span class="gp">....: </span>        <span class="n">constraint_type</span><span class="o">=</span><span class="s1">&#39;not_equal&#39;</span><span class="p">,</span>
<span class="gp">....: </span>        <span class="n">bit_positions</span><span class="o">=</span><span class="nb">range</span><span class="p">(</span><span class="mi">32</span><span class="p">),</span>
<span class="gp">....: </span>        <span class="n">bit_values</span><span class="o">=</span><span class="p">[</span><span class="mi">0</span><span class="p">]</span><span class="o">*</span><span class="mi">32</span><span class="p">)</span>
<span class="gp">sage: </span><span class="n">cp</span><span class="o">.</span><span class="n">find_one_xor_differential_trail_with_fixed_weight</span><span class="p">(</span><span class="mi">9</span><span class="p">,</span> <span class="p">[</span><span class="n">plaintext</span><span class="p">],</span> <span class="s1">&#39;Chuffed&#39;</span><span class="p">)</span> <span class="c1"># random</span>
<span class="go">{&#39;cipher_id&#39;: &#39;speck_p32_k64_o32_r5&#39;,</span>
<span class="go"> &#39;model_type&#39;: &#39;xor_differential_one_solution&#39;,</span>
<span class="go"> ...</span>
<span class="go"> &#39;total_weight&#39;: &#39;9.0&#39;,</span>
<span class="go"> &#39;building_time_seconds&#39;: 0.0013153553009033203}</span>
</pre></div>
</div>
</dd></dl>

<dl class="py method">
<dt class="sig sig-object py" id="cipher_modules.models.cp.cp_models.cp_xor_differential_trail_search_model.CpXorDifferentialTrailSearchModel.find_possible_number_of_active_sboxes">
<span class="sig-name descname"><span class="pre">find_possible_number_of_active_sboxes</span></span><span class="sig-paren">(</span><em class="sig-param"><span class="n"><span class="pre">weight</span></span></em><span class="sig-paren">)</span><a class="headerlink" href="#cipher_modules.models.cp.cp_models.cp_xor_differential_trail_search_model.CpXorDifferentialTrailSearchModel.find_possible_number_of_active_sboxes" title="Permalink to this definition">¶</a></dt>
<dd><p>Return a set whose numbers are the possible numbers of active S-boxes.</p>
<p>INPUT:</p>
<ul class="simple">
<li><p><code class="docutils literal notranslate"><span class="pre">weight</span></code> – <strong>integer</strong>; the fixed weight that must be able to be obtained with the found numbers of active S-boxes</p></li>
</ul>
<p>EXAMPLES:</p>
<div class="highlight-ipycon notranslate"><div class="highlight"><pre><span></span><span class="gp">sage: </span><span class="kn">from</span> <span class="nn">claasp.ciphers.block_ciphers.midori_block_cipher</span> <span class="kn">import</span> <span class="n">MidoriBlockCipher</span>
<span class="gp">sage: </span><span class="kn">from</span> <span class="nn">claasp.cipher_modules.models.cp.cp_model</span> <span class="kn">import</span> <span class="n">CpModel</span>
<span class="gp">sage: </span><span class="n">midori</span> <span class="o">=</span> <span class="n">MidoriBlockCipher</span><span class="p">()</span>
<span class="gp">sage: </span><span class="n">cp</span> <span class="o">=</span> <span class="n">CpModel</span><span class="p">(</span><span class="n">midori</span><span class="p">)</span>
<span class="gp">sage: </span><span class="n">model</span> <span class="o">=</span> <span class="n">cp</span><span class="o">.</span><span class="n">find_possible_number_of_active_sboxes</span><span class="p">(</span><span class="mi">9</span><span class="p">)</span>
<span class="gp">sage: </span><span class="n">model</span>
<span class="go">{3, 4}</span>
</pre></div>
</div>
</dd></dl>

<dl class="py method">
<dt class="sig sig-object py" id="cipher_modules.models.cp.cp_models.cp_xor_differential_trail_search_model.CpXorDifferentialTrailSearchModel.fix_variables_value_constraints">
<span class="sig-name descname"><span class="pre">fix_variables_value_constraints</span></span><span class="sig-paren">(</span><em class="sig-param"><span class="n"><span class="pre">fixed_variables</span></span><span class="o"><span class="pre">=</span></span><span class="default_value"><span class="pre">[]</span></span></em>, <em class="sig-param"><span class="n"><span class="pre">step</span></span><span class="o"><span class="pre">=</span></span><span class="default_value"><span class="pre">'full_model'</span></span></em><span class="sig-paren">)</span><a class="headerlink" href="#cipher_modules.models.cp.cp_models.cp_xor_differential_trail_search_model.CpXorDifferentialTrailSearchModel.fix_variables_value_constraints" title="Permalink to this definition">¶</a></dt>
<dd><p>Return a list of CP constraints that fix the input variables to a specific value.</p>
<p>INPUT:</p>
<ul>
<li><p><code class="docutils literal notranslate"><span class="pre">fixed_variables</span></code> – <strong>list</strong>  (default: <span class="math">[]</span>); dictionaries containing name, bit_size,
value (as integer) for the variables that need to be fixed to a certain value:</p>
<dl>
<dt>{</dt><dd><p>‘component_id’: ‘plaintext’,</p>
<p>‘constraint_type’: ‘equal’/’not_equal’</p>
<p>‘bit_size’: 32,</p>
<p>‘value’: 753</p>
</dd>
</dl>
<p>}</p>
</li>
<li><p><code class="docutils literal notranslate"><span class="pre">step</span></code> – <strong>string</strong> (default: <span class="math">full_model</span>)</p></li>
</ul>
<p>EXAMPLES:</p>
<div class="highlight-ipycon notranslate"><div class="highlight"><pre><span></span><span class="gp">sage: </span><span class="kn">from</span> <span class="nn">claasp.cipher_modules.models.cp.cp_model</span> <span class="kn">import</span> <span class="n">CpModel</span>
<span class="gp">sage: </span><span class="kn">from</span> <span class="nn">claasp.ciphers.block_ciphers.speck_block_cipher</span> <span class="kn">import</span> <span class="n">SpeckBlockCipher</span>
<span class="gp">sage: </span><span class="kn">from</span> <span class="nn">claasp.cipher_modules.models.utils</span> <span class="kn">import</span> <span class="n">set_fixed_variables</span><span class="p">,</span> <span class="n">integer_to_bit_list</span>
<span class="gp">sage: </span><span class="n">speck</span> <span class="o">=</span> <span class="n">SpeckBlockCipher</span><span class="p">(</span><span class="n">block_bit_size</span><span class="o">=</span><span class="mi">32</span><span class="p">,</span> <span class="n">key_bit_size</span><span class="o">=</span><span class="mi">64</span><span class="p">,</span> <span class="n">number_of_rounds</span><span class="o">=</span><span class="mi">4</span><span class="p">)</span>
<span class="gp">sage: </span><span class="n">cp</span> <span class="o">=</span> <span class="n">CpModel</span><span class="p">(</span><span class="n">speck</span><span class="p">)</span>
<span class="gp">sage: </span><span class="n">cp</span><span class="o">.</span><span class="n">fix_variables_value_constraints</span><span class="p">([</span><span class="n">set_fixed_variables</span><span class="p">(</span><span class="s1">&#39;plaintext&#39;</span><span class="p">,</span> <span class="s1">&#39;equal&#39;</span><span class="p">,</span> <span class="nb">range</span><span class="p">(</span><span class="mi">4</span><span class="p">),</span> <span class="n">integer_to_bit_list</span><span class="p">(</span><span class="mi">5</span><span class="p">,</span> <span class="mi">4</span><span class="p">,</span> <span class="s1">&#39;big&#39;</span><span class="p">))])</span>
<span class="go">[&#39;constraint plaintext[0] = 0 /\\ plaintext[1] = 1 /\\ plaintext[2] = 0 /\\ plaintext[3] = 1;&#39;]</span>
<span class="gp">sage: </span><span class="n">cp</span><span class="o">.</span><span class="n">fix_variables_value_constraints</span><span class="p">([</span><span class="n">set_fixed_variables</span><span class="p">(</span><span class="s1">&#39;plaintext&#39;</span><span class="p">,</span> <span class="s1">&#39;not_equal&#39;</span><span class="p">,</span> <span class="nb">list</span><span class="p">(</span><span class="nb">range</span><span class="p">(</span><span class="mi">4</span><span class="p">)),</span> <span class="n">integer_to_bit_list</span><span class="p">(</span><span class="mi">5</span><span class="p">,</span> <span class="mi">4</span><span class="p">,</span> <span class="s1">&#39;big&#39;</span><span class="p">))])</span>
<span class="go">[&#39;constraint plaintext[0] != 0 \\/ plaintext[1] != 1 \\/ plaintext[2] != 0 \\/ plaintext[3] != 1;&#39;]</span>
</pre></div>
</div>
</dd></dl>

<dl class="py property">
<dt class="sig sig-object py" id="cipher_modules.models.cp.cp_models.cp_xor_differential_trail_search_model.CpXorDifferentialTrailSearchModel.float_and_lat_values">
<em class="property"><span class="pre">property</span><span class="w"> </span></em><span class="sig-name descname"><span class="pre">float_and_lat_values</span></span><a class="headerlink" href="#cipher_modules.models.cp.cp_models.cp_xor_differential_trail_search_model.CpXorDifferentialTrailSearchModel.float_and_lat_values" title="Permalink to this definition">¶</a></dt>
<dd></dd></dl>

<dl class="py method">
<dt class="sig sig-object py" id="cipher_modules.models.cp.cp_models.cp_xor_differential_trail_search_model.CpXorDifferentialTrailSearchModel.format_component_value">
<span class="sig-name descname"><span class="pre">format_component_value</span></span><span class="sig-paren">(</span><em class="sig-param"><span class="n"><span class="pre">component_id</span></span></em>, <em class="sig-param"><span class="n"><span class="pre">string</span></span></em><span class="sig-paren">)</span><a class="headerlink" href="#cipher_modules.models.cp.cp_models.cp_xor_differential_trail_search_model.CpXorDifferentialTrailSearchModel.format_component_value" title="Permalink to this definition">¶</a></dt>
<dd></dd></dl>

<dl class="py method">
<dt class="sig sig-object py" id="cipher_modules.models.cp.cp_models.cp_xor_differential_trail_search_model.CpXorDifferentialTrailSearchModel.get_command_for_solver_process">
<span class="sig-name descname"><span class="pre">get_command_for_solver_process</span></span><span class="sig-paren">(</span><em class="sig-param"><span class="n"><span class="pre">input_file_path</span></span></em>, <em class="sig-param"><span class="n"><span class="pre">model_type</span></span></em>, <em class="sig-param"><span class="n"><span class="pre">solver_name</span></span></em><span class="sig-paren">)</span><a class="headerlink" href="#cipher_modules.models.cp.cp_models.cp_xor_differential_trail_search_model.CpXorDifferentialTrailSearchModel.get_command_for_solver_process" title="Permalink to this definition">¶</a></dt>
<dd></dd></dl>

<dl class="py method">
<dt class="sig sig-object py" id="cipher_modules.models.cp.cp_models.cp_xor_differential_trail_search_model.CpXorDifferentialTrailSearchModel.get_mix_column_all_inputs">
<span class="sig-name descname"><span class="pre">get_mix_column_all_inputs</span></span><span class="sig-paren">(</span><em class="sig-param"><span class="n"><span class="pre">input_bit_positions_1</span></span></em>, <em class="sig-param"><span class="n"><span class="pre">input_id_link_1</span></span></em>, <em class="sig-param"><span class="n"><span class="pre">numb_of_inp_1</span></span></em><span class="sig-paren">)</span><a class="headerlink" href="#cipher_modules.models.cp.cp_models.cp_xor_differential_trail_search_model.CpXorDifferentialTrailSearchModel.get_mix_column_all_inputs" title="Permalink to this definition">¶</a></dt>
<dd></dd></dl>

<dl class="py method">
<dt class="sig sig-object py" id="cipher_modules.models.cp.cp_models.cp_xor_differential_trail_search_model.CpXorDifferentialTrailSearchModel.get_total_weight">
<span class="sig-name descname"><span class="pre">get_total_weight</span></span><span class="sig-paren">(</span><em class="sig-param"><span class="n"><span class="pre">string_total_weight</span></span></em><span class="sig-paren">)</span><a class="headerlink" href="#cipher_modules.models.cp.cp_models.cp_xor_differential_trail_search_model.CpXorDifferentialTrailSearchModel.get_total_weight" title="Permalink to this definition">¶</a></dt>
<dd></dd></dl>

<dl class="py method">
<dt class="sig sig-object py" id="cipher_modules.models.cp.cp_models.cp_xor_differential_trail_search_model.CpXorDifferentialTrailSearchModel.get_word_operation_xor_differential_constraints">
<span class="sig-name descname"><span class="pre">get_word_operation_xor_differential_constraints</span></span><span class="sig-paren">(</span><em class="sig-param"><span class="n"><span class="pre">component</span></span></em>, <em class="sig-param"><span class="n"><span class="pre">new_constraint</span></span></em><span class="sig-paren">)</span><a class="headerlink" href="#cipher_modules.models.cp.cp_models.cp_xor_differential_trail_search_model.CpXorDifferentialTrailSearchModel.get_word_operation_xor_differential_constraints" title="Permalink to this definition">¶</a></dt>
<dd></dd></dl>

<dl class="py method">
<dt class="sig sig-object py" id="cipher_modules.models.cp.cp_models.cp_xor_differential_trail_search_model.CpXorDifferentialTrailSearchModel.initialise_model">
<span class="sig-name descname"><span class="pre">initialise_model</span></span><span class="sig-paren">(</span><span class="sig-paren">)</span><a class="headerlink" href="#cipher_modules.models.cp.cp_models.cp_xor_differential_trail_search_model.CpXorDifferentialTrailSearchModel.initialise_model" title="Permalink to this definition">¶</a></dt>
<dd></dd></dl>

<dl class="py method">
<dt class="sig sig-object py" id="cipher_modules.models.cp.cp_models.cp_xor_differential_trail_search_model.CpXorDifferentialTrailSearchModel.input_xor_differential_constraints">
<span class="sig-name descname"><span class="pre">input_xor_differential_constraints</span></span><span class="sig-paren">(</span><span class="sig-paren">)</span><a class="headerlink" href="#cipher_modules.models.cp.cp_models.cp_xor_differential_trail_search_model.CpXorDifferentialTrailSearchModel.input_xor_differential_constraints" title="Permalink to this definition">¶</a></dt>
<dd><p>Return a list of CP declarations and a list of Cp constraints for the first part of the xor differential model.</p>
<p>INPUT:</p>
<ul class="simple">
<li><p>None</p></li>
</ul>
<p>EXAMPLES:</p>
<div class="highlight-ipycon notranslate"><div class="highlight"><pre><span></span><span class="gp">sage: </span><span class="kn">from</span> <span class="nn">claasp.ciphers.block_ciphers.speck_block_cipher</span> <span class="kn">import</span> <span class="n">SpeckBlockCipher</span>
<span class="gp">sage: </span><span class="kn">from</span> <span class="nn">claasp.cipher_modules.models.cp.cp_models.cp_xor_differential_trail_search_model</span> <span class="kn">import</span> <span class="p">(</span>
<span class="gp">....: </span>    <span class="n">CpXorDifferentialTrailSearchModel</span><span class="p">)</span>
<span class="gp">sage: </span><span class="n">speck</span> <span class="o">=</span> <span class="n">SpeckBlockCipher</span><span class="p">(</span><span class="n">block_bit_size</span><span class="o">=</span><span class="mi">32</span><span class="p">,</span> <span class="n">key_bit_size</span><span class="o">=</span><span class="mi">64</span><span class="p">,</span> <span class="n">number_of_rounds</span><span class="o">=</span><span class="mi">4</span><span class="p">)</span>
<span class="gp">sage: </span><span class="n">cp</span> <span class="o">=</span> <span class="n">CpXorDifferentialTrailSearchModel</span><span class="p">(</span><span class="n">speck</span><span class="p">)</span>
<span class="gp">sage: </span><span class="n">cp</span><span class="o">.</span><span class="n">input_xor_differential_constraints</span><span class="p">()</span>
<span class="go">([&#39;array[0..31] of var 0..1: plaintext;&#39;,</span>
<span class="go">  &#39;array[0..63] of var 0..1: key;&#39;,</span>
<span class="go">   ...</span>
<span class="go">  &#39;array[0..31] of var 0..1: cipher_output_3_12;&#39;,</span>
<span class="go">  &#39;array[0..6] of var {0, 900, 200, 1100, 400, 1300, 600, 1500, 800, 100, 1000, 300, 1200, 500, 1400, 700}: p;&#39;,</span>
<span class="go">  &#39;var int: weight = sum(p);&#39;],</span>
<span class="go"> [])</span>
</pre></div>
</div>
</dd></dl>

<dl class="py property">
<dt class="sig sig-object py" id="cipher_modules.models.cp.cp_models.cp_xor_differential_trail_search_model.CpXorDifferentialTrailSearchModel.model_constraints">
<em class="property"><span class="pre">property</span><span class="w"> </span></em><span class="sig-name descname"><span class="pre">model_constraints</span></span><a class="headerlink" href="#cipher_modules.models.cp.cp_models.cp_xor_differential_trail_search_model.CpXorDifferentialTrailSearchModel.model_constraints" title="Permalink to this definition">¶</a></dt>
<dd><p>Return the model specified by <code class="docutils literal notranslate"><span class="pre">model_type</span></code>.</p>
<p>INPUT:</p>
<ul class="simple">
<li><p><code class="docutils literal notranslate"><span class="pre">model_type</span></code> – <strong>string</strong>; the model to retrieve</p></li>
</ul>
<p>EXAMPLES:</p>
<div class="highlight-ipycon notranslate"><div class="highlight"><pre><span></span><span class="gp">sage: </span><span class="kn">from</span> <span class="nn">claasp.ciphers.block_ciphers.speck_block_cipher</span> <span class="kn">import</span> <span class="n">SpeckBlockCipher</span>
<span class="gp">sage: </span><span class="kn">from</span> <span class="nn">claasp.cipher_modules.models.cp.cp_model</span> <span class="kn">import</span> <span class="n">CpModel</span>
<span class="gp">sage: </span><span class="n">speck</span> <span class="o">=</span> <span class="n">SpeckBlockCipher</span><span class="p">(</span><span class="n">number_of_rounds</span><span class="o">=</span><span class="mi">4</span><span class="p">)</span>
<span class="gp">sage: </span><span class="n">cp</span> <span class="o">=</span> <span class="n">CpModel</span><span class="p">(</span><span class="n">speck</span><span class="p">)</span>
<span class="gp">sage: </span><span class="n">cp</span><span class="o">.</span><span class="n">model_constraints</span><span class="p">()</span>
<span class="go">Traceback (most recent call last):</span>
<span class="go">...</span>
<span class="go">ValueError: No model generated</span>
</pre></div>
</div>
</dd></dl>

<dl class="py method">
<dt class="sig sig-object py" id="cipher_modules.models.cp.cp_models.cp_xor_differential_trail_search_model.CpXorDifferentialTrailSearchModel.parse_solver_information">
<span class="sig-name descname"><span class="pre">parse_solver_information</span></span><span class="sig-paren">(</span><em class="sig-param"><span class="n"><span class="pre">output_to_parse</span></span></em>, <em class="sig-param"><span class="n"><span class="pre">truncated</span></span></em><span class="sig-paren">)</span><a class="headerlink" href="#cipher_modules.models.cp.cp_models.cp_xor_differential_trail_search_model.CpXorDifferentialTrailSearchModel.parse_solver_information" title="Permalink to this definition">¶</a></dt>
<dd></dd></dl>

<dl class="py method">
<dt class="sig sig-object py" id="cipher_modules.models.cp.cp_models.cp_xor_differential_trail_search_model.CpXorDifferentialTrailSearchModel.set_component_solution_value">
<span class="sig-name descname"><span class="pre">set_component_solution_value</span></span><span class="sig-paren">(</span><em class="sig-param"><span class="n"><span class="pre">component_solution</span></span></em>, <em class="sig-param"><span class="n"><span class="pre">truncated</span></span></em>, <em class="sig-param"><span class="n"><span class="pre">value</span></span></em><span class="sig-paren">)</span><a class="headerlink" href="#cipher_modules.models.cp.cp_models.cp_xor_differential_trail_search_model.CpXorDifferentialTrailSearchModel.set_component_solution_value" title="Permalink to this definition">¶</a></dt>
<dd></dd></dl>

<dl class="py method">
<dt class="sig sig-object py" id="cipher_modules.models.cp.cp_models.cp_xor_differential_trail_search_model.CpXorDifferentialTrailSearchModel.solve">
<span class="sig-name descname"><span class="pre">solve</span></span><span class="sig-paren">(</span><em class="sig-param"><span class="n"><span class="pre">model_type</span></span></em>, <em class="sig-param"><span class="n"><span class="pre">solver_name</span></span><span class="o"><span class="pre">=</span></span><span class="default_value"><span class="pre">None</span></span></em><span class="sig-paren">)</span><a class="headerlink" href="#cipher_modules.models.cp.cp_models.cp_xor_differential_trail_search_model.CpXorDifferentialTrailSearchModel.solve" title="Permalink to this definition">¶</a></dt>
<dd><p>Return the solution of the model.</p>
<p>INPUT:</p>
<ul class="simple">
<li><p><code class="docutils literal notranslate"><span class="pre">model_type</span></code> – <strong>string</strong>; the model to solve:</p>
<ul>
<li><p>‘cipher’</p></li>
<li><p>‘xor_differential’</p></li>
<li><p>‘xor_differential_one_solution’</p></li>
<li><p>‘xor_linear’</p></li>
<li><p>‘xor_linear_one_solution’</p></li>
<li><p>‘deterministic_truncated_xor_differential’</p></li>
<li><p>‘deterministic_truncated_xor_differential_one_solution’</p></li>
<li><p>‘impossible_xor_differential’</p></li>
</ul>
</li>
<li><p><code class="docutils literal notranslate"><span class="pre">solver_name</span></code> – <strong>string</strong> (default: <span class="math">None</span>); the name of the solver. Available values are:</p>
<ul>
<li><p><code class="docutils literal notranslate"><span class="pre">'Chuffed'</span></code></p></li>
<li><p><code class="docutils literal notranslate"><span class="pre">'Gecode'</span></code></p></li>
<li><p><code class="docutils literal notranslate"><span class="pre">'COIN-BC'</span></code></p></li>
</ul>
</li>
</ul>
<p>EXAMPLES:</p>
<div class="highlight-ipycon notranslate"><div class="highlight"><pre><span></span><span class="gp">sage: </span><span class="kn">from</span> <span class="nn">claasp.cipher_modules.models.cp.cp_models.cp_xor_differential_trail_search_model</span> <span class="kn">import</span> <span class="n">CpXorDifferentialTrailSearchModel</span>
<span class="gp">sage: </span><span class="kn">from</span> <span class="nn">claasp.ciphers.block_ciphers.speck_block_cipher</span> <span class="kn">import</span> <span class="n">SpeckBlockCipher</span>
<span class="gp">sage: </span><span class="kn">from</span> <span class="nn">claasp.cipher_modules.models.utils</span> <span class="kn">import</span> <span class="n">set_fixed_variables</span><span class="p">,</span> <span class="n">integer_to_bit_list</span>
<span class="gp">sage: </span><span class="n">speck</span> <span class="o">=</span> <span class="n">SpeckBlockCipher</span><span class="p">(</span><span class="n">block_bit_size</span><span class="o">=</span><span class="mi">32</span><span class="p">,</span> <span class="n">key_bit_size</span><span class="o">=</span><span class="mi">64</span><span class="p">,</span> <span class="n">number_of_rounds</span><span class="o">=</span><span class="mi">4</span><span class="p">)</span>
<span class="gp">sage: </span><span class="n">cp</span> <span class="o">=</span> <span class="n">CpXorDifferentialTrailSearchModel</span><span class="p">(</span><span class="n">speck</span><span class="p">)</span>
<span class="gp">sage: </span><span class="n">fixed_variables</span> <span class="o">=</span> <span class="p">[</span><span class="n">set_fixed_variables</span><span class="p">(</span><span class="s1">&#39;key&#39;</span><span class="p">,</span> <span class="s1">&#39;equal&#39;</span><span class="p">,</span> <span class="nb">list</span><span class="p">(</span><span class="nb">range</span><span class="p">(</span><span class="mi">64</span><span class="p">)),</span> <span class="n">integer_to_bit_list</span><span class="p">(</span><span class="mi">0</span><span class="p">,</span> <span class="mi">64</span><span class="p">,</span> <span class="s1">&#39;little&#39;</span><span class="p">)),</span> <span class="n">set_fixed_variables</span><span class="p">(</span><span class="s1">&#39;plaintext&#39;</span><span class="p">,</span> <span class="s1">&#39;not_equal&#39;</span><span class="p">,</span> <span class="nb">list</span><span class="p">(</span><span class="nb">range</span><span class="p">(</span><span class="mi">32</span><span class="p">)),</span> <span class="n">integer_to_bit_list</span><span class="p">(</span><span class="mi">0</span><span class="p">,</span> <span class="mi">32</span><span class="p">,</span> <span class="s1">&#39;little&#39;</span><span class="p">))]</span>
<span class="gp">sage: </span><span class="n">cp</span><span class="o">.</span><span class="n">build_xor_differential_trail_model</span><span class="p">(</span><span class="o">-</span><span class="mi">1</span><span class="p">,</span> <span class="n">fixed_variables</span><span class="p">)</span>
<span class="gp">sage: </span><span class="n">cp</span><span class="o">.</span><span class="n">solve</span><span class="p">(</span><span class="s1">&#39;xor_differential&#39;</span><span class="p">,</span> <span class="s1">&#39;Chuffed&#39;</span><span class="p">)</span> <span class="c1"># random</span>
<span class="go">[{&#39;cipher_id&#39;: &#39;speck_p32_k64_o32_r4&#39;,</span>
<span class="go">  ...</span>
<span class="go">  &#39;total_weight&#39;: &#39;7&#39;},</span>
<span class="go"> {&#39;cipher_id&#39;: &#39;speck_p32_k64_o32_r4&#39;,</span>
<span class="go">   ...</span>
<span class="go">  &#39;total_weight&#39;: &#39;5&#39;}]</span>
</pre></div>
</div>
</dd></dl>

<dl class="py method">
<dt class="sig sig-object py" id="cipher_modules.models.cp.cp_models.cp_xor_differential_trail_search_model.CpXorDifferentialTrailSearchModel.update_sbox_ddt_valid_probabilities">
<span class="sig-name descname"><span class="pre">update_sbox_ddt_valid_probabilities</span></span><span class="sig-paren">(</span><em class="sig-param"><span class="n"><span class="pre">component</span></span></em>, <em class="sig-param"><span class="n"><span class="pre">valid_probabilities</span></span></em><span class="sig-paren">)</span><a class="headerlink" href="#cipher_modules.models.cp.cp_models.cp_xor_differential_trail_search_model.CpXorDifferentialTrailSearchModel.update_sbox_ddt_valid_probabilities" title="Permalink to this definition">¶</a></dt>
<dd></dd></dl>

<dl class="py method">
<dt class="sig sig-object py" id="cipher_modules.models.cp.cp_models.cp_xor_differential_trail_search_model.CpXorDifferentialTrailSearchModel.weight_constraints">
<span class="sig-name descname"><span class="pre">weight_constraints</span></span><span class="sig-paren">(</span><em class="sig-param"><span class="n"><span class="pre">weight</span></span></em><span class="sig-paren">)</span><a class="headerlink" href="#cipher_modules.models.cp.cp_models.cp_xor_differential_trail_search_model.CpXorDifferentialTrailSearchModel.weight_constraints" title="Permalink to this definition">¶</a></dt>
<dd><p>Return a list of CP constraints that fix the total weight to a specific value.</p>
<p>INPUT:</p>
<ul class="simple">
<li><p><code class="docutils literal notranslate"><span class="pre">weight</span></code> – <strong>integer</strong>; a specific weight. If set to non-negative integer, fixes the XOR trail weight</p></li>
</ul>
<p>EXAMPLES:</p>
<div class="highlight-ipycon notranslate"><div class="highlight"><pre><span></span><span class="gp">sage: </span><span class="kn">from</span> <span class="nn">claasp.ciphers.block_ciphers.speck_block_cipher</span> <span class="kn">import</span> <span class="n">SpeckBlockCipher</span>
<span class="gp">sage: </span><span class="kn">from</span> <span class="nn">claasp.cipher_modules.models.cp.cp_model</span> <span class="kn">import</span> <span class="n">CpModel</span>
<span class="gp">sage: </span><span class="n">speck</span> <span class="o">=</span> <span class="n">SpeckBlockCipher</span><span class="p">(</span><span class="n">block_bit_size</span><span class="o">=</span><span class="mi">32</span><span class="p">,</span> <span class="n">key_bit_size</span><span class="o">=</span><span class="mi">64</span><span class="p">,</span> <span class="n">number_of_rounds</span><span class="o">=</span><span class="mi">4</span><span class="p">)</span>
<span class="gp">sage: </span><span class="n">cp</span> <span class="o">=</span> <span class="n">CpModel</span><span class="p">(</span><span class="n">speck</span><span class="p">)</span>
<span class="gp">sage: </span><span class="n">cp</span><span class="o">.</span><span class="n">weight_constraints</span><span class="p">(</span><span class="mi">10</span><span class="p">)</span>
<span class="go">([&#39;constraint weight = 1000;&#39;], [])</span>
</pre></div>
</div>
</dd></dl>

</dd></dl>

<dl class="py function">
<dt class="sig sig-object py" id="cipher_modules.models.cp.cp_models.cp_xor_differential_trail_search_model.and_xor_differential_probability_ddt">
<span class="sig-name descname"><span class="pre">and_xor_differential_probability_ddt</span></span><span class="sig-paren">(</span><em class="sig-param"><span class="n"><span class="pre">numadd</span></span></em><span class="sig-paren">)</span><a class="headerlink" href="#cipher_modules.models.cp.cp_models.cp_xor_differential_trail_search_model.and_xor_differential_probability_ddt" title="Permalink to this definition">¶</a></dt>
<dd><p>Return the ddt of the and operation.</p>
<p>INPUT:</p>
<ul class="simple">
<li><p><code class="docutils literal notranslate"><span class="pre">numadd</span></code> – <strong>integer</strong>; the number of addenda</p></li>
</ul>
<p>EXAMPLES:</p>
<div class="highlight-ipycon notranslate"><div class="highlight"><pre><span></span><span class="gp">sage: </span><span class="kn">from</span> <span class="nn">claasp.cipher_modules.models.cp.cp_models.cp_xor_differential_trail_search_model</span> <span class="kn">import</span> <span class="p">(</span>
<span class="gp">....: </span>    <span class="n">and_xor_differential_probability_ddt</span><span class="p">)</span>
<span class="gp">sage: </span><span class="kn">from</span> <span class="nn">claasp.ciphers.block_ciphers.simon_block_cipher</span> <span class="kn">import</span> <span class="n">SimonBlockCipher</span>
<span class="gp">sage: </span><span class="n">simon</span> <span class="o">=</span> <span class="n">SimonBlockCipher</span><span class="p">()</span>
<span class="gp">sage: </span><span class="n">and_xor_differential_probability_ddt</span><span class="p">(</span><span class="mi">2</span><span class="p">)</span>
<span class="go">[4, 0, 2, 2, 2, 2, 2, 2]</span>
</pre></div>
</div>
</dd></dl>

<dl class="py function">
<dt class="sig sig-object py" id="cipher_modules.models.cp.cp_models.cp_xor_differential_trail_search_model.update_and_or_ddt_valid_probabilities">
<span class="sig-name descname"><span class="pre">update_and_or_ddt_valid_probabilities</span></span><span class="sig-paren">(</span><em class="sig-param"><span class="n"><span class="pre">and_already_added</span></span></em>, <em class="sig-param"><span class="n"><span class="pre">component</span></span></em>, <em class="sig-param"><span class="n"><span class="pre">cp_declarations</span></span></em>, <em class="sig-param"><span class="n"><span class="pre">valid_probabilities</span></span></em><span class="sig-paren">)</span><a class="headerlink" href="#cipher_modules.models.cp.cp_models.cp_xor_differential_trail_search_model.update_and_or_ddt_valid_probabilities" title="Permalink to this definition">¶</a></dt>
<dd></dd></dl>

</section>


            <div class="clearer"></div>
          </div>
        </div>
      </div>
      <div class="sphinxsidebar" role="navigation" aria-label="main navigation">
        <div class="sphinxsidebarwrapper">
  <div>
    <h4>Previous topic</h4>
<<<<<<< HEAD
    <p class="topless"><a href="cp_xor_differential_trail_search_fixing_number_of_active_sboxes_model.html"
                          title="previous chapter">Cp xor differential trail search fixing number of active sboxes model</a></p>
=======
    <p class="topless"><a href="cp_cipher_model.html"
                          title="previous chapter">Cp cipher model</a></p>
>>>>>>> 269cec9e
  </div>
  <div>
    <h4>Next topic</h4>
    <p class="topless"><a href="cp_xor_linear_model.html"
                          title="next chapter">Cp xor linear model</a></p>
  </div>
  <div role="note" aria-label="source link">
    <h3>This Page</h3>
    <ul class="this-page-menu">
      <li><a href="../../../../_sources/cipher_modules/models/cp/cp_models/cp_xor_differential_trail_search_model.rst.txt"
            rel="nofollow">Show Source</a></li>
    </ul>
   </div>
<div id="searchbox" style="display: none" role="search">
  <h3 id="searchlabel">Quick search</h3>
    <div class="searchformwrapper">
    <form class="search" action="../../../../search.html" method="get">
      <input type="text" name="q" aria-labelledby="searchlabel" autocomplete="off" autocorrect="off" autocapitalize="off" spellcheck="false"/>
      <input type="submit" value="Go" />
    </form>
    </div>
</div>
<script>$('#searchbox').show(0);</script>
        </div>
      </div>
      <div class="clearer"></div>
    </div>
    <div class="related" role="navigation" aria-label="related navigation">
      <h3>Navigation</h3>
      <ul>
        <li class="right" style="margin-right: 10px">
          <a href="../../../../genindex.html" title="General Index"
             >index</a></li>
        <li class="right" >
          <a href="../../../../py-modindex.html" title="Python Module Index"
             >modules</a> |</li>
        <li class="right" >
          <a href="cp_xor_linear_model.html" title="Cp xor linear model"
             >next</a> |</li>
        <li class="right" >
<<<<<<< HEAD
          <a href="cp_xor_differential_trail_search_fixing_number_of_active_sboxes_model.html" title="Cp xor differential trail search fixing number of active sboxes model"
=======
          <a href="cp_cipher_model.html" title="Cp cipher model"
>>>>>>> 269cec9e
             >previous</a> |</li>
        <li class="nav-item nav-item-0"><a href="../../../../index.html">CLAASP: Cryptographic Library for Automated Analysis of Symmetric Primitives 1.1.0 documentation</a> &#187;</li>
        <li class="nav-item nav-item-this"><a href="">Cp xor differential trail search model</a></li> 
      </ul>
    </div>
    
    <div class="footer" role="contentinfo">
        &#169; Copyright 2005--2022, The Sage Development Team.
    </div>
    <script type="text/javascript">
/*global jQuery, window */
/* Sphinx sidebar toggle.  Putting this code at the end of the body
 * enables the toggle for the live, static, and offline docs.  Note:
 * sage.misc.html.math_parse() eats jQuery's dollar-sign shortcut. */
var jq = jQuery;
jq(document).ready(function () {
    var bar, bod, bg, fg, key, tog, wid_old, wid_new, resize, get_state, set_state;
    bod = jq('div.bodywrapper');
    bar = jq('div.sphinxsidebar');
    tog = jq('<div class="sphinxsidebartoggle"></div>');

    /* Delayed resize helper.  Not perfect but good enough. */
    resize = function () {
        setTimeout(function () {
            tog.height(bod.height());
        }, 100);
    };
    jq(window).resize(function () {
        resize();
    });

    /* Setup and add the toggle. See Sphinx v0.5.1 default.css. */
    fg = jq('div.sphinxsidebar p a').css('color') || 'rgb(152, 219, 204)';
    bg = jq('div.document').css('background-color') || 'rgb(28, 78, 99)';
    wid_old = '230px';
    wid_new = '5px';
    tog.css('background-color', bg)
        .css('border-width', '0px')
        .css('border-right', wid_new + ' ridge ' + bg)
        .css('cursor', 'pointer')
        .css('position', 'absolute')
        .css('left', '-' + wid_new)
        .css('top', '0px')
        .css('width', wid_new);
    bod.css('position', 'relative');
    bod.prepend(tog);
    resize();

    /* Cookie helpers. */
    key = 'sphinxsidebar=';
    set_state = function (s) {
        var date = new Date();
        /* Expiry in 7 days. */
        date.setTime(date.getTime() + (7 * 24 * 3600 * 1000));
        document.cookie = key + encodeURIComponent(s) + '; expires=' +
            date.toUTCString() + '; path=/';
    };
    get_state = function () {
        var i, c, crumbs = document.cookie.split(';');
        for (i = 0; i < crumbs.length; i += 1) {
            c = crumbs[i].replace(/^\s+/, '');
            if (c.indexOf(key) === 0) {
                return decodeURIComponent(c.substring(key.length, c.length));
            }
        }
        return null;
    };

    /* Event handlers. */
    tog.mouseover(function (ev) {
        tog.css('border-right-color', fg);
    }).mouseout(function (ev) {
        tog.css('border-right-color', bg);
    }).click(function (ev) {
        if (bod.hasClass('wide')) {
            bod.removeClass('wide');
            bod.css('margin-left', wid_old);
            bar.css('width', wid_old);
            bar.show();
            set_state('visible');
        } else {
            set_state('hidden');
            bar.hide();
            bar.css('width', '0px');
            bod.css('margin-left', wid_new);
            bod.addClass('wide');
        }
        resize();
    });

    /* Hide the normally visible sidebar? */
    if (get_state() === 'hidden') {
        tog.trigger('click');
    } else {
        set_state('visible');
    }
});
    </script>
  </body>
</html><|MERGE_RESOLUTION|>--- conflicted
+++ resolved
@@ -13,14 +13,11 @@
     <script src="../../../../_static/jquery.js"></script>
     <script src="../../../../_static/underscore.js"></script>
     <script src="../../../../_static/doctools.js"></script>
+    <link rel="shortcut icon" href="../../../../_static/favicon.ico"/>
     <link rel="index" title="Index" href="../../../../genindex.html" />
     <link rel="search" title="Search" href="../../../../search.html" />
     <link rel="next" title="Cp xor linear model" href="cp_xor_linear_model.html" />
-<<<<<<< HEAD
-    <link rel="prev" title="Cp xor differential trail search fixing number of active sboxes model" href="cp_xor_differential_trail_search_fixing_number_of_active_sboxes_model.html" />
-=======
     <link rel="prev" title="Cp cipher model" href="cp_cipher_model.html" />
->>>>>>> 269cec9e
     <link rel="icon" href="../../../../_static/sageicon.png" type="image/x-icon" />
     <script src="../../../../_static/thebe.js" type="text/javascript"></script>
     <script src="../../../../_static/thebe-sage.js" type="text/javascript"></script>
@@ -39,13 +36,16 @@
           <a href="cp_xor_linear_model.html" title="Cp xor linear model"
              accesskey="N">next</a> |</li>
         <li class="right" >
-<<<<<<< HEAD
-          <a href="cp_xor_differential_trail_search_fixing_number_of_active_sboxes_model.html" title="Cp xor differential trail search fixing number of active sboxes model"
-=======
           <a href="cp_cipher_model.html" title="Cp cipher model"
->>>>>>> 269cec9e
              accesskey="P">previous</a> |</li>
+  
+    
+      <a href="../../../../../index.html"><img src="../../../../_static/logo_tii.svg" height="28" style="vertical-align: middle" title="TII Logo"></a>
+    
+  
+  
         <li class="nav-item nav-item-0"><a href="../../../../index.html">CLAASP: Cryptographic Library for Automated Analysis of Symmetric Primitives 1.1.0 documentation</a> &#187;</li>
+
         <li class="nav-item nav-item-this"><a href="">Cp xor differential trail search model</a></li> 
       </ul>
     </div>  
@@ -622,13 +622,8 @@
         <div class="sphinxsidebarwrapper">
   <div>
     <h4>Previous topic</h4>
-<<<<<<< HEAD
-    <p class="topless"><a href="cp_xor_differential_trail_search_fixing_number_of_active_sboxes_model.html"
-                          title="previous chapter">Cp xor differential trail search fixing number of active sboxes model</a></p>
-=======
     <p class="topless"><a href="cp_cipher_model.html"
                           title="previous chapter">Cp cipher model</a></p>
->>>>>>> 269cec9e
   </div>
   <div>
     <h4>Next topic</h4>
@@ -669,13 +664,16 @@
           <a href="cp_xor_linear_model.html" title="Cp xor linear model"
              >next</a> |</li>
         <li class="right" >
-<<<<<<< HEAD
-          <a href="cp_xor_differential_trail_search_fixing_number_of_active_sboxes_model.html" title="Cp xor differential trail search fixing number of active sboxes model"
-=======
           <a href="cp_cipher_model.html" title="Cp cipher model"
->>>>>>> 269cec9e
              >previous</a> |</li>
+  
+    
+      <a href="../../../../../index.html"><img src="../../../../_static/logo_tii.svg" height="28" style="vertical-align: middle" title="TII Logo"></a>
+    
+  
+  
         <li class="nav-item nav-item-0"><a href="../../../../index.html">CLAASP: Cryptographic Library for Automated Analysis of Symmetric Primitives 1.1.0 documentation</a> &#187;</li>
+
         <li class="nav-item nav-item-this"><a href="">Cp xor differential trail search model</a></li> 
       </ul>
     </div>
