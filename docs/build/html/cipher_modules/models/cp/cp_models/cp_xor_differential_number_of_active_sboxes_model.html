
<!DOCTYPE html>

<html>
  <head>
    <meta charset="utf-8" />
    <meta name="viewport" content="width=device-width, initial-scale=1.0" /><meta name="generator" content="Docutils 0.17.1: http://docutils.sourceforge.net/" />

    <title>Cp xor differential number of active sboxes model &#8212; CLAASP: Cryptographic Library for Automated Analysis of Symmetric Primitives 1.1.0 documentation</title>
    <link rel="stylesheet" type="text/css" href="../../../../_static/pygments.css" />
    <link rel="stylesheet" type="text/css" href="../../../../_static/sage.css" />
    <script data-url_root="../../../../" id="documentation_options" src="../../../../_static/documentation_options.js"></script>
    <script src="../../../../_static/jquery.js"></script>
    <script src="../../../../_static/underscore.js"></script>
    <script src="../../../../_static/doctools.js"></script>
    <link rel="index" title="Index" href="../../../../genindex.html" />
    <link rel="search" title="Search" href="../../../../search.html" />
<<<<<<< HEAD
    <link rel="next" title="Cp cipher model" href="cp_cipher_model.html" />
=======
    <link rel="next" title="Constraints" href="../../algebraic/constraints.html" />
>>>>>>> e85feab5
    <link rel="prev" title="Cp xor linear model" href="cp_xor_linear_model.html" />
    <link rel="icon" href="../../../../_static/sageicon.png" type="image/x-icon" />
    <script src="../../../../_static/thebe.js" type="text/javascript"></script>
    <script src="../../../../_static/thebe-sage.js" type="text/javascript"></script>

  </head><body>
    <div class="related" role="navigation" aria-label="related navigation">
      <h3>Navigation</h3>
      <ul>
        <li class="right" style="margin-right: 10px">
          <a href="../../../../genindex.html" title="General Index"
             accesskey="I">index</a></li>
        <li class="right" >
          <a href="../../../../py-modindex.html" title="Python Module Index"
             >modules</a> |</li>
        <li class="right" >
          <a href="../../algebraic/constraints.html" title="Constraints"
             accesskey="N">next</a> |</li>
        <li class="right" >
          <a href="cp_xor_linear_model.html" title="Cp xor linear model"
             accesskey="P">previous</a> |</li>
        <li class="nav-item nav-item-0"><a href="../../../../index.html">CLAASP: Cryptographic Library for Automated Analysis of Symmetric Primitives 1.1.0 documentation</a> &#187;</li>
        <li class="nav-item nav-item-this"><a href="">Cp xor differential number of active sboxes model</a></li> 
      </ul>
    </div>  

    <div class="document">
      <div class="documentwrapper">
        <div class="bodywrapper">
          <div class="body" role="main">
            
  <section id="module-cipher_modules.models.cp.cp_models.cp_xor_differential_number_of_active_sboxes_model">
<span id="cp-xor-differential-number-of-active-sboxes-model"></span><h1>Cp xor differential number of active sboxes model<a class="headerlink" href="#module-cipher_modules.models.cp.cp_models.cp_xor_differential_number_of_active_sboxes_model" title="Permalink to this headline">¶</a></h1>
<dl class="py class">
<dt class="sig sig-object py" id="cipher_modules.models.cp.cp_models.cp_xor_differential_number_of_active_sboxes_model.CpXorDifferentialNumberOfActiveSboxesModel">
<em class="property"><span class="pre">class</span><span class="w"> </span></em><span class="sig-name descname"><span class="pre">CpXorDifferentialNumberOfActiveSboxesModel</span></span><span class="sig-paren">(</span><em class="sig-param"><span class="n"><span class="pre">cipher</span></span></em><span class="sig-paren">)</span><a class="headerlink" href="#cipher_modules.models.cp.cp_models.cp_xor_differential_number_of_active_sboxes_model.CpXorDifferentialNumberOfActiveSboxesModel" title="Permalink to this definition">¶</a></dt>
<dd><p>Bases: <code class="xref py py-class docutils literal notranslate"><span class="pre">claasp.cipher_modules.models.cp.cp_model.CpModel</span></code></p>
<dl class="py method">
<dt class="sig sig-object py" id="cipher_modules.models.cp.cp_models.cp_xor_differential_number_of_active_sboxes_model.CpXorDifferentialNumberOfActiveSboxesModel.add_additional_xor_constraints">
<span class="sig-name descname"><span class="pre">add_additional_xor_constraints</span></span><span class="sig-paren">(</span><em class="sig-param"><span class="n"><span class="pre">nmax</span></span></em>, <em class="sig-param"><span class="n"><span class="pre">repetition</span></span></em><span class="sig-paren">)</span><a class="headerlink" href="#cipher_modules.models.cp.cp_models.cp_xor_differential_number_of_active_sboxes_model.CpXorDifferentialNumberOfActiveSboxesModel.add_additional_xor_constraints" title="Permalink to this definition">¶</a></dt>
<dd><p>Add additional xor constraints in the first step model for reducing the number of inconsistent solutions.</p>
<p>INPUT:</p>
<ul class="simple">
<li><p><code class="docutils literal notranslate"><span class="pre">nmax</span></code> – <strong>integer</strong>; the minimum number of addends for which the new xor component is NOT added</p></li>
<li><p><code class="docutils literal notranslate"><span class="pre">repetition</span></code> – <strong>integer</strong>; the number of times the procedure for creating new xor components will
be repeated</p></li>
</ul>
<p>EXAMPLES:</p>
<div class="highlight-ipycon notranslate"><div class="highlight"><pre><span></span><span class="gp">sage: </span><span class="kn">from</span> <span class="nn">claasp.cipher_modules.models.cp.cp_models.cp_xor_differential_number_of_active_sboxes_model</span> <span class="kn">import</span> <span class="p">(</span>
<span class="gp">....: </span><span class="n">CpXorDifferentialNumberOfActiveSboxesModel</span><span class="p">)</span>
<span class="gp">sage: </span><span class="kn">from</span> <span class="nn">claasp.ciphers.block_ciphers.aes_block_cipher</span> <span class="kn">import</span> <span class="n">AESBlockCipher</span>
<span class="gp">sage: </span><span class="kn">from</span> <span class="nn">claasp.cipher_modules.models.utils</span> <span class="kn">import</span> <span class="n">set_fixed_variables</span><span class="p">,</span> <span class="n">integer_to_bit_list</span>
<span class="gp">sage: </span><span class="n">aes</span> <span class="o">=</span> <span class="n">AESBlockCipher</span><span class="p">(</span><span class="n">number_of_rounds</span><span class="o">=</span><span class="mi">2</span><span class="p">)</span>
<span class="gp">sage: </span><span class="n">cp</span> <span class="o">=</span> <span class="n">CpXorDifferentialNumberOfActiveSboxesModel</span><span class="p">(</span><span class="n">aes</span><span class="p">)</span>
<span class="gp">sage: </span><span class="n">fixed_variables</span> <span class="o">=</span> <span class="p">[</span><span class="n">set_fixed_variables</span><span class="p">(</span><span class="s1">&#39;key&#39;</span><span class="p">,</span> <span class="s1">&#39;not_equal&#39;</span><span class="p">,</span> <span class="nb">range</span><span class="p">(</span><span class="mi">128</span><span class="p">),</span>
<span class="gp">....: </span><span class="n">integer_to_bit_list</span><span class="p">(</span><span class="mi">0</span><span class="p">,</span> <span class="mi">128</span><span class="p">,</span> <span class="s1">&#39;little&#39;</span><span class="p">))]</span>
<span class="gp">sage: </span><span class="n">cp</span><span class="o">.</span><span class="n">build_xor_differential_trail_first_step_model</span><span class="p">(</span><span class="o">-</span><span class="mi">1</span><span class="p">,</span> <span class="n">fixed_variables</span><span class="p">)</span>
<span class="gp">sage: </span><span class="n">cp</span><span class="o">.</span><span class="n">add_additional_xor_constraints</span><span class="p">(</span><span class="mi">5</span><span class="p">,</span><span class="mi">1</span><span class="p">)</span>
<span class="gp">sage: </span><span class="nb">len</span><span class="p">(</span><span class="n">cp</span><span class="o">.</span><span class="n">list_of_xor_components</span><span class="p">)</span>
<span class="go">188</span>
</pre></div>
</div>
</dd></dl>

<dl class="py method">
<dt class="sig sig-object py" id="cipher_modules.models.cp.cp_models.cp_xor_differential_number_of_active_sboxes_model.CpXorDifferentialNumberOfActiveSboxesModel.add_solution_to_components_values">
<span class="sig-name descname"><span class="pre">add_solution_to_components_values</span></span><span class="sig-paren">(</span><em class="sig-param"><span class="n"><span class="pre">component_id</span></span></em>, <em class="sig-param"><span class="n"><span class="pre">component_solution</span></span></em>, <em class="sig-param"><span class="n"><span class="pre">components_values</span></span></em>, <em class="sig-param"><span class="n"><span class="pre">j</span></span></em>, <em class="sig-param"><span class="n"><span class="pre">output_to_parse</span></span></em>, <em class="sig-param"><span class="n"><span class="pre">solution_number</span></span></em>, <em class="sig-param"><span class="n"><span class="pre">string</span></span></em><span class="sig-paren">)</span><a class="headerlink" href="#cipher_modules.models.cp.cp_models.cp_xor_differential_number_of_active_sboxes_model.CpXorDifferentialNumberOfActiveSboxesModel.add_solution_to_components_values" title="Permalink to this definition">¶</a></dt>
<dd></dd></dl>

<dl class="py method">
<dt class="sig sig-object py" id="cipher_modules.models.cp.cp_models.cp_xor_differential_number_of_active_sboxes_model.CpXorDifferentialNumberOfActiveSboxesModel.add_solutions_from_components_values">
<span class="sig-name descname"><span class="pre">add_solutions_from_components_values</span></span><span class="sig-paren">(</span><em class="sig-param"><span class="n"><span class="pre">components_values</span></span></em>, <em class="sig-param"><span class="n"><span class="pre">memory</span></span></em>, <em class="sig-param"><span class="n"><span class="pre">model_type</span></span></em>, <em class="sig-param"><span class="n"><span class="pre">solutions</span></span></em>, <em class="sig-param"><span class="n"><span class="pre">solve_time</span></span></em>, <em class="sig-param"><span class="n"><span class="pre">solver_name</span></span></em>, <em class="sig-param"><span class="n"><span class="pre">solver_output</span></span></em>, <em class="sig-param"><span class="n"><span class="pre">total_weight</span></span></em><span class="sig-paren">)</span><a class="headerlink" href="#cipher_modules.models.cp.cp_models.cp_xor_differential_number_of_active_sboxes_model.CpXorDifferentialNumberOfActiveSboxesModel.add_solutions_from_components_values" title="Permalink to this definition">¶</a></dt>
<dd></dd></dl>

<dl class="py method">
<dt class="sig sig-object py" id="cipher_modules.models.cp.cp_models.cp_xor_differential_number_of_active_sboxes_model.CpXorDifferentialNumberOfActiveSboxesModel.build_mix_column_truncated_table">
<span class="sig-name descname"><span class="pre">build_mix_column_truncated_table</span></span><span class="sig-paren">(</span><em class="sig-param"><span class="n"><span class="pre">component</span></span></em><span class="sig-paren">)</span><a class="headerlink" href="#cipher_modules.models.cp.cp_models.cp_xor_differential_number_of_active_sboxes_model.CpXorDifferentialNumberOfActiveSboxesModel.build_mix_column_truncated_table" title="Permalink to this definition">¶</a></dt>
<dd><p>Return a model that generates the list of possible input/output  couples for the given mix column.</p>
<p>INPUT:</p>
<ul class="simple">
<li><p><code class="docutils literal notranslate"><span class="pre">component</span></code> – <strong>Component object</strong>; the mix column component in Cipher</p></li>
</ul>
<p>EXAMPLES:</p>
<div class="highlight-ipycon notranslate"><div class="highlight"><pre><span></span><span class="gp">sage: </span><span class="kn">from</span> <span class="nn">claasp.cipher_modules.models.cp.cp_model</span> <span class="kn">import</span> <span class="n">CpModel</span>
<span class="gp">sage: </span><span class="kn">from</span> <span class="nn">claasp.ciphers.block_ciphers.aes_block_cipher</span> <span class="kn">import</span> <span class="n">AESBlockCipher</span>
<span class="gp">sage: </span><span class="n">aes</span> <span class="o">=</span> <span class="n">AESBlockCipher</span><span class="p">(</span><span class="n">number_of_rounds</span><span class="o">=</span><span class="mi">3</span><span class="p">)</span>
<span class="gp">sage: </span><span class="n">cp</span> <span class="o">=</span> <span class="n">CpModel</span><span class="p">(</span><span class="n">aes</span><span class="p">)</span>
<span class="gp">sage: </span><span class="n">mix_column</span> <span class="o">=</span> <span class="n">aes</span><span class="o">.</span><span class="n">component_from</span><span class="p">(</span><span class="mi">0</span><span class="p">,</span> <span class="mi">21</span><span class="p">)</span>
<span class="gp">sage: </span><span class="n">cp</span><span class="o">.</span><span class="n">build_mix_column_truncated_table</span><span class="p">(</span><span class="n">mix_column</span><span class="p">)</span>
<span class="go">&#39;array[0..93, 1..8] of int: mix_column_truncated_table_mix_column_0_21 = array2d(0..93, 1..8, [0,0,0,0,0,0,0,0,0,0,0,1,1,1,1,1,0,0,1,0,1,1,1,1,0,0,1,1,0,1,1,1,0,0,1,1,1,0,1,1,0,0,1,1,1,1,0,1,0,0,1,1,1,1,1,0,0,0,1,1,1,1,1,1,0,1,0,0,1,1,1,1,0,1,0,1,0,1,1,1,0,1,0,1,1,0,1,1,0,1,0,1,1,1,0,1,0,1,0,1,1,1,1,0,0,1,0,1,1,1,1,1,0,1,1,0,0,1,1,1,0,1,1,0,1,0,1,1,0,1,1,0,1,1,0,1,0,1,1,0,1,1,1,0,0,1,1,0,1,1,1,1,0,1,1,1,0,0,1,1,0,1,1,1,0,1,0,1,0,1,1,1,0,1,1,0,0,1,1,1,0,1,1,1,0,1,1,1,1,0,0,1,0,1,1,1,1,0,1,0,0,1,1,1,1,0,1,1,0,1,1,1,1,1,0,0,0,1,1,1,1,1,0,1,0,1,1,1,1,1,1,0,0,1,1,1,1,1,1,1,1,0,0,0,1,1,1,1,1,0,0,1,0,1,1,1,1,0,0,1,1,0,1,1,1,0,0,1,1,1,0,1,1,0,0,1,1,1,1,0,1,0,0,1,1,1,1,1,1,0,1,0,0,1,1,1,1,0,1,0,1,0,1,1,1,0,1,0,1,1,0,1,1,0,1,0,1,1,1,0,1,0,1,0,1,1,1,1,1,0,1,1,0,0,1,1,1,0,1,1,0,1,0,1,1,0,1,1,0,1,1,0,1,0,1,1,0,1,1,1,1,0,1,1,1,0,0,1,1,0,1,1,1,0,1,0,1,0,1,1,1,0,1,1,1,0,1,1,1,1,0,0,1,0,1,1,1,1,0,1,1,0,1,1,1,1,1,0,1,0,1,1,1,1,1,1,1,1,0,0,0,1,1,1,1,1,0,0,1,0,1,1,1,1,0,0,1,1,0,1,1,1,0,0,1,1,1,0,1,1,0,0,1,1,1,1,1,1,0,1,0,0,1,1,1,1,0,1,0,1,0,1,1,1,0,1,0,1,1,0,1,1,0,1,0,1,1,1,1,1,0,1,1,0,0,1,1,1,0,1,1,0,1,0,1,1,0,1,1,0,1,1,1,1,0,1,1,1,0,0,1,1,0,1,1,1,0,1,1,1,0,1,1,1,1,0,1,1,0,1,1,1,1,1,1,1,1,0,0,0,1,1,1,1,1,0,0,1,0,1,1,1,1,0,0,1,1,0,1,1,1,0,0,1,1,1,1,1,1,0,1,0,0,1,1,1,1,0,1,0,1,0,1,1,1,0,1,0,1,1,1,1,1,0,1,1,0,0,1,1,1,0,1,1,0,1,1,1,1,0,1,1,1,0,1,1,1,0,1,1,1,1,1,1,1,1,0,0,0,1,1,1,1,1,0,0,1,0,1,1,1,1,0,0,1,1,1,1,1,1,0,1,0,0,1,1,1,1,0,1,0,1,1,1,1,1,0,1,1,0,1,1,1,1,0,1,1,1,1,1,1,1,1,0,0,0,1,1,1,1,1,0,0,1,1,1,1,1,1,0,1,0,1,1,1,1,1,0,1,1,1,1,1,1,1,1,0,0,1,1,1,1,1,1,0,1,1,1,1,1,1,1,1,0,1,1,1,1,1,1,1,1]);&#39;</span>
</pre></div>
</div>
</dd></dl>

<dl class="py method">
<dt class="sig sig-object py" id="cipher_modules.models.cp.cp_models.cp_xor_differential_number_of_active_sboxes_model.CpXorDifferentialNumberOfActiveSboxesModel.build_xor_differential_trail_first_step_model">
<span class="sig-name descname"><span class="pre">build_xor_differential_trail_first_step_model</span></span><span class="sig-paren">(</span><em class="sig-param"><span class="n"><span class="pre">weight</span></span><span class="o"><span class="pre">=</span></span><span class="default_value"><span class="pre">-</span> <span class="pre">1</span></span></em>, <em class="sig-param"><span class="n"><span class="pre">fixed_variables</span></span><span class="o"><span class="pre">=</span></span><span class="default_value"><span class="pre">[]</span></span></em>, <em class="sig-param"><span class="n"><span class="pre">nmax</span></span><span class="o"><span class="pre">=</span></span><span class="default_value"><span class="pre">2</span></span></em>, <em class="sig-param"><span class="n"><span class="pre">repetition</span></span><span class="o"><span class="pre">=</span></span><span class="default_value"><span class="pre">1</span></span></em>, <em class="sig-param"><span class="n"><span class="pre">possible_sboxes</span></span><span class="o"><span class="pre">=</span></span><span class="default_value"><span class="pre">0</span></span></em><span class="sig-paren">)</span><a class="headerlink" href="#cipher_modules.models.cp.cp_models.cp_xor_differential_number_of_active_sboxes_model.CpXorDifferentialNumberOfActiveSboxesModel.build_xor_differential_trail_first_step_model" title="Permalink to this definition">¶</a></dt>
<dd><p>Build the CP Model for the second step of the search of XOR differential trail of an SPN cipher.</p>
<p>INPUT:</p>
<ul class="simple">
<li><p><code class="docutils literal notranslate"><span class="pre">weight</span></code> – <strong>integer</strong> (default: <span class="math">1</span>); a specific weight. If set to non-negative integer, fixes the XOR
trail weight</p></li>
<li><p><code class="docutils literal notranslate"><span class="pre">fixed_variables</span></code> – <strong>list</strong> (default: <span class="math">[]</span>); dictionaries containing the variables to be fixed in standard
format components are NOT added when considering additional xor constraints</p></li>
<li><p><code class="docutils literal notranslate"><span class="pre">nmax</span></code> – <strong>integer</strong> (default: <span class="math">2</span>); the minimum number of addends for which new xor</p></li>
<li><p><code class="docutils literal notranslate"><span class="pre">repetition</span></code> – <strong>integer</strong> (default: <span class="math">1</span>); the number of times the procedure for creating new xor
components will be repeated</p></li>
</ul>
<p>EXAMPLES:</p>
<div class="highlight-ipycon notranslate"><div class="highlight"><pre><span></span><span class="gp">sage: </span><span class="kn">from</span> <span class="nn">claasp.cipher_modules.models.cp.cp_models.cp_xor_differential_number_of_active_sboxes_model</span> <span class="kn">import</span> <span class="p">(</span>
<span class="gp">....: </span><span class="n">CpXorDifferentialNumberOfActiveSboxesModel</span><span class="p">)</span>
<span class="gp">sage: </span><span class="kn">from</span> <span class="nn">claasp.ciphers.block_ciphers.aes_block_cipher</span> <span class="kn">import</span> <span class="n">AESBlockCipher</span>
<span class="gp">sage: </span><span class="kn">from</span> <span class="nn">claasp.cipher_modules.models.utils</span> <span class="kn">import</span> <span class="n">set_fixed_variables</span><span class="p">,</span> <span class="n">integer_to_bit_list</span>
<span class="gp">sage: </span><span class="n">aes</span> <span class="o">=</span> <span class="n">AESBlockCipher</span><span class="p">(</span><span class="n">number_of_rounds</span><span class="o">=</span><span class="mi">2</span><span class="p">)</span>
<span class="gp">sage: </span><span class="n">cp</span> <span class="o">=</span> <span class="n">CpXorDifferentialNumberOfActiveSboxesModel</span><span class="p">(</span><span class="n">aes</span><span class="p">)</span>
<span class="gp">sage: </span><span class="n">fixed_variables</span> <span class="o">=</span> <span class="p">[</span><span class="n">set_fixed_variables</span><span class="p">(</span><span class="s1">&#39;key&#39;</span><span class="p">,</span> <span class="s1">&#39;not_equal&#39;</span><span class="p">,</span> <span class="nb">range</span><span class="p">(</span><span class="mi">128</span><span class="p">),</span>
<span class="gp">....: </span><span class="n">integer_to_bit_list</span><span class="p">(</span><span class="mi">0</span><span class="p">,</span> <span class="mi">128</span><span class="p">,</span> <span class="s1">&#39;little&#39;</span><span class="p">))]</span>
<span class="gp">sage: </span><span class="n">cp</span><span class="o">.</span><span class="n">build_xor_differential_trail_first_step_model</span><span class="p">(</span><span class="o">-</span><span class="mi">1</span><span class="p">,</span> <span class="n">fixed_variables</span><span class="p">)</span>
</pre></div>
</div>
</dd></dl>

<dl class="py method">
<dt class="sig sig-object py" id="cipher_modules.models.cp.cp_models.cp_xor_differential_number_of_active_sboxes_model.CpXorDifferentialNumberOfActiveSboxesModel.calculate_bit_positions">
<span class="sig-name descname"><span class="pre">calculate_bit_positions</span></span><span class="sig-paren">(</span><em class="sig-param"><span class="n"><span class="pre">bit_positions</span></span></em>, <em class="sig-param"><span class="n"><span class="pre">input_length</span></span></em><span class="sig-paren">)</span><a class="headerlink" href="#cipher_modules.models.cp.cp_models.cp_xor_differential_number_of_active_sboxes_model.CpXorDifferentialNumberOfActiveSboxesModel.calculate_bit_positions" title="Permalink to this definition">¶</a></dt>
<dd></dd></dl>

<dl class="py method">
<dt class="sig sig-object py" id="cipher_modules.models.cp.cp_models.cp_xor_differential_number_of_active_sboxes_model.CpXorDifferentialNumberOfActiveSboxesModel.calculate_bit_values">
<span class="sig-name descname"><span class="pre">calculate_bit_values</span></span><span class="sig-paren">(</span><em class="sig-param"><span class="n"><span class="pre">bit_values</span></span></em>, <em class="sig-param"><span class="n"><span class="pre">input_length</span></span></em><span class="sig-paren">)</span><a class="headerlink" href="#cipher_modules.models.cp.cp_models.cp_xor_differential_number_of_active_sboxes_model.CpXorDifferentialNumberOfActiveSboxesModel.calculate_bit_values" title="Permalink to this definition">¶</a></dt>
<dd></dd></dl>

<dl class="py method">
<dt class="sig sig-object py" id="cipher_modules.models.cp.cp_models.cp_xor_differential_number_of_active_sboxes_model.CpXorDifferentialNumberOfActiveSboxesModel.calculate_input_bit_positions">
<span class="sig-name descname"><span class="pre">calculate_input_bit_positions</span></span><span class="sig-paren">(</span><em class="sig-param"><span class="n"><span class="pre">word_index</span></span></em>, <em class="sig-param"><span class="n"><span class="pre">input_name_1</span></span></em>, <em class="sig-param"><span class="n"><span class="pre">input_name_2</span></span></em>, <em class="sig-param"><span class="n"><span class="pre">new_input_bit_positions_1</span></span></em>, <em class="sig-param"><span class="n"><span class="pre">new_input_bit_positions_2</span></span></em><span class="sig-paren">)</span><a class="headerlink" href="#cipher_modules.models.cp.cp_models.cp_xor_differential_number_of_active_sboxes_model.CpXorDifferentialNumberOfActiveSboxesModel.calculate_input_bit_positions" title="Permalink to this definition">¶</a></dt>
<dd></dd></dl>

<dl class="py property">
<dt class="sig sig-object py" id="cipher_modules.models.cp.cp_models.cp_xor_differential_number_of_active_sboxes_model.CpXorDifferentialNumberOfActiveSboxesModel.cipher">
<em class="property"><span class="pre">property</span><span class="w"> </span></em><span class="sig-name descname"><span class="pre">cipher</span></span><a class="headerlink" href="#cipher_modules.models.cp.cp_models.cp_xor_differential_number_of_active_sboxes_model.CpXorDifferentialNumberOfActiveSboxesModel.cipher" title="Permalink to this definition">¶</a></dt>
<dd></dd></dl>

<dl class="py property">
<dt class="sig sig-object py" id="cipher_modules.models.cp.cp_models.cp_xor_differential_number_of_active_sboxes_model.CpXorDifferentialNumberOfActiveSboxesModel.cipher_id">
<em class="property"><span class="pre">property</span><span class="w"> </span></em><span class="sig-name descname"><span class="pre">cipher_id</span></span><a class="headerlink" href="#cipher_modules.models.cp.cp_models.cp_xor_differential_number_of_active_sboxes_model.CpXorDifferentialNumberOfActiveSboxesModel.cipher_id" title="Permalink to this definition">¶</a></dt>
<dd></dd></dl>

<dl class="py method">
<dt class="sig sig-object py" id="cipher_modules.models.cp.cp_models.cp_xor_differential_number_of_active_sboxes_model.CpXorDifferentialNumberOfActiveSboxesModel.create_xor_component">
<span class="sig-name descname"><span class="pre">create_xor_component</span></span><span class="sig-paren">(</span><em class="sig-param"><span class="n"><span class="pre">component1</span></span></em>, <em class="sig-param"><span class="n"><span class="pre">component2</span></span></em>, <em class="sig-param"><span class="n"><span class="pre">nmax</span></span></em><span class="sig-paren">)</span><a class="headerlink" href="#cipher_modules.models.cp.cp_models.cp_xor_differential_number_of_active_sboxes_model.CpXorDifferentialNumberOfActiveSboxesModel.create_xor_component" title="Permalink to this definition">¶</a></dt>
<dd><p>Create a new xor component which is the sum of the two components in input.</p>
<p>INPUT:</p>
<ul class="simple">
<li><p><code class="docutils literal notranslate"><span class="pre">component1</span></code> – <strong>object</strong>; the first xor component from the Cipher</p></li>
<li><p><code class="docutils literal notranslate"><span class="pre">component2</span></code> – <strong>object</strong>; the second xor component from the Cipher</p></li>
<li><p><code class="docutils literal notranslate"><span class="pre">nmax</span></code> – <strong>integer</strong>; the minimum number of addends for which the new xor component is NOT added</p></li>
</ul>
<p>EXAMPLES:</p>
<div class="highlight-ipycon notranslate"><div class="highlight"><pre><span></span><span class="gp">sage: </span><span class="kn">from</span> <span class="nn">claasp.cipher_modules.models.cp.cp_models.cp_xor_differential_number_of_active_sboxes_model</span> <span class="kn">import</span> <span class="p">(</span>
<span class="gp">....: </span><span class="n">CpXorDifferentialNumberOfActiveSboxesModel</span><span class="p">)</span>
<span class="gp">sage: </span><span class="kn">from</span> <span class="nn">claasp.ciphers.block_ciphers.aes_block_cipher</span> <span class="kn">import</span> <span class="n">AESBlockCipher</span>
<span class="gp">sage: </span><span class="n">aes</span> <span class="o">=</span> <span class="n">AESBlockCipher</span><span class="p">(</span><span class="n">number_of_rounds</span><span class="o">=</span><span class="mi">3</span><span class="p">)</span>
<span class="gp">sage: </span><span class="n">cp</span> <span class="o">=</span> <span class="n">CpXorDifferentialNumberOfActiveSboxesModel</span><span class="p">(</span><span class="n">aes</span><span class="p">)</span>
<span class="gp">sage: </span><span class="n">old_xor_components</span> <span class="o">=</span> <span class="n">deepcopy</span><span class="p">(</span><span class="n">cp</span><span class="o">.</span><span class="n">list_of_xor_components</span><span class="p">)</span>
<span class="gp">sage: </span><span class="n">xor_component1</span> <span class="o">=</span> <span class="n">aes</span><span class="o">.</span><span class="n">component_from</span><span class="p">(</span><span class="mi">0</span><span class="p">,</span> <span class="mi">32</span><span class="p">)</span>
<span class="gp">sage: </span><span class="n">xor_component2</span> <span class="o">=</span> <span class="n">aes</span><span class="o">.</span><span class="n">component_from</span><span class="p">(</span><span class="mi">0</span><span class="p">,</span> <span class="mi">31</span><span class="p">)</span>
<span class="gp">sage: </span><span class="n">cp</span><span class="o">.</span><span class="n">create_xor_component</span><span class="p">(</span><span class="n">xor_component1</span><span class="p">,</span> <span class="n">xor_component2</span><span class="p">,</span> <span class="mi">25</span><span class="p">)</span>
<span class="gp">sage: </span><span class="n">old_xor_components</span> <span class="o">==</span> <span class="n">cp</span><span class="o">.</span><span class="n">list_of_xor_components</span>
<span class="go">False</span>
</pre></div>
</div>
</dd></dl>

<dl class="py method">
<dt class="sig sig-object py" id="cipher_modules.models.cp.cp_models.cp_xor_differential_number_of_active_sboxes_model.CpXorDifferentialNumberOfActiveSboxesModel.final_xor_differential_first_step_constraints">
<span class="sig-name descname"><span class="pre">final_xor_differential_first_step_constraints</span></span><span class="sig-paren">(</span><em class="sig-param"><span class="n"><span class="pre">weight</span></span><span class="o"><span class="pre">=</span></span><span class="default_value"><span class="pre">-</span> <span class="pre">1</span></span></em><span class="sig-paren">)</span><a class="headerlink" href="#cipher_modules.models.cp.cp_models.cp_xor_differential_number_of_active_sboxes_model.CpXorDifferentialNumberOfActiveSboxesModel.final_xor_differential_first_step_constraints" title="Permalink to this definition">¶</a></dt>
<dd><p>Return a list of CP constraints for the outputs of the cipher and solving indications for the first step model.</p>
<p>INPUT:</p>
<ul class="simple">
<li><p><code class="docutils literal notranslate"><span class="pre">weight</span></code> – <strong>integer</strong> (default: <span class="math">-1</span>); a specific weight. If set to non-negative integer, fixes the XOR
trail weight</p></li>
</ul>
<p>EXAMPLES:</p>
<div class="highlight-ipycon notranslate"><div class="highlight"><pre><span></span><span class="gp">sage: </span><span class="kn">from</span> <span class="nn">claasp.ciphers.block_ciphers.aes_block_cipher</span> <span class="kn">import</span> <span class="n">AESBlockCipher</span>
<span class="gp">sage: </span><span class="kn">from</span> <span class="nn">claasp.cipher_modules.models.cp.cp_models.cp_xor_differential_number_of_active_sboxes_model</span> <span class="kn">import</span> <span class="p">(</span>
<span class="gp">....: </span><span class="n">CpXorDifferentialNumberOfActiveSboxesModel</span><span class="p">)</span>
<span class="gp">sage: </span><span class="n">aes</span> <span class="o">=</span> <span class="n">AESBlockCipher</span><span class="p">()</span>
<span class="gp">sage: </span><span class="n">cp</span> <span class="o">=</span> <span class="n">CpXorDifferentialNumberOfActiveSboxesModel</span><span class="p">(</span><span class="n">aes</span><span class="p">)</span>
<span class="gp">sage: </span><span class="n">cp</span><span class="o">.</span><span class="n">final_xor_differential_first_step_constraints</span><span class="p">()</span>
<span class="go">[&#39;constraint number_of_active_sBoxes = ;&#39;,</span>
<span class="go"> &#39;int: table_of_solutions_length = 0;&#39;,</span>
<span class="go"> &#39;solve minimize number_of_active_sBoxes;&#39;,</span>
<span class="go"> &#39;output[show(number_of_active_sBoxes) ++ &quot;\\n&quot; ++ &quot; table_of_solution_length = &quot;++ show(table_of_solutions_length)];&#39;]</span>
</pre></div>
</div>
</dd></dl>

<dl class="py method">
<dt class="sig sig-object py" id="cipher_modules.models.cp.cp_models.cp_xor_differential_number_of_active_sboxes_model.CpXorDifferentialNumberOfActiveSboxesModel.find_possible_number_of_active_sboxes">
<span class="sig-name descname"><span class="pre">find_possible_number_of_active_sboxes</span></span><span class="sig-paren">(</span><em class="sig-param"><span class="n"><span class="pre">weight</span></span></em><span class="sig-paren">)</span><a class="headerlink" href="#cipher_modules.models.cp.cp_models.cp_xor_differential_number_of_active_sboxes_model.CpXorDifferentialNumberOfActiveSboxesModel.find_possible_number_of_active_sboxes" title="Permalink to this definition">¶</a></dt>
<dd><p>Return a set whose numbers are the possible numbers of active S-boxes.</p>
<p>INPUT:</p>
<ul class="simple">
<li><p><code class="docutils literal notranslate"><span class="pre">weight</span></code> – <strong>integer</strong>; the fixed weight that must be able to be obtained with the found numbers of active S-boxes</p></li>
</ul>
<p>EXAMPLES:</p>
<div class="highlight-ipycon notranslate"><div class="highlight"><pre><span></span><span class="gp">sage: </span><span class="kn">from</span> <span class="nn">claasp.ciphers.block_ciphers.midori_block_cipher</span> <span class="kn">import</span> <span class="n">MidoriBlockCipher</span>
<span class="gp">sage: </span><span class="kn">from</span> <span class="nn">claasp.cipher_modules.models.cp.cp_model</span> <span class="kn">import</span> <span class="n">CpModel</span>
<span class="gp">sage: </span><span class="n">midori</span> <span class="o">=</span> <span class="n">MidoriBlockCipher</span><span class="p">()</span>
<span class="gp">sage: </span><span class="n">cp</span> <span class="o">=</span> <span class="n">CpModel</span><span class="p">(</span><span class="n">midori</span><span class="p">)</span>
<span class="gp">sage: </span><span class="n">model</span> <span class="o">=</span> <span class="n">cp</span><span class="o">.</span><span class="n">find_possible_number_of_active_sboxes</span><span class="p">(</span><span class="mi">9</span><span class="p">)</span>
<span class="gp">sage: </span><span class="n">model</span>
<span class="go">{3, 4}</span>
</pre></div>
</div>
</dd></dl>

<dl class="py method">
<dt class="sig sig-object py" id="cipher_modules.models.cp.cp_models.cp_xor_differential_number_of_active_sboxes_model.CpXorDifferentialNumberOfActiveSboxesModel.fix_variables_value_constraints">
<span class="sig-name descname"><span class="pre">fix_variables_value_constraints</span></span><span class="sig-paren">(</span><em class="sig-param"><span class="n"><span class="pre">fixed_variables</span></span><span class="o"><span class="pre">=</span></span><span class="default_value"><span class="pre">[]</span></span></em>, <em class="sig-param"><span class="n"><span class="pre">step</span></span><span class="o"><span class="pre">=</span></span><span class="default_value"><span class="pre">'full_model'</span></span></em><span class="sig-paren">)</span><a class="headerlink" href="#cipher_modules.models.cp.cp_models.cp_xor_differential_number_of_active_sboxes_model.CpXorDifferentialNumberOfActiveSboxesModel.fix_variables_value_constraints" title="Permalink to this definition">¶</a></dt>
<dd><p>Return a list of CP constraints that fix the input variables to a specific value.</p>
<p>INPUT:</p>
<ul>
<li><p><code class="docutils literal notranslate"><span class="pre">fixed_variables</span></code> – <strong>list</strong>  (default: <span class="math">[]</span>); dictionaries containing name, bit_size,
value (as integer) for the variables that need to be fixed to a certain value:</p>
<dl>
<dt>{</dt><dd><p>‘component_id’: ‘plaintext’,</p>
<p>‘constraint_type’: ‘equal’/’not_equal’</p>
<p>‘bit_size’: 32,</p>
<p>‘value’: 753</p>
</dd>
</dl>
<p>}</p>
</li>
<li><p><code class="docutils literal notranslate"><span class="pre">step</span></code> – <strong>string</strong> (default: <span class="math">full_model</span>)</p></li>
</ul>
<p>EXAMPLES:</p>
<div class="highlight-ipycon notranslate"><div class="highlight"><pre><span></span><span class="gp">sage: </span><span class="kn">from</span> <span class="nn">claasp.cipher_modules.models.cp.cp_model</span> <span class="kn">import</span> <span class="n">CpModel</span>
<span class="gp">sage: </span><span class="kn">from</span> <span class="nn">claasp.ciphers.block_ciphers.speck_block_cipher</span> <span class="kn">import</span> <span class="n">SpeckBlockCipher</span>
<span class="gp">sage: </span><span class="kn">from</span> <span class="nn">claasp.cipher_modules.models.utils</span> <span class="kn">import</span> <span class="n">set_fixed_variables</span><span class="p">,</span> <span class="n">integer_to_bit_list</span>
<span class="gp">sage: </span><span class="n">speck</span> <span class="o">=</span> <span class="n">SpeckBlockCipher</span><span class="p">(</span><span class="n">block_bit_size</span><span class="o">=</span><span class="mi">32</span><span class="p">,</span> <span class="n">key_bit_size</span><span class="o">=</span><span class="mi">64</span><span class="p">,</span> <span class="n">number_of_rounds</span><span class="o">=</span><span class="mi">4</span><span class="p">)</span>
<span class="gp">sage: </span><span class="n">cp</span> <span class="o">=</span> <span class="n">CpModel</span><span class="p">(</span><span class="n">speck</span><span class="p">)</span>
<span class="gp">sage: </span><span class="n">cp</span><span class="o">.</span><span class="n">fix_variables_value_constraints</span><span class="p">([</span><span class="n">set_fixed_variables</span><span class="p">(</span><span class="s1">&#39;plaintext&#39;</span><span class="p">,</span> <span class="s1">&#39;equal&#39;</span><span class="p">,</span> <span class="nb">range</span><span class="p">(</span><span class="mi">4</span><span class="p">),</span> <span class="n">integer_to_bit_list</span><span class="p">(</span><span class="mi">5</span><span class="p">,</span> <span class="mi">4</span><span class="p">,</span> <span class="s1">&#39;big&#39;</span><span class="p">))])</span>
<span class="go">[&#39;constraint plaintext[0] = 0 /\\ plaintext[1] = 1 /\\ plaintext[2] = 0 /\\ plaintext[3] = 1;&#39;]</span>
<span class="gp">sage: </span><span class="n">cp</span><span class="o">.</span><span class="n">fix_variables_value_constraints</span><span class="p">([</span><span class="n">set_fixed_variables</span><span class="p">(</span><span class="s1">&#39;plaintext&#39;</span><span class="p">,</span> <span class="s1">&#39;not_equal&#39;</span><span class="p">,</span> <span class="nb">list</span><span class="p">(</span><span class="nb">range</span><span class="p">(</span><span class="mi">4</span><span class="p">)),</span> <span class="n">integer_to_bit_list</span><span class="p">(</span><span class="mi">5</span><span class="p">,</span> <span class="mi">4</span><span class="p">,</span> <span class="s1">&#39;big&#39;</span><span class="p">))])</span>
<span class="go">[&#39;constraint plaintext[0] != 0 \\/ plaintext[1] != 1 \\/ plaintext[2] != 0 \\/ plaintext[3] != 1;&#39;]</span>
</pre></div>
</div>
</dd></dl>

<dl class="py property">
<dt class="sig sig-object py" id="cipher_modules.models.cp.cp_models.cp_xor_differential_number_of_active_sboxes_model.CpXorDifferentialNumberOfActiveSboxesModel.float_and_lat_values">
<em class="property"><span class="pre">property</span><span class="w"> </span></em><span class="sig-name descname"><span class="pre">float_and_lat_values</span></span><a class="headerlink" href="#cipher_modules.models.cp.cp_models.cp_xor_differential_number_of_active_sboxes_model.CpXorDifferentialNumberOfActiveSboxesModel.float_and_lat_values" title="Permalink to this definition">¶</a></dt>
<dd></dd></dl>

<dl class="py method">
<dt class="sig sig-object py" id="cipher_modules.models.cp.cp_models.cp_xor_differential_number_of_active_sboxes_model.CpXorDifferentialNumberOfActiveSboxesModel.format_component_value">
<span class="sig-name descname"><span class="pre">format_component_value</span></span><span class="sig-paren">(</span><em class="sig-param"><span class="n"><span class="pre">component_id</span></span></em>, <em class="sig-param"><span class="n"><span class="pre">string</span></span></em><span class="sig-paren">)</span><a class="headerlink" href="#cipher_modules.models.cp.cp_models.cp_xor_differential_number_of_active_sboxes_model.CpXorDifferentialNumberOfActiveSboxesModel.format_component_value" title="Permalink to this definition">¶</a></dt>
<dd></dd></dl>

<dl class="py method">
<dt class="sig sig-object py" id="cipher_modules.models.cp.cp_models.cp_xor_differential_number_of_active_sboxes_model.CpXorDifferentialNumberOfActiveSboxesModel.get_command_for_solver_process">
<span class="sig-name descname"><span class="pre">get_command_for_solver_process</span></span><span class="sig-paren">(</span><em class="sig-param"><span class="n"><span class="pre">input_file_path</span></span></em>, <em class="sig-param"><span class="n"><span class="pre">model_type</span></span></em>, <em class="sig-param"><span class="n"><span class="pre">solver_name</span></span></em><span class="sig-paren">)</span><a class="headerlink" href="#cipher_modules.models.cp.cp_models.cp_xor_differential_number_of_active_sboxes_model.CpXorDifferentialNumberOfActiveSboxesModel.get_command_for_solver_process" title="Permalink to this definition">¶</a></dt>
<dd></dd></dl>

<dl class="py method">
<dt class="sig sig-object py" id="cipher_modules.models.cp.cp_models.cp_xor_differential_number_of_active_sboxes_model.CpXorDifferentialNumberOfActiveSboxesModel.get_mix_column_all_inputs">
<span class="sig-name descname"><span class="pre">get_mix_column_all_inputs</span></span><span class="sig-paren">(</span><em class="sig-param"><span class="n"><span class="pre">input_bit_positions_1</span></span></em>, <em class="sig-param"><span class="n"><span class="pre">input_id_link_1</span></span></em>, <em class="sig-param"><span class="n"><span class="pre">numb_of_inp_1</span></span></em><span class="sig-paren">)</span><a class="headerlink" href="#cipher_modules.models.cp.cp_models.cp_xor_differential_number_of_active_sboxes_model.CpXorDifferentialNumberOfActiveSboxesModel.get_mix_column_all_inputs" title="Permalink to this definition">¶</a></dt>
<dd></dd></dl>

<dl class="py method">
<dt class="sig sig-object py" id="cipher_modules.models.cp.cp_models.cp_xor_differential_number_of_active_sboxes_model.CpXorDifferentialNumberOfActiveSboxesModel.get_new_xor_input_links_and_positions">
<span class="sig-name descname"><span class="pre">get_new_xor_input_links_and_positions</span></span><span class="sig-paren">(</span><em class="sig-param"><span class="n"><span class="pre">all_inputs</span></span></em>, <em class="sig-param"><span class="n"><span class="pre">new_numb_of_inp</span></span></em><span class="sig-paren">)</span><a class="headerlink" href="#cipher_modules.models.cp.cp_models.cp_xor_differential_number_of_active_sboxes_model.CpXorDifferentialNumberOfActiveSboxesModel.get_new_xor_input_links_and_positions" title="Permalink to this definition">¶</a></dt>
<dd></dd></dl>

<dl class="py method">
<dt class="sig sig-object py" id="cipher_modules.models.cp.cp_models.cp_xor_differential_number_of_active_sboxes_model.CpXorDifferentialNumberOfActiveSboxesModel.get_total_weight">
<span class="sig-name descname"><span class="pre">get_total_weight</span></span><span class="sig-paren">(</span><em class="sig-param"><span class="n"><span class="pre">string_total_weight</span></span></em><span class="sig-paren">)</span><a class="headerlink" href="#cipher_modules.models.cp.cp_models.cp_xor_differential_number_of_active_sboxes_model.CpXorDifferentialNumberOfActiveSboxesModel.get_total_weight" title="Permalink to this definition">¶</a></dt>
<dd></dd></dl>

<dl class="py method">
<dt class="sig sig-object py" id="cipher_modules.models.cp.cp_models.cp_xor_differential_number_of_active_sboxes_model.CpXorDifferentialNumberOfActiveSboxesModel.get_xor_all_inputs">
<span class="sig-name descname"><span class="pre">get_xor_all_inputs</span></span><span class="sig-paren">(</span><em class="sig-param"><span class="n"><span class="pre">component1</span></span></em>, <em class="sig-param"><span class="n"><span class="pre">component2</span></span></em><span class="sig-paren">)</span><a class="headerlink" href="#cipher_modules.models.cp.cp_models.cp_xor_differential_number_of_active_sboxes_model.CpXorDifferentialNumberOfActiveSboxesModel.get_xor_all_inputs" title="Permalink to this definition">¶</a></dt>
<dd></dd></dl>

<dl class="py method">
<dt class="sig sig-object py" id="cipher_modules.models.cp.cp_models.cp_xor_differential_number_of_active_sboxes_model.CpXorDifferentialNumberOfActiveSboxesModel.initialise_model">
<span class="sig-name descname"><span class="pre">initialise_model</span></span><span class="sig-paren">(</span><span class="sig-paren">)</span><a class="headerlink" href="#cipher_modules.models.cp.cp_models.cp_xor_differential_number_of_active_sboxes_model.CpXorDifferentialNumberOfActiveSboxesModel.initialise_model" title="Permalink to this definition">¶</a></dt>
<dd></dd></dl>

<dl class="py method">
<dt class="sig sig-object py" id="cipher_modules.models.cp.cp_models.cp_xor_differential_number_of_active_sboxes_model.CpXorDifferentialNumberOfActiveSboxesModel.input_xor_differential_first_step_constraints">
<span class="sig-name descname"><span class="pre">input_xor_differential_first_step_constraints</span></span><span class="sig-paren">(</span><em class="sig-param"><span class="n"><span class="pre">possible_sboxes</span></span></em><span class="sig-paren">)</span><a class="headerlink" href="#cipher_modules.models.cp.cp_models.cp_xor_differential_number_of_active_sboxes_model.CpXorDifferentialNumberOfActiveSboxesModel.input_xor_differential_first_step_constraints" title="Permalink to this definition">¶</a></dt>
<dd><p>Return a list of CP constraints for the inputs of the cipher for the first step model.</p>
<p>INPUT:</p>
<ul class="simple">
<li><p>None</p></li>
</ul>
<p>EXAMPLES:</p>
<div class="highlight-ipycon notranslate"><div class="highlight"><pre><span></span><span class="gp">sage: </span><span class="kn">from</span> <span class="nn">claasp.cipher_modules.models.cp.cp_models.cp_xor_differential_number_of_active_sboxes_model</span> <span class="kn">import</span> <span class="p">(</span>
<span class="gp">....: </span><span class="n">CpXorDifferentialNumberOfActiveSboxesModel</span><span class="p">)</span>
<span class="gp">sage: </span><span class="kn">from</span> <span class="nn">claasp.ciphers.block_ciphers.aes_block_cipher</span> <span class="kn">import</span> <span class="n">AESBlockCipher</span>
<span class="gp">sage: </span><span class="n">aes</span> <span class="o">=</span> <span class="n">AESBlockCipher</span><span class="p">()</span>
<span class="gp">sage: </span><span class="n">cp</span> <span class="o">=</span> <span class="n">CpXorDifferentialNumberOfActiveSboxesModel</span><span class="p">(</span><span class="n">aes</span><span class="p">)</span>
<span class="gp">sage: </span><span class="n">cp</span><span class="o">.</span><span class="n">input_xor_differential_first_step_constraints</span><span class="p">()</span>
<span class="go">[&#39;var 1..200: number_of_active_sBoxes;&#39;,</span>
<span class="go"> &#39;array[0..15] of var 0..1: key;&#39;,</span>
<span class="go"> &#39;array[0..15] of var 0..1: plaintext;&#39;]</span>
</pre></div>
</div>
</dd></dl>

<dl class="py property">
<dt class="sig sig-object py" id="cipher_modules.models.cp.cp_models.cp_xor_differential_number_of_active_sboxes_model.CpXorDifferentialNumberOfActiveSboxesModel.model_constraints">
<em class="property"><span class="pre">property</span><span class="w"> </span></em><span class="sig-name descname"><span class="pre">model_constraints</span></span><a class="headerlink" href="#cipher_modules.models.cp.cp_models.cp_xor_differential_number_of_active_sboxes_model.CpXorDifferentialNumberOfActiveSboxesModel.model_constraints" title="Permalink to this definition">¶</a></dt>
<dd><p>Return the model specified by <code class="docutils literal notranslate"><span class="pre">model_type</span></code>.</p>
<p>INPUT:</p>
<ul class="simple">
<li><p><code class="docutils literal notranslate"><span class="pre">model_type</span></code> – <strong>string</strong>; the model to retrieve</p></li>
</ul>
<p>EXAMPLES:</p>
<div class="highlight-ipycon notranslate"><div class="highlight"><pre><span></span><span class="gp">sage: </span><span class="kn">from</span> <span class="nn">claasp.ciphers.block_ciphers.speck_block_cipher</span> <span class="kn">import</span> <span class="n">SpeckBlockCipher</span>
<span class="gp">sage: </span><span class="kn">from</span> <span class="nn">claasp.cipher_modules.models.cp.cp_model</span> <span class="kn">import</span> <span class="n">CpModel</span>
<span class="gp">sage: </span><span class="n">speck</span> <span class="o">=</span> <span class="n">SpeckBlockCipher</span><span class="p">(</span><span class="n">number_of_rounds</span><span class="o">=</span><span class="mi">4</span><span class="p">)</span>
<span class="gp">sage: </span><span class="n">cp</span> <span class="o">=</span> <span class="n">CpModel</span><span class="p">(</span><span class="n">speck</span><span class="p">)</span>
<span class="gp">sage: </span><span class="n">cp</span><span class="o">.</span><span class="n">model_constraints</span><span class="p">()</span>
<span class="go">Traceback (most recent call last):</span>
<span class="go">...</span>
<span class="go">ValueError: No model generated</span>
</pre></div>
</div>
</dd></dl>

<dl class="py method">
<dt class="sig sig-object py" id="cipher_modules.models.cp.cp_models.cp_xor_differential_number_of_active_sboxes_model.CpXorDifferentialNumberOfActiveSboxesModel.parse_solver_information">
<span class="sig-name descname"><span class="pre">parse_solver_information</span></span><span class="sig-paren">(</span><em class="sig-param"><span class="n"><span class="pre">output_to_parse</span></span></em>, <em class="sig-param"><span class="n"><span class="pre">truncated</span></span></em><span class="sig-paren">)</span><a class="headerlink" href="#cipher_modules.models.cp.cp_models.cp_xor_differential_number_of_active_sboxes_model.CpXorDifferentialNumberOfActiveSboxesModel.parse_solver_information" title="Permalink to this definition">¶</a></dt>
<dd></dd></dl>

<dl class="py method">
<dt class="sig sig-object py" id="cipher_modules.models.cp.cp_models.cp_xor_differential_number_of_active_sboxes_model.CpXorDifferentialNumberOfActiveSboxesModel.set_component_solution_value">
<span class="sig-name descname"><span class="pre">set_component_solution_value</span></span><span class="sig-paren">(</span><em class="sig-param"><span class="n"><span class="pre">component_solution</span></span></em>, <em class="sig-param"><span class="n"><span class="pre">truncated</span></span></em>, <em class="sig-param"><span class="n"><span class="pre">value</span></span></em><span class="sig-paren">)</span><a class="headerlink" href="#cipher_modules.models.cp.cp_models.cp_xor_differential_number_of_active_sboxes_model.CpXorDifferentialNumberOfActiveSboxesModel.set_component_solution_value" title="Permalink to this definition">¶</a></dt>
<dd></dd></dl>

<dl class="py method">
<dt class="sig sig-object py" id="cipher_modules.models.cp.cp_models.cp_xor_differential_number_of_active_sboxes_model.CpXorDifferentialNumberOfActiveSboxesModel.solve">
<span class="sig-name descname"><span class="pre">solve</span></span><span class="sig-paren">(</span><em class="sig-param"><span class="n"><span class="pre">model_type</span></span></em>, <em class="sig-param"><span class="n"><span class="pre">solver_name</span></span><span class="o"><span class="pre">=</span></span><span class="default_value"><span class="pre">None</span></span></em><span class="sig-paren">)</span><a class="headerlink" href="#cipher_modules.models.cp.cp_models.cp_xor_differential_number_of_active_sboxes_model.CpXorDifferentialNumberOfActiveSboxesModel.solve" title="Permalink to this definition">¶</a></dt>
<dd><p>Return the solution of the model.</p>
<p>INPUT:</p>
<ul class="simple">
<li><p><code class="docutils literal notranslate"><span class="pre">model_type</span></code> – <strong>string</strong>; the model to solve:</p>
<ul>
<li><p>‘cipher’</p></li>
<li><p>‘xor_differential’</p></li>
<li><p>‘xor_differential_one_solution’</p></li>
<li><p>‘xor_linear’</p></li>
<li><p>‘xor_linear_one_solution’</p></li>
<li><p>‘deterministic_truncated_xor_differential’</p></li>
<li><p>‘deterministic_truncated_xor_differential_one_solution’</p></li>
<li><p>‘impossible_xor_differential’</p></li>
</ul>
</li>
<li><p><code class="docutils literal notranslate"><span class="pre">solver_name</span></code> – <strong>string</strong> (default: <span class="math">None</span>); the name of the solver. Available values are:</p>
<ul>
<li><p><code class="docutils literal notranslate"><span class="pre">'Chuffed'</span></code></p></li>
<li><p><code class="docutils literal notranslate"><span class="pre">'Gecode'</span></code></p></li>
<li><p><code class="docutils literal notranslate"><span class="pre">'COIN-BC'</span></code></p></li>
</ul>
</li>
</ul>
<p>EXAMPLES:</p>
<div class="highlight-ipycon notranslate"><div class="highlight"><pre><span></span><span class="gp">sage: </span><span class="kn">from</span> <span class="nn">claasp.cipher_modules.models.cp.cp_models.cp_xor_differential_trail_search_model</span> <span class="kn">import</span> <span class="n">CpXorDifferentialTrailSearchModel</span>
<span class="gp">sage: </span><span class="kn">from</span> <span class="nn">claasp.ciphers.block_ciphers.speck_block_cipher</span> <span class="kn">import</span> <span class="n">SpeckBlockCipher</span>
<span class="gp">sage: </span><span class="kn">from</span> <span class="nn">claasp.cipher_modules.models.utils</span> <span class="kn">import</span> <span class="n">set_fixed_variables</span><span class="p">,</span> <span class="n">integer_to_bit_list</span>
<span class="gp">sage: </span><span class="n">speck</span> <span class="o">=</span> <span class="n">SpeckBlockCipher</span><span class="p">(</span><span class="n">block_bit_size</span><span class="o">=</span><span class="mi">32</span><span class="p">,</span> <span class="n">key_bit_size</span><span class="o">=</span><span class="mi">64</span><span class="p">,</span> <span class="n">number_of_rounds</span><span class="o">=</span><span class="mi">4</span><span class="p">)</span>
<span class="gp">sage: </span><span class="n">cp</span> <span class="o">=</span> <span class="n">CpXorDifferentialTrailSearchModel</span><span class="p">(</span><span class="n">speck</span><span class="p">)</span>
<span class="gp">sage: </span><span class="n">fixed_variables</span> <span class="o">=</span> <span class="p">[</span><span class="n">set_fixed_variables</span><span class="p">(</span><span class="s1">&#39;key&#39;</span><span class="p">,</span> <span class="s1">&#39;equal&#39;</span><span class="p">,</span> <span class="nb">list</span><span class="p">(</span><span class="nb">range</span><span class="p">(</span><span class="mi">64</span><span class="p">)),</span> <span class="n">integer_to_bit_list</span><span class="p">(</span><span class="mi">0</span><span class="p">,</span> <span class="mi">64</span><span class="p">,</span> <span class="s1">&#39;little&#39;</span><span class="p">)),</span> <span class="n">set_fixed_variables</span><span class="p">(</span><span class="s1">&#39;plaintext&#39;</span><span class="p">,</span> <span class="s1">&#39;not_equal&#39;</span><span class="p">,</span> <span class="nb">list</span><span class="p">(</span><span class="nb">range</span><span class="p">(</span><span class="mi">32</span><span class="p">)),</span> <span class="n">integer_to_bit_list</span><span class="p">(</span><span class="mi">0</span><span class="p">,</span> <span class="mi">32</span><span class="p">,</span> <span class="s1">&#39;little&#39;</span><span class="p">))]</span>
<span class="gp">sage: </span><span class="n">cp</span><span class="o">.</span><span class="n">build_xor_differential_trail_model</span><span class="p">(</span><span class="o">-</span><span class="mi">1</span><span class="p">,</span> <span class="n">fixed_variables</span><span class="p">)</span>
<span class="gp">sage: </span><span class="n">cp</span><span class="o">.</span><span class="n">solve</span><span class="p">(</span><span class="s1">&#39;xor_differential&#39;</span><span class="p">,</span> <span class="s1">&#39;Chuffed&#39;</span><span class="p">)</span> <span class="c1"># random</span>
<span class="go">[{&#39;cipher_id&#39;: &#39;speck_p32_k64_o32_r4&#39;,</span>
<span class="go">  ...</span>
<span class="go">  &#39;total_weight&#39;: &#39;7&#39;},</span>
<span class="go"> {&#39;cipher_id&#39;: &#39;speck_p32_k64_o32_r4&#39;,</span>
<span class="go">   ...</span>
<span class="go">  &#39;total_weight&#39;: &#39;5&#39;}]</span>
</pre></div>
</div>
</dd></dl>

<dl class="py method">
<dt class="sig sig-object py" id="cipher_modules.models.cp.cp_models.cp_xor_differential_number_of_active_sboxes_model.CpXorDifferentialNumberOfActiveSboxesModel.weight_constraints">
<span class="sig-name descname"><span class="pre">weight_constraints</span></span><span class="sig-paren">(</span><em class="sig-param"><span class="n"><span class="pre">weight</span></span></em><span class="sig-paren">)</span><a class="headerlink" href="#cipher_modules.models.cp.cp_models.cp_xor_differential_number_of_active_sboxes_model.CpXorDifferentialNumberOfActiveSboxesModel.weight_constraints" title="Permalink to this definition">¶</a></dt>
<dd><p>Return a list of CP constraints that fix the total weight to a specific value.</p>
<p>INPUT:</p>
<ul class="simple">
<li><p><code class="docutils literal notranslate"><span class="pre">weight</span></code> – <strong>integer</strong>; a specific weight. If set to non-negative integer, fixes the XOR trail weight</p></li>
</ul>
<p>EXAMPLES:</p>
<div class="highlight-ipycon notranslate"><div class="highlight"><pre><span></span><span class="gp">sage: </span><span class="kn">from</span> <span class="nn">claasp.ciphers.block_ciphers.speck_block_cipher</span> <span class="kn">import</span> <span class="n">SpeckBlockCipher</span>
<span class="gp">sage: </span><span class="kn">from</span> <span class="nn">claasp.cipher_modules.models.cp.cp_model</span> <span class="kn">import</span> <span class="n">CpModel</span>
<span class="gp">sage: </span><span class="n">speck</span> <span class="o">=</span> <span class="n">SpeckBlockCipher</span><span class="p">(</span><span class="n">block_bit_size</span><span class="o">=</span><span class="mi">32</span><span class="p">,</span> <span class="n">key_bit_size</span><span class="o">=</span><span class="mi">64</span><span class="p">,</span> <span class="n">number_of_rounds</span><span class="o">=</span><span class="mi">4</span><span class="p">)</span>
<span class="gp">sage: </span><span class="n">cp</span> <span class="o">=</span> <span class="n">CpModel</span><span class="p">(</span><span class="n">speck</span><span class="p">)</span>
<span class="gp">sage: </span><span class="n">cp</span><span class="o">.</span><span class="n">weight_constraints</span><span class="p">(</span><span class="mi">10</span><span class="p">)</span>
<span class="go">([&#39;constraint weight = 1000;&#39;], [])</span>
</pre></div>
</div>
</dd></dl>

<dl class="py method">
<dt class="sig sig-object py" id="cipher_modules.models.cp.cp_models.cp_xor_differential_number_of_active_sboxes_model.CpXorDifferentialNumberOfActiveSboxesModel.xor_xor_differential_first_step_constraints">
<span class="sig-name descname"><span class="pre">xor_xor_differential_first_step_constraints</span></span><span class="sig-paren">(</span><em class="sig-param"><span class="n"><span class="pre">component</span></span></em><span class="sig-paren">)</span><a class="headerlink" href="#cipher_modules.models.cp.cp_models.cp_xor_differential_number_of_active_sboxes_model.CpXorDifferentialNumberOfActiveSboxesModel.xor_xor_differential_first_step_constraints" title="Permalink to this definition">¶</a></dt>
<dd><p>Return a list of CP declarations and a list of CP constraints for xor component for the first step model.</p>
<p>INPUT:</p>
<ul class="simple">
<li><p><code class="docutils literal notranslate"><span class="pre">component</span></code> – <strong>object</strong>; the xor component in Cipher of an SPN cipher</p></li>
</ul>
<p>EXAMPLES:</p>
<div class="highlight-ipycon notranslate"><div class="highlight"><pre><span></span><span class="gp">sage: </span><span class="kn">from</span> <span class="nn">claasp.cipher_modules.models.cp.cp_models.cp_xor_differential_number_of_active_sboxes_model</span> <span class="kn">import</span> <span class="p">(</span>
<span class="gp">....: </span><span class="n">CpXorDifferentialNumberOfActiveSboxesModel</span><span class="p">)</span>
<span class="gp">sage: </span><span class="kn">from</span> <span class="nn">claasp.ciphers.block_ciphers.aes_block_cipher</span> <span class="kn">import</span> <span class="n">AESBlockCipher</span>
<span class="gp">sage: </span><span class="n">aes</span> <span class="o">=</span> <span class="n">AESBlockCipher</span><span class="p">(</span><span class="n">number_of_rounds</span><span class="o">=</span><span class="mi">3</span><span class="p">)</span>
<span class="gp">sage: </span><span class="n">cp</span> <span class="o">=</span> <span class="n">CpXorDifferentialNumberOfActiveSboxesModel</span><span class="p">(</span><span class="n">aes</span><span class="p">)</span>
<span class="gp">sage: </span><span class="n">xor_component</span> <span class="o">=</span> <span class="n">aes</span><span class="o">.</span><span class="n">component_from</span><span class="p">(</span><span class="mi">0</span><span class="p">,</span> <span class="mi">32</span><span class="p">)</span>
<span class="gp">sage: </span><span class="n">cp</span><span class="o">.</span><span class="n">xor_xor_differential_first_step_constraints</span><span class="p">(</span><span class="n">xor_component</span><span class="p">)</span>
<span class="go">([&#39;array[0..1, 1..2] of int: xor_truncated_table_2 = array2d(0..1, 1..2, [0,0,1,1]);&#39;],</span>
<span class="go">  &#39;constraint table([xor_0_31[0]]++[key[4]], xor_truncated_table_2);&#39;)</span>
</pre></div>
</div>
</dd></dl>

</dd></dl>

<dl class="py function">
<dt class="sig sig-object py" id="cipher_modules.models.cp.cp_models.cp_xor_differential_number_of_active_sboxes_model.build_xor_truncated_table">
<span class="sig-name descname"><span class="pre">build_xor_truncated_table</span></span><span class="sig-paren">(</span><em class="sig-param"><span class="n"><span class="pre">numadd</span></span></em><span class="sig-paren">)</span><a class="headerlink" href="#cipher_modules.models.cp.cp_models.cp_xor_differential_number_of_active_sboxes_model.build_xor_truncated_table" title="Permalink to this definition">¶</a></dt>
<dd><p>Return a model that generates the list of possible input/output couples for the given xor component.</p>
<p>INPUT:</p>
<ul class="simple">
<li><p><code class="docutils literal notranslate"><span class="pre">numadd</span></code>– <strong>integer</strong>; the number of addenda</p></li>
</ul>
<p>EXAMPLES:</p>
<div class="highlight-ipycon notranslate"><div class="highlight"><pre><span></span><span class="gp">sage: </span><span class="kn">from</span> <span class="nn">claasp.ciphers.block_ciphers.aes_block_cipher</span> <span class="kn">import</span> <span class="n">AESBlockCipher</span>
<span class="gp">sage: </span><span class="kn">from</span> <span class="nn">claasp.cipher_modules.models.cp.cp_models.cp_xor_differential_number_of_active_sboxes_model</span> <span class="kn">import</span> <span class="p">(</span>
<span class="gp">....: </span><span class="n">build_xor_truncated_table</span><span class="p">)</span>
<span class="gp">sage: </span><span class="n">aes</span> <span class="o">=</span> <span class="n">AESBlockCipher</span><span class="p">()</span>
<span class="gp">sage: </span><span class="n">build_xor_truncated_table</span><span class="p">(</span><span class="mi">3</span><span class="p">)</span>
<span class="go">&#39;array[0..4, 1..3] of int: xor_truncated_table_3 = array2d(0..4, 1..3, [0,0,0,0,1,1,1,0,1,1,1,0,1,1,1]);&#39;</span>
</pre></div>
</div>
</dd></dl>

</section>


            <div class="clearer"></div>
          </div>
        </div>
      </div>
      <div class="sphinxsidebar" role="navigation" aria-label="main navigation">
        <div class="sphinxsidebarwrapper">
  <div>
    <h4>Previous topic</h4>
    <p class="topless"><a href="cp_xor_linear_model.html"
                          title="previous chapter">Cp xor linear model</a></p>
  </div>
  <div>
    <h4>Next topic</h4>
    <p class="topless"><a href="../../algebraic/constraints.html"
                          title="next chapter">Constraints</a></p>
  </div>
  <div role="note" aria-label="source link">
    <h3>This Page</h3>
    <ul class="this-page-menu">
      <li><a href="../../../../_sources/cipher_modules/models/cp/cp_models/cp_xor_differential_number_of_active_sboxes_model.rst.txt"
            rel="nofollow">Show Source</a></li>
    </ul>
   </div>
<div id="searchbox" style="display: none" role="search">
  <h3 id="searchlabel">Quick search</h3>
    <div class="searchformwrapper">
    <form class="search" action="../../../../search.html" method="get">
      <input type="text" name="q" aria-labelledby="searchlabel" autocomplete="off" autocorrect="off" autocapitalize="off" spellcheck="false"/>
      <input type="submit" value="Go" />
    </form>
    </div>
</div>
<script>$('#searchbox').show(0);</script>
        </div>
      </div>
      <div class="clearer"></div>
    </div>
    <div class="related" role="navigation" aria-label="related navigation">
      <h3>Navigation</h3>
      <ul>
        <li class="right" style="margin-right: 10px">
          <a href="../../../../genindex.html" title="General Index"
             >index</a></li>
        <li class="right" >
          <a href="../../../../py-modindex.html" title="Python Module Index"
             >modules</a> |</li>
        <li class="right" >
          <a href="../../algebraic/constraints.html" title="Constraints"
             >next</a> |</li>
        <li class="right" >
          <a href="cp_xor_linear_model.html" title="Cp xor linear model"
             >previous</a> |</li>
        <li class="nav-item nav-item-0"><a href="../../../../index.html">CLAASP: Cryptographic Library for Automated Analysis of Symmetric Primitives 1.1.0 documentation</a> &#187;</li>
        <li class="nav-item nav-item-this"><a href="">Cp xor differential number of active sboxes model</a></li> 
      </ul>
    </div>
    
    <div class="footer" role="contentinfo">
        &#169; Copyright 2005--2022, The Sage Development Team.
    </div>
    <script type="text/javascript">
/*global jQuery, window */
/* Sphinx sidebar toggle.  Putting this code at the end of the body
 * enables the toggle for the live, static, and offline docs.  Note:
 * sage.misc.html.math_parse() eats jQuery's dollar-sign shortcut. */
var jq = jQuery;
jq(document).ready(function () {
    var bar, bod, bg, fg, key, tog, wid_old, wid_new, resize, get_state, set_state;
    bod = jq('div.bodywrapper');
    bar = jq('div.sphinxsidebar');
    tog = jq('<div class="sphinxsidebartoggle"></div>');

    /* Delayed resize helper.  Not perfect but good enough. */
    resize = function () {
        setTimeout(function () {
            tog.height(bod.height());
        }, 100);
    };
    jq(window).resize(function () {
        resize();
    });

    /* Setup and add the toggle. See Sphinx v0.5.1 default.css. */
    fg = jq('div.sphinxsidebar p a').css('color') || 'rgb(152, 219, 204)';
    bg = jq('div.document').css('background-color') || 'rgb(28, 78, 99)';
    wid_old = '230px';
    wid_new = '5px';
    tog.css('background-color', bg)
        .css('border-width', '0px')
        .css('border-right', wid_new + ' ridge ' + bg)
        .css('cursor', 'pointer')
        .css('position', 'absolute')
        .css('left', '-' + wid_new)
        .css('top', '0px')
        .css('width', wid_new);
    bod.css('position', 'relative');
    bod.prepend(tog);
    resize();

    /* Cookie helpers. */
    key = 'sphinxsidebar=';
    set_state = function (s) {
        var date = new Date();
        /* Expiry in 7 days. */
        date.setTime(date.getTime() + (7 * 24 * 3600 * 1000));
        document.cookie = key + encodeURIComponent(s) + '; expires=' +
            date.toUTCString() + '; path=/';
    };
    get_state = function () {
        var i, c, crumbs = document.cookie.split(';');
        for (i = 0; i < crumbs.length; i += 1) {
            c = crumbs[i].replace(/^\s+/, '');
            if (c.indexOf(key) === 0) {
                return decodeURIComponent(c.substring(key.length, c.length));
            }
        }
        return null;
    };

    /* Event handlers. */
    tog.mouseover(function (ev) {
        tog.css('border-right-color', fg);
    }).mouseout(function (ev) {
        tog.css('border-right-color', bg);
    }).click(function (ev) {
        if (bod.hasClass('wide')) {
            bod.removeClass('wide');
            bod.css('margin-left', wid_old);
            bar.css('width', wid_old);
            bar.show();
            set_state('visible');
        } else {
            set_state('hidden');
            bar.hide();
            bar.css('width', '0px');
            bod.css('margin-left', wid_new);
            bod.addClass('wide');
        }
        resize();
    });

    /* Hide the normally visible sidebar? */
    if (get_state() === 'hidden') {
        tog.trigger('click');
    } else {
        set_state('visible');
    }
});
    </script>
  </body>
</html><|MERGE_RESOLUTION|>--- conflicted
+++ resolved
@@ -13,13 +13,10 @@
     <script src="../../../../_static/jquery.js"></script>
     <script src="../../../../_static/underscore.js"></script>
     <script src="../../../../_static/doctools.js"></script>
+    <link rel="shortcut icon" href="../../../../_static/favicon.ico"/>
     <link rel="index" title="Index" href="../../../../genindex.html" />
     <link rel="search" title="Search" href="../../../../search.html" />
-<<<<<<< HEAD
-    <link rel="next" title="Cp cipher model" href="cp_cipher_model.html" />
-=======
     <link rel="next" title="Constraints" href="../../algebraic/constraints.html" />
->>>>>>> e85feab5
     <link rel="prev" title="Cp xor linear model" href="cp_xor_linear_model.html" />
     <link rel="icon" href="../../../../_static/sageicon.png" type="image/x-icon" />
     <script src="../../../../_static/thebe.js" type="text/javascript"></script>
@@ -41,7 +38,14 @@
         <li class="right" >
           <a href="cp_xor_linear_model.html" title="Cp xor linear model"
              accesskey="P">previous</a> |</li>
+  
+    
+      <a href="../../../../../index.html"><img src="../../../../_static/logo_tii.svg" height="28" style="vertical-align: middle" title="TII Logo"></a>
+    
+  
+  
         <li class="nav-item nav-item-0"><a href="../../../../index.html">CLAASP: Cryptographic Library for Automated Analysis of Symmetric Primitives 1.1.0 documentation</a> &#187;</li>
+
         <li class="nav-item nav-item-this"><a href="">Cp xor differential number of active sboxes model</a></li> 
       </ul>
     </div>  
@@ -525,7 +529,14 @@
         <li class="right" >
           <a href="cp_xor_linear_model.html" title="Cp xor linear model"
              >previous</a> |</li>
+  
+    
+      <a href="../../../../../index.html"><img src="../../../../_static/logo_tii.svg" height="28" style="vertical-align: middle" title="TII Logo"></a>
+    
+  
+  
         <li class="nav-item nav-item-0"><a href="../../../../index.html">CLAASP: Cryptographic Library for Automated Analysis of Symmetric Primitives 1.1.0 documentation</a> &#187;</li>
+
         <li class="nav-item nav-item-this"><a href="">Cp xor differential number of active sboxes model</a></li> 
       </ul>
     </div>
