--- conflicted
+++ resolved
@@ -13,14 +13,11 @@
     <script src="../_static/jquery.js"></script>
     <script src="../_static/underscore.js"></script>
     <script src="../_static/doctools.js"></script>
+    <link rel="shortcut icon" href="../_static/favicon.ico"/>
     <link rel="index" title="Index" href="../genindex.html" />
     <link rel="search" title="Search" href="../search.html" />
     <link rel="next" title="Generic functions vectorized byte" href="generic_functions_vectorized_byte.html" />
-<<<<<<< HEAD
-    <link rel="prev" title="Generic bit based c functions" href="generic_bit_based_c_functions.html" />
-=======
     <link rel="prev" title="Code generator" href="code_generator.html" />
->>>>>>> e85feab5
     <link rel="icon" href="../_static/sageicon.png" type="image/x-icon" />
     <script src="../_static/thebe.js" type="text/javascript"></script>
     <script src="../_static/thebe-sage.js" type="text/javascript"></script>
@@ -41,7 +38,14 @@
         <li class="right" >
           <a href="code_generator.html" title="Code generator"
              accesskey="P">previous</a> |</li>
+  
+    
+      <a href="../../index.html"><img src="../_static/logo_tii.svg" height="28" style="vertical-align: middle" title="TII Logo"></a>
+    
+  
+  
         <li class="nav-item nav-item-0"><a href="../index.html">CLAASP: Cryptographic Library for Automated Analysis of Symmetric Primitives 1.1.0 documentation</a> &#187;</li>
+
         <li class="nav-item nav-item-this"><a href="">Generic functions continuous diffusion analysis</a></li> 
       </ul>
     </div>  
@@ -487,7 +491,14 @@
         <li class="right" >
           <a href="code_generator.html" title="Code generator"
              >previous</a> |</li>
+  
+    
+      <a href="../../index.html"><img src="../_static/logo_tii.svg" height="28" style="vertical-align: middle" title="TII Logo"></a>
+    
+  
+  
         <li class="nav-item nav-item-0"><a href="../index.html">CLAASP: Cryptographic Library for Automated Analysis of Symmetric Primitives 1.1.0 documentation</a> &#187;</li>
+
         <li class="nav-item nav-item-this"><a href="">Generic functions continuous diffusion analysis</a></li> 
       </ul>
     </div>
