--- conflicted
+++ resolved
@@ -13,13 +13,10 @@
     <script src="../_static/jquery.js"></script>
     <script src="../_static/underscore.js"></script>
     <script src="../_static/doctools.js"></script>
+    <link rel="shortcut icon" href="../_static/favicon.ico"/>
     <link rel="index" title="Index" href="../genindex.html" />
     <link rel="search" title="Search" href="../search.html" />
-<<<<<<< HEAD
-    <link rel="next" title="Continuous tests" href="continuous_tests.html" />
-=======
     <link rel="next" title="Avalanche tests" href="avalanche_tests.html" />
->>>>>>> e85feab5
     <link rel="prev" title="Generic functions continuous diffusion analysis" href="generic_functions_continuous_diffusion_analysis.html" />
     <link rel="icon" href="../_static/sageicon.png" type="image/x-icon" />
     <script src="../_static/thebe.js" type="text/javascript"></script>
@@ -36,16 +33,19 @@
           <a href="../py-modindex.html" title="Python Module Index"
              >modules</a> |</li>
         <li class="right" >
-<<<<<<< HEAD
-          <a href="continuous_tests.html" title="Continuous tests"
-=======
           <a href="avalanche_tests.html" title="Avalanche tests"
->>>>>>> e85feab5
              accesskey="N">next</a> |</li>
         <li class="right" >
           <a href="generic_functions_continuous_diffusion_analysis.html" title="Generic functions continuous diffusion analysis"
              accesskey="P">previous</a> |</li>
+  
+    
+      <a href="../../index.html"><img src="../_static/logo_tii.svg" height="28" style="vertical-align: middle" title="TII Logo"></a>
+    
+  
+  
         <li class="nav-item nav-item-0"><a href="../index.html">CLAASP: Cryptographic Library for Automated Analysis of Symmetric Primitives 1.1.0 documentation</a> &#187;</li>
+
         <li class="nav-item nav-item-this"><a href="">Generic functions vectorized byte</a></li> 
       </ul>
     </div>  
@@ -315,13 +315,8 @@
   </div>
   <div>
     <h4>Next topic</h4>
-<<<<<<< HEAD
-    <p class="topless"><a href="continuous_tests.html"
-                          title="next chapter">Continuous tests</a></p>
-=======
     <p class="topless"><a href="avalanche_tests.html"
                           title="next chapter">Avalanche tests</a></p>
->>>>>>> e85feab5
   </div>
   <div role="note" aria-label="source link">
     <h3>This Page</h3>
@@ -354,16 +349,19 @@
           <a href="../py-modindex.html" title="Python Module Index"
              >modules</a> |</li>
         <li class="right" >
-<<<<<<< HEAD
-          <a href="continuous_tests.html" title="Continuous tests"
-=======
           <a href="avalanche_tests.html" title="Avalanche tests"
->>>>>>> e85feab5
              >next</a> |</li>
         <li class="right" >
           <a href="generic_functions_continuous_diffusion_analysis.html" title="Generic functions continuous diffusion analysis"
              >previous</a> |</li>
+  
+    
+      <a href="../../index.html"><img src="../_static/logo_tii.svg" height="28" style="vertical-align: middle" title="TII Logo"></a>
+    
+  
+  
         <li class="nav-item nav-item-0"><a href="../index.html">CLAASP: Cryptographic Library for Automated Analysis of Symmetric Primitives 1.1.0 documentation</a> &#187;</li>
+
         <li class="nav-item nav-item-this"><a href="">Generic functions vectorized byte</a></li> 
       </ul>
     </div>
