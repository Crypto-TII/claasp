# Sphinx build info version 1
# This file hashes the configuration used when building these files. When it is not found, a full rebuild will be done.
<<<<<<< HEAD
config: fc000f8100d42d3298ea13695e62f9ad
=======
config: 08a53bd5d60dd2e28390fe56d9e51a12
>>>>>>> e85feab5
tags: 645f666f9bcd5a90fca523b33c5a78b7<|MERGE_RESOLUTION|>--- conflicted
+++ resolved
@@ -1,8 +1,4 @@
 # Sphinx build info version 1
 # This file hashes the configuration used when building these files. When it is not found, a full rebuild will be done.
-<<<<<<< HEAD
-config: fc000f8100d42d3298ea13695e62f9ad
-=======
 config: 08a53bd5d60dd2e28390fe56d9e51a12
->>>>>>> e85feab5
 tags: 645f666f9bcd5a90fca523b33c5a78b7