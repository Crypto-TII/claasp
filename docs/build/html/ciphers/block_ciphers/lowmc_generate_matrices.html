
<!DOCTYPE html>

<html>
  <head>
    <meta charset="utf-8" />
    <meta name="viewport" content="width=device-width, initial-scale=1.0" /><meta name="generator" content="Docutils 0.17.1: http://docutils.sourceforge.net/" />

    <title>Lowmc generate matrices &#8212; CLAASP: Cryptographic Library for Automated Analysis of Symmetric Primitives 1.1.0 documentation</title>
    <link rel="stylesheet" type="text/css" href="../../_static/pygments.css" />
    <link rel="stylesheet" type="text/css" href="../../_static/sage.css" />
    <script data-url_root="../../" id="documentation_options" src="../../_static/documentation_options.js"></script>
    <script src="../../_static/jquery.js"></script>
    <script src="../../_static/underscore.js"></script>
    <script src="../../_static/doctools.js"></script>
    <link rel="index" title="Index" href="../../genindex.html" />
    <link rel="search" title="Search" href="../../search.html" />
<<<<<<< HEAD
    <link rel="next" title="Xtea block cipher" href="xtea_block_cipher.html" />
    <link rel="prev" title="Midori block cipher" href="midori_block_cipher.html" />
=======
    <link rel="next" title="Des exact key length block cipher" href="des_exact_key_length_block_cipher.html" />
    <link rel="prev" title="Fancy block cipher" href="fancy_block_cipher.html" />
>>>>>>> e85feab5
    <link rel="icon" href="../../_static/sageicon.png" type="image/x-icon" />
    <script src="../../_static/thebe.js" type="text/javascript"></script>
    <script src="../../_static/thebe-sage.js" type="text/javascript"></script>

  </head><body>
    <div class="related" role="navigation" aria-label="related navigation">
      <h3>Navigation</h3>
      <ul>
        <li class="right" style="margin-right: 10px">
          <a href="../../genindex.html" title="General Index"
             accesskey="I">index</a></li>
        <li class="right" >
          <a href="../../py-modindex.html" title="Python Module Index"
             >modules</a> |</li>
        <li class="right" >
<<<<<<< HEAD
          <a href="xtea_block_cipher.html" title="Xtea block cipher"
             accesskey="N">next</a> |</li>
        <li class="right" >
          <a href="midori_block_cipher.html" title="Midori block cipher"
=======
          <a href="des_exact_key_length_block_cipher.html" title="Des exact key length block cipher"
             accesskey="N">next</a> |</li>
        <li class="right" >
          <a href="fancy_block_cipher.html" title="Fancy block cipher"
>>>>>>> e85feab5
             accesskey="P">previous</a> |</li>
        <li class="nav-item nav-item-0"><a href="../../index.html">CLAASP: Cryptographic Library for Automated Analysis of Symmetric Primitives 1.1.0 documentation</a> &#187;</li>
        <li class="nav-item nav-item-this"><a href="">Lowmc generate matrices</a></li> 
      </ul>
    </div>  

    <div class="document">
      <div class="documentwrapper">
        <div class="bodywrapper">
          <div class="body" role="main">
            
  <section id="module-ciphers.block_ciphers.lowmc_generate_matrices">
<span id="lowmc-generate-matrices"></span><h1>Lowmc generate matrices<a class="headerlink" href="#module-ciphers.block_ciphers.lowmc_generate_matrices" title="Permalink to this headline">¶</a></h1>
<p>Adapted from the generate_matrices.py file the LowMC repo:
<a class="reference external" href="https://github.com/LowMC/lowmc/blob/master/generate_matrices.py">https://github.com/LowMC/lowmc/blob/master/generate_matrices.py</a></p>
<dl class="py function">
<dt class="sig sig-object py" id="ciphers.block_ciphers.lowmc_generate_matrices.grain_ssg">
<span class="sig-name descname"><span class="pre">grain_ssg</span></span><span class="sig-paren">(</span><span class="sig-paren">)</span><a class="headerlink" href="#ciphers.block_ciphers.lowmc_generate_matrices.grain_ssg" title="Permalink to this definition">¶</a></dt>
<dd><p>Generate a Grain LSFR in a self-shrinking generator.</p>
</dd></dl>

<dl class="py function">
<dt class="sig sig-object py" id="ciphers.block_ciphers.lowmc_generate_matrices.instantiate_matrix">
<span class="sig-name descname"><span class="pre">instantiate_matrix</span></span><span class="sig-paren">(</span><em class="sig-param"><span class="n"><span class="pre">n</span></span></em>, <em class="sig-param"><span class="n"><span class="pre">m</span></span></em>, <em class="sig-param"><span class="n"><span class="pre">gen</span></span></em><span class="sig-paren">)</span><a class="headerlink" href="#ciphers.block_ciphers.lowmc_generate_matrices.instantiate_matrix" title="Permalink to this definition">¶</a></dt>
<dd><p>Instantiate a matrix of maximal rank using bits from the generatator <span class="math">gen</span>.</p>
</dd></dl>

<dl class="py function">
<dt class="sig sig-object py" id="ciphers.block_ciphers.lowmc_generate_matrices.main">
<span class="sig-name descname"><span class="pre">main</span></span><span class="sig-paren">(</span><em class="sig-param"><span class="n"><span class="pre">args</span></span></em><span class="sig-paren">)</span><a class="headerlink" href="#ciphers.block_ciphers.lowmc_generate_matrices.main" title="Permalink to this definition">¶</a></dt>
<dd><p>Generate matrices for LowMC instance.</p>
<p>Use the global parameters <span class="math">blocksize</span>, <span class="math">keysize</span> and <span class="math">rounds</span>
to create the set of matrices and constants for the corresponding
LowMC instance. Save those in a file named
<span class="math">lowmc_constants_p{blocksize}_k{keysize}_r{rounds}.dat</span>.</p>
</dd></dl>

<dl class="py function">
<dt class="sig sig-object py" id="ciphers.block_ciphers.lowmc_generate_matrices.rank">
<span class="sig-name descname"><span class="pre">rank</span></span><span class="sig-paren">(</span><em class="sig-param"><span class="n"><span class="pre">matrix</span></span></em><span class="sig-paren">)</span><a class="headerlink" href="#ciphers.block_ciphers.lowmc_generate_matrices.rank" title="Permalink to this definition">¶</a></dt>
<dd><p>Determine the rank of a binary matrix.</p>
</dd></dl>

<dl class="py function">
<dt class="sig sig-object py" id="ciphers.block_ciphers.lowmc_generate_matrices.xor_matrix_values">
<span class="sig-name descname"><span class="pre">xor_matrix_values</span></span><span class="sig-paren">(</span><em class="sig-param"><span class="n"><span class="pre">column</span></span></em>, <em class="sig-param"><span class="n"><span class="pre">columns_m</span></span></em>, <em class="sig-param"><span class="n"><span class="pre">mat</span></span></em>, <em class="sig-param"><span class="n"><span class="pre">rows_n</span></span></em><span class="sig-paren">)</span><a class="headerlink" href="#ciphers.block_ciphers.lowmc_generate_matrices.xor_matrix_values" title="Permalink to this definition">¶</a></dt>
<dd></dd></dl>

</section>


            <div class="clearer"></div>
          </div>
        </div>
      </div>
      <div class="sphinxsidebar" role="navigation" aria-label="main navigation">
        <div class="sphinxsidebarwrapper">
  <div>
    <h4>Previous topic</h4>
<<<<<<< HEAD
    <p class="topless"><a href="midori_block_cipher.html"
                          title="previous chapter">Midori block cipher</a></p>
  </div>
  <div>
    <h4>Next topic</h4>
    <p class="topless"><a href="xtea_block_cipher.html"
                          title="next chapter">Xtea block cipher</a></p>
=======
    <p class="topless"><a href="fancy_block_cipher.html"
                          title="previous chapter">Fancy block cipher</a></p>
  </div>
  <div>
    <h4>Next topic</h4>
    <p class="topless"><a href="des_exact_key_length_block_cipher.html"
                          title="next chapter">Des exact key length block cipher</a></p>
>>>>>>> e85feab5
  </div>
  <div role="note" aria-label="source link">
    <h3>This Page</h3>
    <ul class="this-page-menu">
      <li><a href="../../_sources/ciphers/block_ciphers/lowmc_generate_matrices.rst.txt"
            rel="nofollow">Show Source</a></li>
    </ul>
   </div>
<div id="searchbox" style="display: none" role="search">
  <h3 id="searchlabel">Quick search</h3>
    <div class="searchformwrapper">
    <form class="search" action="../../search.html" method="get">
      <input type="text" name="q" aria-labelledby="searchlabel" autocomplete="off" autocorrect="off" autocapitalize="off" spellcheck="false"/>
      <input type="submit" value="Go" />
    </form>
    </div>
</div>
<script>$('#searchbox').show(0);</script>
        </div>
      </div>
      <div class="clearer"></div>
    </div>
    <div class="related" role="navigation" aria-label="related navigation">
      <h3>Navigation</h3>
      <ul>
        <li class="right" style="margin-right: 10px">
          <a href="../../genindex.html" title="General Index"
             >index</a></li>
        <li class="right" >
          <a href="../../py-modindex.html" title="Python Module Index"
             >modules</a> |</li>
        <li class="right" >
<<<<<<< HEAD
          <a href="xtea_block_cipher.html" title="Xtea block cipher"
             >next</a> |</li>
        <li class="right" >
          <a href="midori_block_cipher.html" title="Midori block cipher"
=======
          <a href="des_exact_key_length_block_cipher.html" title="Des exact key length block cipher"
             >next</a> |</li>
        <li class="right" >
          <a href="fancy_block_cipher.html" title="Fancy block cipher"
>>>>>>> e85feab5
             >previous</a> |</li>
        <li class="nav-item nav-item-0"><a href="../../index.html">CLAASP: Cryptographic Library for Automated Analysis of Symmetric Primitives 1.1.0 documentation</a> &#187;</li>
        <li class="nav-item nav-item-this"><a href="">Lowmc generate matrices</a></li> 
      </ul>
    </div>
    
    <div class="footer" role="contentinfo">
        &#169; Copyright 2005--2022, The Sage Development Team.
    </div>
    <script type="text/javascript">
/*global jQuery, window */
/* Sphinx sidebar toggle.  Putting this code at the end of the body
 * enables the toggle for the live, static, and offline docs.  Note:
 * sage.misc.html.math_parse() eats jQuery's dollar-sign shortcut. */
var jq = jQuery;
jq(document).ready(function () {
    var bar, bod, bg, fg, key, tog, wid_old, wid_new, resize, get_state, set_state;
    bod = jq('div.bodywrapper');
    bar = jq('div.sphinxsidebar');
    tog = jq('<div class="sphinxsidebartoggle"></div>');

    /* Delayed resize helper.  Not perfect but good enough. */
    resize = function () {
        setTimeout(function () {
            tog.height(bod.height());
        }, 100);
    };
    jq(window).resize(function () {
        resize();
    });

    /* Setup and add the toggle. See Sphinx v0.5.1 default.css. */
    fg = jq('div.sphinxsidebar p a').css('color') || 'rgb(152, 219, 204)';
    bg = jq('div.document').css('background-color') || 'rgb(28, 78, 99)';
    wid_old = '230px';
    wid_new = '5px';
    tog.css('background-color', bg)
        .css('border-width', '0px')
        .css('border-right', wid_new + ' ridge ' + bg)
        .css('cursor', 'pointer')
        .css('position', 'absolute')
        .css('left', '-' + wid_new)
        .css('top', '0px')
        .css('width', wid_new);
    bod.css('position', 'relative');
    bod.prepend(tog);
    resize();

    /* Cookie helpers. */
    key = 'sphinxsidebar=';
    set_state = function (s) {
        var date = new Date();
        /* Expiry in 7 days. */
        date.setTime(date.getTime() + (7 * 24 * 3600 * 1000));
        document.cookie = key + encodeURIComponent(s) + '; expires=' +
            date.toUTCString() + '; path=/';
    };
    get_state = function () {
        var i, c, crumbs = document.cookie.split(';');
        for (i = 0; i < crumbs.length; i += 1) {
            c = crumbs[i].replace(/^\s+/, '');
            if (c.indexOf(key) === 0) {
                return decodeURIComponent(c.substring(key.length, c.length));
            }
        }
        return null;
    };

    /* Event handlers. */
    tog.mouseover(function (ev) {
        tog.css('border-right-color', fg);
    }).mouseout(function (ev) {
        tog.css('border-right-color', bg);
    }).click(function (ev) {
        if (bod.hasClass('wide')) {
            bod.removeClass('wide');
            bod.css('margin-left', wid_old);
            bar.css('width', wid_old);
            bar.show();
            set_state('visible');
        } else {
            set_state('hidden');
            bar.hide();
            bar.css('width', '0px');
            bod.css('margin-left', wid_new);
            bod.addClass('wide');
        }
        resize();
    });

    /* Hide the normally visible sidebar? */
    if (get_state() === 'hidden') {
        tog.trigger('click');
    } else {
        set_state('visible');
    }
});
    </script>
  </body>
</html><|MERGE_RESOLUTION|>--- conflicted
+++ resolved
@@ -13,15 +13,11 @@
     <script src="../../_static/jquery.js"></script>
     <script src="../../_static/underscore.js"></script>
     <script src="../../_static/doctools.js"></script>
+    <link rel="shortcut icon" href="../../_static/favicon.ico"/>
     <link rel="index" title="Index" href="../../genindex.html" />
     <link rel="search" title="Search" href="../../search.html" />
-<<<<<<< HEAD
-    <link rel="next" title="Xtea block cipher" href="xtea_block_cipher.html" />
-    <link rel="prev" title="Midori block cipher" href="midori_block_cipher.html" />
-=======
     <link rel="next" title="Des exact key length block cipher" href="des_exact_key_length_block_cipher.html" />
     <link rel="prev" title="Fancy block cipher" href="fancy_block_cipher.html" />
->>>>>>> e85feab5
     <link rel="icon" href="../../_static/sageicon.png" type="image/x-icon" />
     <script src="../../_static/thebe.js" type="text/javascript"></script>
     <script src="../../_static/thebe-sage.js" type="text/javascript"></script>
@@ -37,19 +33,19 @@
           <a href="../../py-modindex.html" title="Python Module Index"
              >modules</a> |</li>
         <li class="right" >
-<<<<<<< HEAD
-          <a href="xtea_block_cipher.html" title="Xtea block cipher"
-             accesskey="N">next</a> |</li>
-        <li class="right" >
-          <a href="midori_block_cipher.html" title="Midori block cipher"
-=======
           <a href="des_exact_key_length_block_cipher.html" title="Des exact key length block cipher"
              accesskey="N">next</a> |</li>
         <li class="right" >
           <a href="fancy_block_cipher.html" title="Fancy block cipher"
->>>>>>> e85feab5
              accesskey="P">previous</a> |</li>
+  
+    
+      <a href="../../../index.html"><img src="../../_static/logo_tii.svg" height="28" style="vertical-align: middle" title="TII Logo"></a>
+    
+  
+  
         <li class="nav-item nav-item-0"><a href="../../index.html">CLAASP: Cryptographic Library for Automated Analysis of Symmetric Primitives 1.1.0 documentation</a> &#187;</li>
+
         <li class="nav-item nav-item-this"><a href="">Lowmc generate matrices</a></li> 
       </ul>
     </div>  
@@ -107,15 +103,6 @@
         <div class="sphinxsidebarwrapper">
   <div>
     <h4>Previous topic</h4>
-<<<<<<< HEAD
-    <p class="topless"><a href="midori_block_cipher.html"
-                          title="previous chapter">Midori block cipher</a></p>
-  </div>
-  <div>
-    <h4>Next topic</h4>
-    <p class="topless"><a href="xtea_block_cipher.html"
-                          title="next chapter">Xtea block cipher</a></p>
-=======
     <p class="topless"><a href="fancy_block_cipher.html"
                           title="previous chapter">Fancy block cipher</a></p>
   </div>
@@ -123,7 +110,6 @@
     <h4>Next topic</h4>
     <p class="topless"><a href="des_exact_key_length_block_cipher.html"
                           title="next chapter">Des exact key length block cipher</a></p>
->>>>>>> e85feab5
   </div>
   <div role="note" aria-label="source link">
     <h3>This Page</h3>
@@ -156,19 +142,19 @@
           <a href="../../py-modindex.html" title="Python Module Index"
              >modules</a> |</li>
         <li class="right" >
-<<<<<<< HEAD
-          <a href="xtea_block_cipher.html" title="Xtea block cipher"
-             >next</a> |</li>
-        <li class="right" >
-          <a href="midori_block_cipher.html" title="Midori block cipher"
-=======
           <a href="des_exact_key_length_block_cipher.html" title="Des exact key length block cipher"
              >next</a> |</li>
         <li class="right" >
           <a href="fancy_block_cipher.html" title="Fancy block cipher"
->>>>>>> e85feab5
              >previous</a> |</li>
+  
+    
+      <a href="../../../index.html"><img src="../../_static/logo_tii.svg" height="28" style="vertical-align: middle" title="TII Logo"></a>
+    
+  
+  
         <li class="nav-item nav-item-0"><a href="../../index.html">CLAASP: Cryptographic Library for Automated Analysis of Symmetric Primitives 1.1.0 documentation</a> &#187;</li>
+
         <li class="nav-item nav-item-this"><a href="">Lowmc generate matrices</a></li> 
       </ul>
     </div>
