
<!DOCTYPE html>

<html>
  <head>
    <meta charset="utf-8" />
    <meta name="viewport" content="width=device-width, initial-scale=1.0" /><meta name="generator" content="Docutils 0.17.1: http://docutils.sourceforge.net/" />

    <title>Constant block cipher &#8212; CLAASP: Cryptographic Library for Automated Analysis of Symmetric Primitives 1.1.0 documentation</title>
    <link rel="stylesheet" type="text/css" href="../../_static/pygments.css" />
    <link rel="stylesheet" type="text/css" href="../../_static/sage.css" />
    <script data-url_root="../../" id="documentation_options" src="../../_static/documentation_options.js"></script>
    <script src="../../_static/jquery.js"></script>
    <script src="../../_static/underscore.js"></script>
    <script src="../../_static/doctools.js"></script>
    <link rel="index" title="Index" href="../../genindex.html" />
    <link rel="search" title="Search" href="../../search.html" />
<<<<<<< HEAD
    <link rel="next" title="Des block cipher" href="des_block_cipher.html" />
    <link rel="prev" title="Aes block cipher" href="aes_block_cipher.html" />
=======
    <link rel="next" title="Identity block cipher" href="identity_block_cipher.html" />
    <link rel="prev" title="Skinny block cipher" href="skinny_block_cipher.html" />
>>>>>>> 269cec9e
    <link rel="icon" href="../../_static/sageicon.png" type="image/x-icon" />
    <script src="../../_static/thebe.js" type="text/javascript"></script>
    <script src="../../_static/thebe-sage.js" type="text/javascript"></script>

  </head><body>
    <div class="related" role="navigation" aria-label="related navigation">
      <h3>Navigation</h3>
      <ul>
        <li class="right" style="margin-right: 10px">
          <a href="../../genindex.html" title="General Index"
             accesskey="I">index</a></li>
        <li class="right" >
          <a href="../../py-modindex.html" title="Python Module Index"
             >modules</a> |</li>
        <li class="right" >
<<<<<<< HEAD
          <a href="des_block_cipher.html" title="Des block cipher"
             accesskey="N">next</a> |</li>
        <li class="right" >
          <a href="aes_block_cipher.html" title="Aes block cipher"
=======
          <a href="identity_block_cipher.html" title="Identity block cipher"
             accesskey="N">next</a> |</li>
        <li class="right" >
          <a href="skinny_block_cipher.html" title="Skinny block cipher"
>>>>>>> 269cec9e
             accesskey="P">previous</a> |</li>
        <li class="nav-item nav-item-0"><a href="../../index.html">CLAASP: Cryptographic Library for Automated Analysis of Symmetric Primitives 1.1.0 documentation</a> &#187;</li>
        <li class="nav-item nav-item-this"><a href="">Constant block cipher</a></li> 
      </ul>
    </div>  

    <div class="document">
      <div class="documentwrapper">
        <div class="bodywrapper">
          <div class="body" role="main">
            
  <section id="module-ciphers.block_ciphers.constant_block_cipher">
<span id="constant-block-cipher"></span><h1>Constant block cipher<a class="headerlink" href="#module-ciphers.block_ciphers.constant_block_cipher" title="Permalink to this headline">¶</a></h1>
<dl class="py class">
<dt class="sig sig-object py" id="ciphers.block_ciphers.constant_block_cipher.ConstantBlockCipher">
<em class="property"><span class="pre">class</span><span class="w"> </span></em><span class="sig-name descname"><span class="pre">ConstantBlockCipher</span></span><span class="sig-paren">(</span><em class="sig-param"><span class="n"><span class="pre">block_bit_size</span></span><span class="o"><span class="pre">=</span></span><span class="default_value"><span class="pre">3</span></span></em>, <em class="sig-param"><span class="n"><span class="pre">number_of_rounds</span></span><span class="o"><span class="pre">=</span></span><span class="default_value"><span class="pre">3</span></span></em><span class="sig-paren">)</span><a class="headerlink" href="#ciphers.block_ciphers.constant_block_cipher.ConstantBlockCipher" title="Permalink to this definition">¶</a></dt>
<dd><p>Bases: <code class="xref py py-class docutils literal notranslate"><span class="pre">claasp.cipher.Cipher</span></code></p>
<p>Create an instance of ConstantBlockCipher class which will always output the constant value of last round number.</p>
<p>This class is used to store compact representations of a cipher, used to generate the corresponding cipher.</p>
<p>INPUT:</p>
<ul class="simple">
<li><p><code class="docutils literal notranslate"><span class="pre">block_bit_size</span></code> – <strong>integer</strong> (default: <span class="math">3</span>); cipher input and output block bit size of the cipher</p></li>
<li><p><code class="docutils literal notranslate"><span class="pre">number_of_rounds</span></code> – <strong>integer</strong> (default: <span class="math">3</span>); number of rounds of the cipher</p></li>
</ul>
<p>EXAMPLES:</p>
<div class="highlight-ipycon notranslate"><div class="highlight"><pre><span></span><span class="gp">sage: </span><span class="kn">from</span> <span class="nn">claasp.ciphers.block_ciphers.constant_block_cipher</span> <span class="kn">import</span> <span class="n">ConstantBlockCipher</span>
<span class="gp">sage: </span><span class="n">constant</span> <span class="o">=</span> <span class="n">ConstantBlockCipher</span><span class="p">(</span><span class="n">block_bit_size</span><span class="o">=</span><span class="mi">3</span><span class="p">,</span> <span class="n">number_of_rounds</span><span class="o">=</span><span class="mi">3</span><span class="p">)</span>
<span class="gp">sage: </span><span class="n">constant</span><span class="o">.</span><span class="n">number_of_rounds</span>
<span class="go">3</span>

<span class="gp">sage: </span><span class="n">constant</span><span class="o">.</span><span class="n">component_from</span><span class="p">(</span><span class="mi">0</span><span class="p">,</span> <span class="mi">0</span><span class="p">)</span><span class="o">.</span><span class="n">id</span>
<span class="go">&#39;constant_0_0&#39;</span>

<span class="gp">sage: </span><span class="n">constant</span><span class="o">.</span><span class="n">print_as_python_dictionary</span><span class="p">()</span>
<span class="go">cipher = {</span>
<span class="go">&#39;cipher_id&#39;: &#39;constant_o3_r3&#39;,</span>
<span class="go">&#39;cipher_type&#39;: &#39;block_cipher&#39;,</span>
<span class="go">&#39;cipher_inputs&#39;: [],</span>
<span class="go">&#39;cipher_inputs_bit_size&#39;: [],</span>
<span class="go">&#39;cipher_output_bit_size&#39;: 3,</span>
<span class="go">&#39;cipher_number_of_rounds&#39;: 3,</span>
<span class="go">&#39;cipher_rounds&#39; : [</span>
<span class="go">  # round 0</span>
<span class="go">  [</span>
<span class="go">  {</span>
<span class="go">    # round = 0 - round component = 0</span>
<span class="go">    &#39;id&#39;: &#39;constant_0_0&#39;,</span>
<span class="go">    &#39;type&#39;: &#39;constant&#39;,</span>
<span class="go">    &#39;input_bit_size&#39;: 0,</span>
<span class="go">    &#39;input_id_link&#39;: [&#39;&#39;],</span>
<span class="go">    &#39;input_bit_positions&#39;: [[]],</span>
<span class="go">    &#39;output_bit_size&#39;: 3,</span>
<span class="go">    &#39;description&#39;: [&#39;0b000&#39;],</span>
<span class="go">  },</span>
<span class="go">  {</span>
<span class="go">    # round = 0 - round component = 1</span>
<span class="go">    &#39;id&#39;: &#39;intermediate_output_0_1&#39;,</span>
<span class="go">    &#39;type&#39;: &#39;intermediate_output&#39;,</span>
<span class="go">    &#39;input_bit_size&#39;: 3,</span>
<span class="go">    &#39;input_id_link&#39;: [&#39;constant_0_0&#39;],</span>
<span class="go">    &#39;input_bit_positions&#39;: [[0, 1, 2]],</span>
<span class="go">    &#39;output_bit_size&#39;: 3,</span>
<span class="go">    &#39;description&#39;: [&#39;round_output&#39;],</span>
<span class="go">  },</span>
<span class="go">  ],</span>
<span class="go">  # round 1</span>
<span class="go">  [</span>
<span class="go">  {</span>
<span class="go">    # round = 1 - round component = 0</span>
<span class="go">    &#39;id&#39;: &#39;constant_1_0&#39;,</span>
<span class="go">    &#39;type&#39;: &#39;constant&#39;,</span>
<span class="go">    &#39;input_bit_size&#39;: 0,</span>
<span class="go">    &#39;input_id_link&#39;: [&#39;&#39;],</span>
<span class="go">    &#39;input_bit_positions&#39;: [[]],</span>
<span class="go">    &#39;output_bit_size&#39;: 3,</span>
<span class="go">    &#39;description&#39;: [&#39;0b001&#39;],</span>
<span class="go">  },</span>
<span class="go">  {</span>
<span class="go">    # round = 1 - round component = 1</span>
<span class="go">    &#39;id&#39;: &#39;intermediate_output_1_1&#39;,</span>
<span class="go">    &#39;type&#39;: &#39;intermediate_output&#39;,</span>
<span class="go">    &#39;input_bit_size&#39;: 3,</span>
<span class="go">    &#39;input_id_link&#39;: [&#39;constant_1_0&#39;],</span>
<span class="go">    &#39;input_bit_positions&#39;: [[0, 1, 2]],</span>
<span class="go">    &#39;output_bit_size&#39;: 3,</span>
<span class="go">    &#39;description&#39;: [&#39;round_output&#39;],</span>
<span class="go">  },</span>
<span class="go">  ],</span>
<span class="go">  # round 2</span>
<span class="go">  [</span>
<span class="go">  {</span>
<span class="go">    # round = 2 - round component = 0</span>
<span class="go">    &#39;id&#39;: &#39;constant_2_0&#39;,</span>
<span class="go">    &#39;type&#39;: &#39;constant&#39;,</span>
<span class="go">    &#39;input_bit_size&#39;: 0,</span>
<span class="go">    &#39;input_id_link&#39;: [&#39;&#39;],</span>
<span class="go">    &#39;input_bit_positions&#39;: [[]],</span>
<span class="go">    &#39;output_bit_size&#39;: 3,</span>
<span class="go">    &#39;description&#39;: [&#39;0b010&#39;],</span>
<span class="go">  },</span>
<span class="go">  {</span>
<span class="go">    # round = 2 - round component = 1</span>
<span class="go">    &#39;id&#39;: &#39;cipher_output_2_1&#39;,</span>
<span class="go">    &#39;type&#39;: &#39;cipher_output&#39;,</span>
<span class="go">    &#39;input_bit_size&#39;: 3,</span>
<span class="go">    &#39;input_id_link&#39;: [&#39;constant_2_0&#39;],</span>
<span class="go">    &#39;input_bit_positions&#39;: [[0, 1, 2]],</span>
<span class="go">    &#39;output_bit_size&#39;: 3,</span>
<span class="go">    &#39;description&#39;: [&#39;cipher_output&#39;],</span>
<span class="go">  },</span>
<span class="go">  ],</span>
<span class="go">  ],</span>
<span class="go">&#39;cipher_reference_code&#39;: None,</span>
<span class="go">}</span>
</pre></div>
</div>
<dl class="py method">
<dt class="sig sig-object py" id="ciphers.block_ciphers.constant_block_cipher.ConstantBlockCipher.add_AND_component">
<span class="sig-name descname"><span class="pre">add_AND_component</span></span><span class="sig-paren">(</span><em class="sig-param"><span class="n"><span class="pre">input_id_links</span></span></em>, <em class="sig-param"><span class="n"><span class="pre">input_bit_positions</span></span></em>, <em class="sig-param"><span class="n"><span class="pre">output_bit_size</span></span></em><span class="sig-paren">)</span><a class="headerlink" href="#ciphers.block_ciphers.constant_block_cipher.ConstantBlockCipher.add_AND_component" title="Permalink to this definition">¶</a></dt>
<dd></dd></dl>

<dl class="py method">
<dt class="sig sig-object py" id="ciphers.block_ciphers.constant_block_cipher.ConstantBlockCipher.add_MODADD_component">
<span class="sig-name descname"><span class="pre">add_MODADD_component</span></span><span class="sig-paren">(</span><em class="sig-param"><span class="n"><span class="pre">input_id_links</span></span></em>, <em class="sig-param"><span class="n"><span class="pre">input_bit_positions</span></span></em>, <em class="sig-param"><span class="n"><span class="pre">output_bit_size</span></span></em><span class="sig-paren">)</span><a class="headerlink" href="#ciphers.block_ciphers.constant_block_cipher.ConstantBlockCipher.add_MODADD_component" title="Permalink to this definition">¶</a></dt>
<dd></dd></dl>

<dl class="py method">
<dt class="sig sig-object py" id="ciphers.block_ciphers.constant_block_cipher.ConstantBlockCipher.add_MODSUB_component">
<span class="sig-name descname"><span class="pre">add_MODSUB_component</span></span><span class="sig-paren">(</span><em class="sig-param"><span class="n"><span class="pre">input_id_links</span></span></em>, <em class="sig-param"><span class="n"><span class="pre">input_bit_positions</span></span></em>, <em class="sig-param"><span class="n"><span class="pre">output_bit_size</span></span></em><span class="sig-paren">)</span><a class="headerlink" href="#ciphers.block_ciphers.constant_block_cipher.ConstantBlockCipher.add_MODSUB_component" title="Permalink to this definition">¶</a></dt>
<dd></dd></dl>

<dl class="py method">
<dt class="sig sig-object py" id="ciphers.block_ciphers.constant_block_cipher.ConstantBlockCipher.add_NOT_component">
<span class="sig-name descname"><span class="pre">add_NOT_component</span></span><span class="sig-paren">(</span><em class="sig-param"><span class="n"><span class="pre">input_id_links</span></span></em>, <em class="sig-param"><span class="n"><span class="pre">input_bit_positions</span></span></em>, <em class="sig-param"><span class="n"><span class="pre">output_bit_size</span></span></em><span class="sig-paren">)</span><a class="headerlink" href="#ciphers.block_ciphers.constant_block_cipher.ConstantBlockCipher.add_NOT_component" title="Permalink to this definition">¶</a></dt>
<dd></dd></dl>

<dl class="py method">
<dt class="sig sig-object py" id="ciphers.block_ciphers.constant_block_cipher.ConstantBlockCipher.add_OR_component">
<span class="sig-name descname"><span class="pre">add_OR_component</span></span><span class="sig-paren">(</span><em class="sig-param"><span class="n"><span class="pre">input_id_links</span></span></em>, <em class="sig-param"><span class="n"><span class="pre">input_bit_positions</span></span></em>, <em class="sig-param"><span class="n"><span class="pre">output_bit_size</span></span></em><span class="sig-paren">)</span><a class="headerlink" href="#ciphers.block_ciphers.constant_block_cipher.ConstantBlockCipher.add_OR_component" title="Permalink to this definition">¶</a></dt>
<dd></dd></dl>

<dl class="py method">
<dt class="sig sig-object py" id="ciphers.block_ciphers.constant_block_cipher.ConstantBlockCipher.add_SBOX_component">
<span class="sig-name descname"><span class="pre">add_SBOX_component</span></span><span class="sig-paren">(</span><em class="sig-param"><span class="n"><span class="pre">input_id_links</span></span></em>, <em class="sig-param"><span class="n"><span class="pre">input_bit_positions</span></span></em>, <em class="sig-param"><span class="n"><span class="pre">output_bit_size</span></span></em>, <em class="sig-param"><span class="n"><span class="pre">description</span></span></em><span class="sig-paren">)</span><a class="headerlink" href="#ciphers.block_ciphers.constant_block_cipher.ConstantBlockCipher.add_SBOX_component" title="Permalink to this definition">¶</a></dt>
<dd></dd></dl>

<dl class="py method">
<dt class="sig sig-object py" id="ciphers.block_ciphers.constant_block_cipher.ConstantBlockCipher.add_SHIFT_component">
<span class="sig-name descname"><span class="pre">add_SHIFT_component</span></span><span class="sig-paren">(</span><em class="sig-param"><span class="n"><span class="pre">input_id_links</span></span></em>, <em class="sig-param"><span class="n"><span class="pre">input_bit_positions</span></span></em>, <em class="sig-param"><span class="n"><span class="pre">output_bit_size</span></span></em>, <em class="sig-param"><span class="n"><span class="pre">parameter</span></span></em><span class="sig-paren">)</span><a class="headerlink" href="#ciphers.block_ciphers.constant_block_cipher.ConstantBlockCipher.add_SHIFT_component" title="Permalink to this definition">¶</a></dt>
<dd></dd></dl>

<dl class="py method">
<dt class="sig sig-object py" id="ciphers.block_ciphers.constant_block_cipher.ConstantBlockCipher.add_XOR_component">
<span class="sig-name descname"><span class="pre">add_XOR_component</span></span><span class="sig-paren">(</span><em class="sig-param"><span class="n"><span class="pre">input_id_links</span></span></em>, <em class="sig-param"><span class="n"><span class="pre">input_bit_positions</span></span></em>, <em class="sig-param"><span class="n"><span class="pre">output_bit_size</span></span></em><span class="sig-paren">)</span><a class="headerlink" href="#ciphers.block_ciphers.constant_block_cipher.ConstantBlockCipher.add_XOR_component" title="Permalink to this definition">¶</a></dt>
<dd></dd></dl>

<dl class="py method">
<dt class="sig sig-object py" id="ciphers.block_ciphers.constant_block_cipher.ConstantBlockCipher.add_cipher_output_component">
<span class="sig-name descname"><span class="pre">add_cipher_output_component</span></span><span class="sig-paren">(</span><em class="sig-param"><span class="n"><span class="pre">input_id_links</span></span></em>, <em class="sig-param"><span class="n"><span class="pre">input_bit_positions</span></span></em>, <em class="sig-param"><span class="n"><span class="pre">output_bit_size</span></span></em><span class="sig-paren">)</span><a class="headerlink" href="#ciphers.block_ciphers.constant_block_cipher.ConstantBlockCipher.add_cipher_output_component" title="Permalink to this definition">¶</a></dt>
<dd></dd></dl>

<dl class="py method">
<dt class="sig sig-object py" id="ciphers.block_ciphers.constant_block_cipher.ConstantBlockCipher.add_concatenate_component">
<span class="sig-name descname"><span class="pre">add_concatenate_component</span></span><span class="sig-paren">(</span><em class="sig-param"><span class="n"><span class="pre">input_id_links</span></span></em>, <em class="sig-param"><span class="n"><span class="pre">input_bit_positions</span></span></em>, <em class="sig-param"><span class="n"><span class="pre">output_bit_size</span></span></em><span class="sig-paren">)</span><a class="headerlink" href="#ciphers.block_ciphers.constant_block_cipher.ConstantBlockCipher.add_concatenate_component" title="Permalink to this definition">¶</a></dt>
<dd></dd></dl>

<dl class="py method">
<dt class="sig sig-object py" id="ciphers.block_ciphers.constant_block_cipher.ConstantBlockCipher.add_constant_component">
<span class="sig-name descname"><span class="pre">add_constant_component</span></span><span class="sig-paren">(</span><em class="sig-param"><span class="n"><span class="pre">output_bit_size</span></span></em>, <em class="sig-param"><span class="n"><span class="pre">value</span></span></em><span class="sig-paren">)</span><a class="headerlink" href="#ciphers.block_ciphers.constant_block_cipher.ConstantBlockCipher.add_constant_component" title="Permalink to this definition">¶</a></dt>
<dd></dd></dl>

<dl class="py method">
<dt class="sig sig-object py" id="ciphers.block_ciphers.constant_block_cipher.ConstantBlockCipher.add_intermediate_output_component">
<span class="sig-name descname"><span class="pre">add_intermediate_output_component</span></span><span class="sig-paren">(</span><em class="sig-param"><span class="n"><span class="pre">input_id_links</span></span></em>, <em class="sig-param"><span class="n"><span class="pre">input_bit_positions</span></span></em>, <em class="sig-param"><span class="n"><span class="pre">output_bit_size</span></span></em>, <em class="sig-param"><span class="n"><span class="pre">output_tag</span></span></em><span class="sig-paren">)</span><a class="headerlink" href="#ciphers.block_ciphers.constant_block_cipher.ConstantBlockCipher.add_intermediate_output_component" title="Permalink to this definition">¶</a></dt>
<dd></dd></dl>

<dl class="py method">
<dt class="sig sig-object py" id="ciphers.block_ciphers.constant_block_cipher.ConstantBlockCipher.add_linear_layer_component">
<span class="sig-name descname"><span class="pre">add_linear_layer_component</span></span><span class="sig-paren">(</span><em class="sig-param"><span class="n"><span class="pre">input_id_links</span></span></em>, <em class="sig-param"><span class="n"><span class="pre">input_bit_positions</span></span></em>, <em class="sig-param"><span class="n"><span class="pre">output_bit_size</span></span></em>, <em class="sig-param"><span class="n"><span class="pre">description</span></span></em><span class="sig-paren">)</span><a class="headerlink" href="#ciphers.block_ciphers.constant_block_cipher.ConstantBlockCipher.add_linear_layer_component" title="Permalink to this definition">¶</a></dt>
<dd></dd></dl>

<dl class="py method">
<dt class="sig sig-object py" id="ciphers.block_ciphers.constant_block_cipher.ConstantBlockCipher.add_mix_column_component">
<span class="sig-name descname"><span class="pre">add_mix_column_component</span></span><span class="sig-paren">(</span><em class="sig-param"><span class="n"><span class="pre">input_id_links</span></span></em>, <em class="sig-param"><span class="n"><span class="pre">input_bit_positions</span></span></em>, <em class="sig-param"><span class="n"><span class="pre">output_bit_size</span></span></em>, <em class="sig-param"><span class="n"><span class="pre">mix_column_description</span></span></em><span class="sig-paren">)</span><a class="headerlink" href="#ciphers.block_ciphers.constant_block_cipher.ConstantBlockCipher.add_mix_column_component" title="Permalink to this definition">¶</a></dt>
<dd></dd></dl>

<dl class="py method">
<dt class="sig sig-object py" id="ciphers.block_ciphers.constant_block_cipher.ConstantBlockCipher.add_permutation_component">
<span class="sig-name descname"><span class="pre">add_permutation_component</span></span><span class="sig-paren">(</span><em class="sig-param"><span class="n"><span class="pre">input_id_links</span></span></em>, <em class="sig-param"><span class="n"><span class="pre">input_bit_positions</span></span></em>, <em class="sig-param"><span class="n"><span class="pre">output_bit_size</span></span></em>, <em class="sig-param"><span class="n"><span class="pre">permutation_description</span></span></em><span class="sig-paren">)</span><a class="headerlink" href="#ciphers.block_ciphers.constant_block_cipher.ConstantBlockCipher.add_permutation_component" title="Permalink to this definition">¶</a></dt>
<dd></dd></dl>

<dl class="py method">
<dt class="sig sig-object py" id="ciphers.block_ciphers.constant_block_cipher.ConstantBlockCipher.add_reverse_component">
<span class="sig-name descname"><span class="pre">add_reverse_component</span></span><span class="sig-paren">(</span><em class="sig-param"><span class="n"><span class="pre">input_id_links</span></span></em>, <em class="sig-param"><span class="n"><span class="pre">input_bit_positions</span></span></em>, <em class="sig-param"><span class="n"><span class="pre">output_bit_size</span></span></em><span class="sig-paren">)</span><a class="headerlink" href="#ciphers.block_ciphers.constant_block_cipher.ConstantBlockCipher.add_reverse_component" title="Permalink to this definition">¶</a></dt>
<dd></dd></dl>

<dl class="py method">
<dt class="sig sig-object py" id="ciphers.block_ciphers.constant_block_cipher.ConstantBlockCipher.add_rotate_component">
<span class="sig-name descname"><span class="pre">add_rotate_component</span></span><span class="sig-paren">(</span><em class="sig-param"><span class="n"><span class="pre">input_id_links</span></span></em>, <em class="sig-param"><span class="n"><span class="pre">input_bit_positions</span></span></em>, <em class="sig-param"><span class="n"><span class="pre">output_bit_size</span></span></em>, <em class="sig-param"><span class="n"><span class="pre">parameter</span></span></em><span class="sig-paren">)</span><a class="headerlink" href="#ciphers.block_ciphers.constant_block_cipher.ConstantBlockCipher.add_rotate_component" title="Permalink to this definition">¶</a></dt>
<dd></dd></dl>

<dl class="py method">
<dt class="sig sig-object py" id="ciphers.block_ciphers.constant_block_cipher.ConstantBlockCipher.add_round">
<span class="sig-name descname"><span class="pre">add_round</span></span><span class="sig-paren">(</span><span class="sig-paren">)</span><a class="headerlink" href="#ciphers.block_ciphers.constant_block_cipher.ConstantBlockCipher.add_round" title="Permalink to this definition">¶</a></dt>
<dd></dd></dl>

<dl class="py method">
<dt class="sig sig-object py" id="ciphers.block_ciphers.constant_block_cipher.ConstantBlockCipher.add_round_key_output_component">
<span class="sig-name descname"><span class="pre">add_round_key_output_component</span></span><span class="sig-paren">(</span><em class="sig-param"><span class="n"><span class="pre">input_id_links</span></span></em>, <em class="sig-param"><span class="n"><span class="pre">input_bit_positions</span></span></em>, <em class="sig-param"><span class="n"><span class="pre">output_bit_size</span></span></em><span class="sig-paren">)</span><a class="headerlink" href="#ciphers.block_ciphers.constant_block_cipher.ConstantBlockCipher.add_round_key_output_component" title="Permalink to this definition">¶</a></dt>
<dd></dd></dl>

<dl class="py method">
<dt class="sig sig-object py" id="ciphers.block_ciphers.constant_block_cipher.ConstantBlockCipher.add_round_output_component">
<span class="sig-name descname"><span class="pre">add_round_output_component</span></span><span class="sig-paren">(</span><em class="sig-param"><span class="n"><span class="pre">input_id_links</span></span></em>, <em class="sig-param"><span class="n"><span class="pre">input_bit_positions</span></span></em>, <em class="sig-param"><span class="n"><span class="pre">output_bit_size</span></span></em><span class="sig-paren">)</span><a class="headerlink" href="#ciphers.block_ciphers.constant_block_cipher.ConstantBlockCipher.add_round_output_component" title="Permalink to this definition">¶</a></dt>
<dd></dd></dl>

<dl class="py method">
<dt class="sig sig-object py" id="ciphers.block_ciphers.constant_block_cipher.ConstantBlockCipher.add_shift_rows_component">
<span class="sig-name descname"><span class="pre">add_shift_rows_component</span></span><span class="sig-paren">(</span><em class="sig-param"><span class="n"><span class="pre">input_id_links</span></span></em>, <em class="sig-param"><span class="n"><span class="pre">input_bit_positions</span></span></em>, <em class="sig-param"><span class="n"><span class="pre">output_bit_size</span></span></em>, <em class="sig-param"><span class="n"><span class="pre">parameter</span></span></em><span class="sig-paren">)</span><a class="headerlink" href="#ciphers.block_ciphers.constant_block_cipher.ConstantBlockCipher.add_shift_rows_component" title="Permalink to this definition">¶</a></dt>
<dd></dd></dl>

<dl class="py method">
<dt class="sig sig-object py" id="ciphers.block_ciphers.constant_block_cipher.ConstantBlockCipher.add_sigma_component">
<span class="sig-name descname"><span class="pre">add_sigma_component</span></span><span class="sig-paren">(</span><em class="sig-param"><span class="n"><span class="pre">input_id_links</span></span></em>, <em class="sig-param"><span class="n"><span class="pre">input_bit_positions</span></span></em>, <em class="sig-param"><span class="n"><span class="pre">output_bit_size</span></span></em>, <em class="sig-param"><span class="n"><span class="pre">rotation_amounts_parameter</span></span></em><span class="sig-paren">)</span><a class="headerlink" href="#ciphers.block_ciphers.constant_block_cipher.ConstantBlockCipher.add_sigma_component" title="Permalink to this definition">¶</a></dt>
<dd></dd></dl>

<dl class="py method">
<dt class="sig sig-object py" id="ciphers.block_ciphers.constant_block_cipher.ConstantBlockCipher.add_theta_keccak_component">
<span class="sig-name descname"><span class="pre">add_theta_keccak_component</span></span><span class="sig-paren">(</span><em class="sig-param"><span class="n"><span class="pre">input_id_links</span></span></em>, <em class="sig-param"><span class="n"><span class="pre">input_bit_positions</span></span></em>, <em class="sig-param"><span class="n"><span class="pre">output_bit_size</span></span></em><span class="sig-paren">)</span><a class="headerlink" href="#ciphers.block_ciphers.constant_block_cipher.ConstantBlockCipher.add_theta_keccak_component" title="Permalink to this definition">¶</a></dt>
<dd></dd></dl>

<dl class="py method">
<dt class="sig sig-object py" id="ciphers.block_ciphers.constant_block_cipher.ConstantBlockCipher.add_theta_xoodoo_component">
<span class="sig-name descname"><span class="pre">add_theta_xoodoo_component</span></span><span class="sig-paren">(</span><em class="sig-param"><span class="n"><span class="pre">input_id_links</span></span></em>, <em class="sig-param"><span class="n"><span class="pre">input_bit_positions</span></span></em>, <em class="sig-param"><span class="n"><span class="pre">output_bit_size</span></span></em><span class="sig-paren">)</span><a class="headerlink" href="#ciphers.block_ciphers.constant_block_cipher.ConstantBlockCipher.add_theta_xoodoo_component" title="Permalink to this definition">¶</a></dt>
<dd></dd></dl>

<dl class="py method">
<dt class="sig sig-object py" id="ciphers.block_ciphers.constant_block_cipher.ConstantBlockCipher.add_variable_rotate_component">
<span class="sig-name descname"><span class="pre">add_variable_rotate_component</span></span><span class="sig-paren">(</span><em class="sig-param"><span class="n"><span class="pre">input_id_links</span></span></em>, <em class="sig-param"><span class="n"><span class="pre">input_bit_positions</span></span></em>, <em class="sig-param"><span class="n"><span class="pre">output_bit_size</span></span></em>, <em class="sig-param"><span class="n"><span class="pre">parameter</span></span></em><span class="sig-paren">)</span><a class="headerlink" href="#ciphers.block_ciphers.constant_block_cipher.ConstantBlockCipher.add_variable_rotate_component" title="Permalink to this definition">¶</a></dt>
<dd></dd></dl>

<dl class="py method">
<dt class="sig sig-object py" id="ciphers.block_ciphers.constant_block_cipher.ConstantBlockCipher.add_variable_shift_component">
<span class="sig-name descname"><span class="pre">add_variable_shift_component</span></span><span class="sig-paren">(</span><em class="sig-param"><span class="n"><span class="pre">input_id_links</span></span></em>, <em class="sig-param"><span class="n"><span class="pre">input_bit_positions</span></span></em>, <em class="sig-param"><span class="n"><span class="pre">output_bit_size</span></span></em>, <em class="sig-param"><span class="n"><span class="pre">parameter</span></span></em><span class="sig-paren">)</span><a class="headerlink" href="#ciphers.block_ciphers.constant_block_cipher.ConstantBlockCipher.add_variable_shift_component" title="Permalink to this definition">¶</a></dt>
<dd></dd></dl>

<dl class="py method">
<dt class="sig sig-object py" id="ciphers.block_ciphers.constant_block_cipher.ConstantBlockCipher.add_word_permutation_component">
<span class="sig-name descname"><span class="pre">add_word_permutation_component</span></span><span class="sig-paren">(</span><em class="sig-param"><span class="n"><span class="pre">input_id_links</span></span></em>, <em class="sig-param"><span class="n"><span class="pre">input_bit_positions</span></span></em>, <em class="sig-param"><span class="n"><span class="pre">output_bit_size</span></span></em>, <em class="sig-param"><span class="n"><span class="pre">permutation_description</span></span></em>, <em class="sig-param"><span class="n"><span class="pre">word_size</span></span></em><span class="sig-paren">)</span><a class="headerlink" href="#ciphers.block_ciphers.constant_block_cipher.ConstantBlockCipher.add_word_permutation_component" title="Permalink to this definition">¶</a></dt>
<dd></dd></dl>

<dl class="py method">
<dt class="sig sig-object py" id="ciphers.block_ciphers.constant_block_cipher.ConstantBlockCipher.algebraic_tests">
<span class="sig-name descname"><span class="pre">algebraic_tests</span></span><span class="sig-paren">(</span><em class="sig-param"><span class="n"><span class="pre">timeout</span></span></em><span class="sig-paren">)</span><a class="headerlink" href="#ciphers.block_ciphers.constant_block_cipher.ConstantBlockCipher.algebraic_tests" title="Permalink to this definition">¶</a></dt>
<dd><p>Return a dictionary explaining the result of the algebraic test.</p>
<p>INPUT:</p>
<ul class="simple">
<li><p><code class="docutils literal notranslate"><span class="pre">timeout</span></code> – <strong>integer</strong>; the timeout for the Grobner basis computation in seconds</p></li>
</ul>
<p>OUTPUTS: a dictionary with the following keys:</p>
<blockquote>
<div><ul class="simple">
<li><p><code class="docutils literal notranslate"><span class="pre">npolynomials</span></code> – number of polynomials</p></li>
<li><p><code class="docutils literal notranslate"><span class="pre">nvariables</span></code> – number of variables</p></li>
<li><p><code class="docutils literal notranslate"><span class="pre">timeout</span></code> – timeout in seconds</p></li>
<li><p><code class="docutils literal notranslate"><span class="pre">pass</span></code> – whether the algebraic test pass w.r.t the given timeout</p></li>
</ul>
</div></blockquote>
<p>EXAMPLES:</p>
<div class="highlight-ipycon notranslate"><div class="highlight"><pre><span></span><span class="gp">sage: </span><span class="kn">from</span> <span class="nn">claasp.ciphers.block_ciphers.speck_block_cipher</span> <span class="kn">import</span> <span class="n">SpeckBlockCipher</span>
<span class="gp">sage: </span><span class="n">speck</span> <span class="o">=</span> <span class="n">SpeckBlockCipher</span><span class="p">(</span><span class="n">block_bit_size</span><span class="o">=</span><span class="mi">32</span><span class="p">,</span> <span class="n">key_bit_size</span><span class="o">=</span><span class="mi">64</span><span class="p">,</span> <span class="n">number_of_rounds</span><span class="o">=</span><span class="mi">2</span><span class="p">)</span>
<span class="gp">sage: </span><span class="n">d</span> <span class="o">=</span> <span class="n">speck</span><span class="o">.</span><span class="n">algebraic_tests</span><span class="p">(</span><span class="mi">5</span><span class="p">)</span>  <span class="c1"># long time</span>
<span class="gp">sage: </span><span class="n">d</span> <span class="o">==</span> <span class="p">{</span><span class="s1">&#39;input_parameters&#39;</span><span class="p">:</span> <span class="p">{</span><span class="s1">&#39;timeout&#39;</span><span class="p">:</span> <span class="mi">5</span><span class="p">},</span> <span class="s1">&#39;test_results&#39;</span><span class="p">:</span>
<span class="gp">....: </span><span class="p">{</span><span class="s1">&#39;number_of_variables&#39;</span><span class="p">:</span> <span class="p">[</span><span class="mi">304</span><span class="p">,</span> <span class="mi">800</span><span class="p">],</span>
<span class="gp">....: </span><span class="s1">&#39;number_of_equations&#39;</span><span class="p">:</span> <span class="p">[</span><span class="mi">240</span><span class="p">,</span> <span class="mi">688</span><span class="p">],</span> <span class="s1">&#39;number_of_monomials&#39;</span><span class="p">:</span> <span class="p">[</span><span class="mi">304</span><span class="p">,</span> <span class="mi">800</span><span class="p">],</span>
<span class="gp">....: </span><span class="s1">&#39;max_degree_of_equations&#39;</span><span class="p">:</span> <span class="p">[</span><span class="mi">1</span><span class="p">,</span> <span class="mi">1</span><span class="p">],</span> <span class="s1">&#39;test_passed&#39;</span><span class="p">:</span> <span class="p">[</span><span class="kc">False</span><span class="p">,</span> <span class="kc">False</span><span class="p">]}}</span>  <span class="c1"># long time</span>
<span class="go">True</span>
</pre></div>
</div>
</dd></dl>

<dl class="py method">
<dt class="sig sig-object py" id="ciphers.block_ciphers.constant_block_cipher.ConstantBlockCipher.analyze_cipher">
<span class="sig-name descname"><span class="pre">analyze_cipher</span></span><span class="sig-paren">(</span><em class="sig-param"><span class="n"><span class="pre">tests_configuration</span></span></em><span class="sig-paren">)</span><a class="headerlink" href="#ciphers.block_ciphers.constant_block_cipher.ConstantBlockCipher.analyze_cipher" title="Permalink to this definition">¶</a></dt>
<dd><p>Generate a dictionary with the analysis of the cipher.</p>
<p>The analysis is related to the following tests:</p>
<ul class="simple">
<li><p>Diffusion Tests</p></li>
</ul>
<p>INPUT:</p>
<ul class="simple">
<li><p><code class="docutils literal notranslate"><span class="pre">tests_configuration</span></code> – <strong>python dictionary</strong></p></li>
</ul>
<p>EXAMPLES:</p>
<div class="highlight-ipycon notranslate"><div class="highlight"><pre><span></span><span class="gp">sage: </span><span class="kn">from</span> <span class="nn">claasp.ciphers.block_ciphers.speck_block_cipher</span> <span class="kn">import</span> <span class="n">SpeckBlockCipher</span>
<span class="gp">sage: </span><span class="n">sp</span> <span class="o">=</span> <span class="n">SpeckBlockCipher</span><span class="p">(</span><span class="n">block_bit_size</span><span class="o">=</span><span class="mi">16</span><span class="p">,</span> <span class="n">key_bit_size</span><span class="o">=</span><span class="mi">32</span><span class="p">,</span> <span class="n">number_of_rounds</span><span class="o">=</span><span class="mi">5</span><span class="p">)</span>
<span class="gp">sage: </span><span class="n">tests_configuration</span> <span class="o">=</span> <span class="p">{</span><span class="s2">&quot;diffusion_tests&quot;</span><span class="p">:</span> <span class="p">{</span><span class="s2">&quot;run_tests&quot;</span><span class="p">:</span> <span class="kc">True</span><span class="p">,</span> <span class="s2">&quot;number_of_samples&quot;</span><span class="p">:</span> <span class="mi">100</span><span class="p">,</span>
<span class="gp">....: </span><span class="s2">&quot;run_avalanche_dependence&quot;</span><span class="p">:</span> <span class="kc">True</span><span class="p">,</span> <span class="s2">&quot;run_avalanche_dependence_uniform&quot;</span><span class="p">:</span> <span class="kc">True</span><span class="p">,</span>
<span class="gp">....: </span><span class="s2">&quot;run_avalanche_weight&quot;</span><span class="p">:</span> <span class="kc">True</span><span class="p">,</span> <span class="s2">&quot;run_avalanche_entropy&quot;</span><span class="p">:</span> <span class="kc">True</span><span class="p">,</span>
<span class="gp">....: </span><span class="s2">&quot;avalanche_dependence_uniform_bias&quot;</span><span class="p">:</span> <span class="mf">0.2</span><span class="p">,</span> <span class="s2">&quot;avalanche_dependence_criterion_threshold&quot;</span><span class="p">:</span> <span class="mi">0</span><span class="p">,</span>
<span class="gp">....: </span><span class="s2">&quot;avalanche_dependence_uniform_criterion_threshold&quot;</span><span class="p">:</span><span class="mi">0</span><span class="p">,</span> <span class="s2">&quot;avalanche_weight_criterion_threshold&quot;</span><span class="p">:</span> <span class="mf">0.1</span><span class="p">,</span>
<span class="gp">....: </span><span class="s2">&quot;avalanche_entropy_criterion_threshold&quot;</span><span class="p">:</span><span class="mf">0.1</span><span class="p">},</span> <span class="s2">&quot;component_analysis_tests&quot;</span><span class="p">:</span> <span class="p">{</span><span class="s2">&quot;run_tests&quot;</span><span class="p">:</span> <span class="kc">True</span><span class="p">}}</span>
<span class="gp">sage: </span><span class="n">analysis</span> <span class="o">=</span> <span class="n">sp</span><span class="o">.</span><span class="n">analyze_cipher</span><span class="p">(</span><span class="n">tests_configuration</span><span class="p">)</span>
<span class="gp">sage: </span><span class="n">analysis</span><span class="p">[</span><span class="s2">&quot;diffusion_tests&quot;</span><span class="p">][</span><span class="s2">&quot;test_results&quot;</span><span class="p">][</span><span class="s2">&quot;key&quot;</span><span class="p">][</span><span class="s2">&quot;round_output&quot;</span><span class="p">][</span> <span class="c1"># random</span>
<span class="gp">....: </span><span class="s2">&quot;avalanche_dependence_vectors&quot;</span><span class="p">][</span><span class="s2">&quot;differences&quot;</span><span class="p">][</span><span class="mi">31</span><span class="p">][</span><span class="s2">&quot;output_vectors&quot;</span><span class="p">][</span><span class="mi">0</span><span class="p">][</span><span class="s2">&quot;vector&quot;</span><span class="p">]</span> <span class="c1"># random</span>
</pre></div>
</div>
</dd></dl>

<dl class="py method">
<dt class="sig sig-object py" id="ciphers.block_ciphers.constant_block_cipher.ConstantBlockCipher.as_python_dictionary">
<span class="sig-name descname"><span class="pre">as_python_dictionary</span></span><span class="sig-paren">(</span><span class="sig-paren">)</span><a class="headerlink" href="#ciphers.block_ciphers.constant_block_cipher.ConstantBlockCipher.as_python_dictionary" title="Permalink to this definition">¶</a></dt>
<dd></dd></dl>

<dl class="py method">
<dt class="sig sig-object py" id="ciphers.block_ciphers.constant_block_cipher.ConstantBlockCipher.avalanche_probability_vectors">
<span class="sig-name descname"><span class="pre">avalanche_probability_vectors</span></span><span class="sig-paren">(</span><em class="sig-param"><span class="n"><span class="pre">nb_samples</span></span></em><span class="sig-paren">)</span><a class="headerlink" href="#ciphers.block_ciphers.constant_block_cipher.ConstantBlockCipher.avalanche_probability_vectors" title="Permalink to this definition">¶</a></dt>
<dd><p>Return the avalanche probability vectors of each input bit difference for each round.</p>
<p>The inputs considered are plaintext, key, etc.</p>
<p>The i-th component of the vector is the probability that i-th bit of the output
flips due to the input bit difference.</p>
<div class="admonition note">
<p class="admonition-title">Note</p>
<p>apvs[“key”][“round_output”][position][index_occurrence] = vector of round_output size with input diff
injected in key</p>
</div>
<p>INPUT:</p>
<ul class="simple">
<li><p><code class="docutils literal notranslate"><span class="pre">nb_samples</span></code> – <strong>integer</strong>; used to compute the estimated probability of flipping</p></li>
</ul>
<p>EXAMPLES:</p>
<div class="highlight-ipycon notranslate"><div class="highlight"><pre><span></span><span class="gp">sage: </span><span class="kn">from</span> <span class="nn">claasp.ciphers.block_ciphers.speck_block_cipher</span> <span class="kn">import</span> <span class="n">SpeckBlockCipher</span> <span class="k">as</span> <span class="n">speck</span>
<span class="gp">sage: </span><span class="n">speck</span> <span class="o">=</span> <span class="n">speck</span><span class="p">(</span><span class="n">block_bit_size</span><span class="o">=</span><span class="mi">16</span><span class="p">,</span> <span class="n">key_bit_size</span><span class="o">=</span><span class="mi">32</span><span class="p">,</span> <span class="n">number_of_rounds</span><span class="o">=</span><span class="mi">5</span><span class="p">)</span>
<span class="gp">sage: </span><span class="n">apvs</span> <span class="o">=</span> <span class="n">speck</span><span class="o">.</span><span class="n">avalanche_probability_vectors</span><span class="p">(</span><span class="mi">100</span><span class="p">)</span>
<span class="gp">sage: </span><span class="n">apvs</span><span class="p">[</span><span class="s2">&quot;key&quot;</span><span class="p">][</span><span class="s2">&quot;round_output&quot;</span><span class="p">][</span><span class="mi">31</span><span class="p">][</span><span class="mi">0</span><span class="p">]</span> <span class="c1"># random</span>
</pre></div>
</div>
</dd></dl>

<dl class="py method">
<dt class="sig sig-object py" id="ciphers.block_ciphers.constant_block_cipher.ConstantBlockCipher.component_analysis_tests">
<span class="sig-name descname"><span class="pre">component_analysis_tests</span></span><span class="sig-paren">(</span><span class="sig-paren">)</span><a class="headerlink" href="#ciphers.block_ciphers.constant_block_cipher.ConstantBlockCipher.component_analysis_tests" title="Permalink to this definition">¶</a></dt>
<dd><p>Return a list of dictionaries, each one giving some properties of the cipher’s operations.</p>
<p>INPUT:</p>
<ul class="simple">
<li><p>None</p></li>
</ul>
<p>EXAMPLES:</p>
<div class="highlight-ipycon notranslate"><div class="highlight"><pre><span></span><span class="gp">sage: </span><span class="kn">from</span> <span class="nn">claasp.ciphers.block_ciphers.aes_block_cipher</span> <span class="kn">import</span> <span class="n">AESBlockCipher</span>
<span class="gp">sage: </span><span class="n">aes</span> <span class="o">=</span> <span class="n">AESBlockCipher</span><span class="p">(</span><span class="n">word_size</span><span class="o">=</span><span class="mi">8</span><span class="p">,</span> <span class="n">state_size</span><span class="o">=</span><span class="mi">4</span><span class="p">,</span> <span class="n">number_of_rounds</span><span class="o">=</span><span class="mi">2</span><span class="p">)</span>
<span class="gp">sage: </span><span class="n">result</span> <span class="o">=</span> <span class="n">aes</span><span class="o">.</span><span class="n">component_analysis_tests</span><span class="p">()</span>
<span class="gp">sage: </span><span class="nb">len</span><span class="p">(</span><span class="n">result</span><span class="p">)</span>
<span class="go">9</span>
</pre></div>
</div>
</dd></dl>

<dl class="py method">
<dt class="sig sig-object py" id="ciphers.block_ciphers.constant_block_cipher.ConstantBlockCipher.component_from">
<span class="sig-name descname"><span class="pre">component_from</span></span><span class="sig-paren">(</span><em class="sig-param"><span class="n"><span class="pre">round_number</span></span></em>, <em class="sig-param"><span class="n"><span class="pre">index</span></span></em><span class="sig-paren">)</span><a class="headerlink" href="#ciphers.block_ciphers.constant_block_cipher.ConstantBlockCipher.component_from" title="Permalink to this definition">¶</a></dt>
<dd></dd></dl>

<dl class="py method">
<dt class="sig sig-object py" id="ciphers.block_ciphers.constant_block_cipher.ConstantBlockCipher.compute_criterion_from_avalanche_probability_vectors">
<span class="sig-name descname"><span class="pre">compute_criterion_from_avalanche_probability_vectors</span></span><span class="sig-paren">(</span><em class="sig-param"><span class="n"><span class="pre">all_apvs</span></span></em>, <em class="sig-param"><span class="n"><span class="pre">avalanche_dependence_uniform_bias</span></span></em><span class="sig-paren">)</span><a class="headerlink" href="#ciphers.block_ciphers.constant_block_cipher.ConstantBlockCipher.compute_criterion_from_avalanche_probability_vectors" title="Permalink to this definition">¶</a></dt>
<dd><p>Return a python dictionary that contains the dictionaries corresponding to each criterion.</p>
<p>ALGORITHM:</p>
<p>The avalanche dependence is the number of output bit that flip with respect to an input bit difference,
for a given round.
If the worst avalanche dependence for a certain round is close to the output bit size with respect to a certain
threshold, we say that the cipher satisfies the avalanche dependence criterion for this round.</p>
<p>The avalanche dependence uniform is the number of output bit that flip with a probability
<span class="math">\in \left[\frac{1}{2} - \text{bias}; \frac{1}{2} + \text{bias}\right]</span>,
with respect to an input bit difference, for a given round. If the worst avalanche dependence uniform for a
certain round is close to the output bit size with respect to a certain threshold,
we say that the cipher satisfies the avalanche dependence uniform criterion for this round.</p>
<p>The avalanche weight is the expected Hamming weight of the output difference with respect to an input bit
difference, for a given round.
If the avalanche weights of all the input bit differences for a certain round is close to half of
the output bit size with respect to a certain threshold, we say that the cipher satisfies the
avalanche criterion for this round.</p>
<p>The avalanche entropy is defined as uncertainty about whether output bits flip with respect to an input
bit difference, for a given round.
If the strict avalanche entropy of all the input bit differences for a certain round is close to
the output bit size with respect to a certain threshold, we say that the cipher satisfies the
strict avalanche criterion for this round.</p>
<div class="admonition note">
<p class="admonition-title">Note</p>
<p>d[“key”][“round_output”][position][index_occurrence][“avalanche_dependence”] = vector of round_output size
with input diff injected in key</p>
</div>
<p>INPUT:</p>
<ul class="simple">
<li><p><code class="docutils literal notranslate"><span class="pre">all_apvs</span></code> – <strong>dictionary</strong>; all avalanche probability vectors returned by avalanche_probability_vectors()</p></li>
<li><p><code class="docutils literal notranslate"><span class="pre">avalanche_dependence_uniform_bias</span></code> – <strong>float</strong>; define the range where the probability of flipping should be</p></li>
</ul>
<div class="admonition seealso">
<p class="admonition-title">See also</p>
<p><a class="reference internal" href="#ciphers.block_ciphers.constant_block_cipher.ConstantBlockCipher.avalanche_probability_vectors" title="ciphers.block_ciphers.constant_block_cipher.ConstantBlockCipher.avalanche_probability_vectors"><code class="xref py py-meth docutils literal notranslate"><span class="pre">avalanche_probability_vectors()</span></code></a> for the returning vectors.</p>
</div>
<p>EXAMPLES:</p>
<div class="highlight-ipycon notranslate"><div class="highlight"><pre><span></span><span class="gp">sage: </span><span class="kn">from</span> <span class="nn">claasp.ciphers.block_ciphers.speck_block_cipher</span> <span class="kn">import</span> <span class="n">SpeckBlockCipher</span> <span class="k">as</span> <span class="n">speck</span>
<span class="gp">sage: </span><span class="n">speck</span> <span class="o">=</span> <span class="n">speck</span><span class="p">(</span><span class="n">block_bit_size</span><span class="o">=</span><span class="mi">16</span><span class="p">,</span> <span class="n">key_bit_size</span><span class="o">=</span><span class="mi">32</span><span class="p">,</span> <span class="n">number_of_rounds</span><span class="o">=</span><span class="mi">5</span><span class="p">)</span>
<span class="gp">sage: </span><span class="n">apvs</span> <span class="o">=</span> <span class="n">speck</span><span class="o">.</span><span class="n">avalanche_probability_vectors</span><span class="p">(</span><span class="mi">100</span><span class="p">)</span>
<span class="gp">sage: </span><span class="n">d</span> <span class="o">=</span> <span class="n">speck</span><span class="o">.</span><span class="n">compute_criterion_from_avalanche_probability_vectors</span><span class="p">(</span><span class="n">apvs</span><span class="p">,</span> <span class="mf">0.2</span><span class="p">)</span>
<span class="gp">sage: </span><span class="n">d</span><span class="p">[</span><span class="s2">&quot;key&quot;</span><span class="p">][</span><span class="s2">&quot;round_output&quot;</span><span class="p">][</span><span class="mi">0</span><span class="p">][</span><span class="mi">0</span><span class="p">][</span><span class="s2">&quot;avalanche_dependence_vectors&quot;</span><span class="p">]</span> <span class="c1"># random</span>
</pre></div>
</div>
</dd></dl>

<dl class="py method">
<dt class="sig sig-object py" id="ciphers.block_ciphers.constant_block_cipher.ConstantBlockCipher.continuous_avalanche_factor">
<span class="sig-name descname"><span class="pre">continuous_avalanche_factor</span></span><span class="sig-paren">(</span><em class="sig-param"><span class="n"><span class="pre">lambda_value</span></span></em>, <em class="sig-param"><span class="n"><span class="pre">number_of_samples</span></span></em><span class="sig-paren">)</span><a class="headerlink" href="#ciphers.block_ciphers.constant_block_cipher.ConstantBlockCipher.continuous_avalanche_factor" title="Permalink to this definition">¶</a></dt>
<dd><p>Continuous generalization of the metric Avalanche Factor. This method implements Definition 14 of <a class="reference internal" href="../../references.html#mur2020" id="id1"><span>[MUR2020]</span></a>.</p>
<p>INPUT:</p>
<ul class="simple">
<li><p><code class="docutils literal notranslate"><span class="pre">lambda_value</span></code> –  <strong>float</strong>; threshold value used to express the input difference</p></li>
<li><p><code class="docutils literal notranslate"><span class="pre">number_of_samples</span></code> –  <strong>integer</strong>; number of samples used to compute the continuous avalanche factor</p></li>
</ul>
<p>EXAMPLES:</p>
<div class="highlight-ipycon notranslate"><div class="highlight"><pre><span></span><span class="gp">sage: </span><span class="kn">from</span> <span class="nn">claasp.ciphers.block_ciphers.speck_block_cipher</span> <span class="kn">import</span> <span class="n">SpeckBlockCipher</span> <span class="k">as</span> <span class="n">speck</span>
<span class="gp">sage: </span><span class="n">speck_cipher</span> <span class="o">=</span> <span class="n">speck</span><span class="p">(</span><span class="n">number_of_rounds</span><span class="o">=</span><span class="mi">2</span><span class="p">)</span>
<span class="gp">sage: </span><span class="n">result</span> <span class="o">=</span> <span class="n">speck_cipher</span><span class="o">.</span><span class="n">continuous_avalanche_factor</span><span class="p">(</span><span class="mf">0.001</span><span class="p">,</span> <span class="mi">10</span><span class="p">)</span>
<span class="gp">sage: </span><span class="n">result</span><span class="p">[</span><span class="s1">&#39;plaintext&#39;</span><span class="p">][</span><span class="s1">&#39;round_key_output&#39;</span><span class="p">][</span><span class="s1">&#39;continuous_avalanche_factor&#39;</span><span class="p">][</span><span class="s1">&#39;values&#39;</span><span class="p">][</span><span class="mi">0</span><span class="p">][</span><span class="s1">&#39;value&#39;</span><span class="p">]</span>
<span class="go">0.0</span>
</pre></div>
</div>
</dd></dl>

<dl class="py method">
<dt class="sig sig-object py" id="ciphers.block_ciphers.constant_block_cipher.ConstantBlockCipher.continuous_diffusion_factor">
<span class="sig-name descname"><span class="pre">continuous_diffusion_factor</span></span><span class="sig-paren">(</span><em class="sig-param"><span class="n"><span class="pre">beta_number_of_samples</span></span></em>, <em class="sig-param"><span class="n"><span class="pre">gf_number_samples</span></span></em><span class="sig-paren">)</span><a class="headerlink" href="#ciphers.block_ciphers.constant_block_cipher.ConstantBlockCipher.continuous_diffusion_factor" title="Permalink to this definition">¶</a></dt>
<dd><p>Continuous Diffusion Factor. This method implements Definition 16 of <a class="reference internal" href="../../references.html#mur2020" id="id2"><span>[MUR2020]</span></a>.</p>
<p>INPUT:</p>
<ul class="simple">
<li><p><code class="docutils literal notranslate"><span class="pre">beta_number_of_samples</span></code> – <strong>integer</strong>; number of samples used to compute the continuous measure metric</p></li>
<li><p><code class="docutils literal notranslate"><span class="pre">gf_number_samples</span></code> – <strong>integer</strong>;  number of vectors used to approximate gf_2</p></li>
</ul>
<p>EXAMPLES:</p>
<div class="highlight-ipycon notranslate"><div class="highlight"><pre><span></span><span class="gp">sage: </span><span class="kn">from</span> <span class="nn">claasp.ciphers.block_ciphers.speck_block_cipher</span> <span class="kn">import</span> <span class="n">SpeckBlockCipher</span> <span class="k">as</span> <span class="n">speck</span>
<span class="gp">sage: </span><span class="n">speck_cipher</span> <span class="o">=</span> <span class="n">speck</span><span class="p">(</span><span class="n">number_of_rounds</span><span class="o">=</span><span class="mi">2</span><span class="p">)</span> <span class="c1"># long time</span>
<span class="gp">sage: </span><span class="n">output</span> <span class="o">=</span> <span class="n">speck_cipher</span><span class="o">.</span><span class="n">continuous_diffusion_factor</span><span class="p">(</span><span class="mi">5</span><span class="p">,</span> <span class="mi">20</span><span class="p">)</span> <span class="c1"># long time</span>
<span class="gp">sage: </span><span class="n">output</span><span class="p">[</span><span class="s1">&#39;plaintext&#39;</span><span class="p">][</span><span class="s1">&#39;cipher_output&#39;</span><span class="p">][</span><span class="s1">&#39;diffusion_factor&#39;</span><span class="p">][</span><span class="s1">&#39;values&#39;</span><span class="p">][</span><span class="mi">0</span><span class="p">][</span><span class="s1">&#39;2&#39;</span><span class="p">]</span> <span class="o">&gt;</span> <span class="mi">0</span> <span class="c1"># long time</span>
<span class="go">True</span>
</pre></div>
</div>
</dd></dl>

<dl class="py method">
<dt class="sig sig-object py" id="ciphers.block_ciphers.constant_block_cipher.ConstantBlockCipher.continuous_diffusion_tests">
<span class="sig-name descname"><span class="pre">continuous_diffusion_tests</span></span><span class="sig-paren">(</span><em class="sig-param"><span class="n"><span class="pre">continuous_avalanche_factor_number_of_samples</span></span><span class="o"><span class="pre">=</span></span><span class="default_value"><span class="pre">100</span></span></em>, <em class="sig-param"><span class="n"><span class="pre">threshold_for_avalanche_factor</span></span><span class="o"><span class="pre">=</span></span><span class="default_value"><span class="pre">0.001</span></span></em>, <em class="sig-param"><span class="n"><span class="pre">continuous_neutral_measure_beta_number_of_samples</span></span><span class="o"><span class="pre">=</span></span><span class="default_value"><span class="pre">10</span></span></em>, <em class="sig-param"><span class="n"><span class="pre">continuous_neutral_measure_gf_number_samples</span></span><span class="o"><span class="pre">=</span></span><span class="default_value"><span class="pre">10</span></span></em>, <em class="sig-param"><span class="n"><span class="pre">continuous_diffusion_factor_beta_number_of_samples</span></span><span class="o"><span class="pre">=</span></span><span class="default_value"><span class="pre">10</span></span></em>, <em class="sig-param"><span class="n"><span class="pre">continuous_diffusion_factor_gf_number_samples</span></span><span class="o"><span class="pre">=</span></span><span class="default_value"><span class="pre">10</span></span></em>, <em class="sig-param"><span class="n"><span class="pre">is_continuous_avalanche_factor</span></span><span class="o"><span class="pre">=</span></span><span class="default_value"><span class="pre">True</span></span></em>, <em class="sig-param"><span class="n"><span class="pre">is_continuous_neutrality_measure</span></span><span class="o"><span class="pre">=</span></span><span class="default_value"><span class="pre">True</span></span></em>, <em class="sig-param"><span class="n"><span class="pre">is_diffusion_factor</span></span><span class="o"><span class="pre">=</span></span><span class="default_value"><span class="pre">True</span></span></em><span class="sig-paren">)</span><a class="headerlink" href="#ciphers.block_ciphers.constant_block_cipher.ConstantBlockCipher.continuous_diffusion_tests" title="Permalink to this definition">¶</a></dt>
<dd><p>Return a python dictionary that contains the dictionaries corresponding to each metric in <a class="reference internal" href="../../references.html#mur2020" id="id3"><span>[MUR2020]</span></a>.</p>
<p>INPUT:</p>
<ul class="simple">
<li><p><code class="docutils literal notranslate"><span class="pre">continuous_avalanche_factor_number_of_samples</span></code> – <strong>integer</strong> (default: <span class="math">100</span>); number of samples
used to obtain the metric continuous_avalanche_factor</p></li>
<li><p><code class="docutils literal notranslate"><span class="pre">threshold_for_avalanche_factor</span></code> – <strong>float</strong> (default: <span class="math">0.001</span>); threshold value used to compute the
input difference for the metric continuous_avalanche_factor</p></li>
<li><p><code class="docutils literal notranslate"><span class="pre">continuous_neutral_measure_beta_number_of_samples</span></code> – <strong>integer</strong> (default: <span class="math">10</span>); number of samples
used to compute the continuous measure metric</p></li>
<li><p><code class="docutils literal notranslate"><span class="pre">continuous_neutral_measure_gf_number_samples</span></code> – <strong>integer</strong> (default: <span class="math">10</span>);  number of vectors used
to approximate gf_2</p></li>
<li><p><code class="docutils literal notranslate"><span class="pre">continuous_diffusion_factor_beta_number_of_samples</span></code> – <strong>integer</strong> (default: <span class="math">10</span>); number of samples
used to compute the continuous measure metric</p></li>
<li><p><code class="docutils literal notranslate"><span class="pre">continuous_diffusion_factor_gf_number_samples</span></code> – <strong>integer</strong> (default: <span class="math">10</span>);  number of vectors
used to approximate gf_2</p></li>
<li><p><code class="docutils literal notranslate"><span class="pre">is_continuous_avalanche_factor</span></code> – <strong>boolean</strong> (default: <span class="math">True</span>); flag indicating if we want the
continuous_avalanche_factor or not</p></li>
<li><p><code class="docutils literal notranslate"><span class="pre">is_continuous_neutrality_measure</span></code> – <strong>boolean</strong> (default: <span class="math">True</span>); flag indicating if we want the
continuous_neutrality_measure or not</p></li>
<li><p><code class="docutils literal notranslate"><span class="pre">is_diffusion_factor</span></code> – <strong>boolean</strong> (default: <span class="math">True</span>); flag indicating if we want the
continuous_neutrality_measure, or not</p></li>
</ul>
<p>OUTPUT:</p>
<blockquote>
<div><ul class="simple">
<li><p>A python dictionary that contains the test result to each metric. E.g.: continuous_neutrality_measure,
continuous_avalanche_factor, diffusion_factor</p></li>
</ul>
</div></blockquote>
<p>EXAMPLES:</p>
<div class="highlight-ipycon notranslate"><div class="highlight"><pre><span></span><span class="gp">sage: </span><span class="kn">from</span> <span class="nn">claasp.ciphers.block_ciphers.speck_block_cipher</span> <span class="kn">import</span> <span class="n">SpeckBlockCipher</span> <span class="k">as</span> <span class="n">speck</span>
<span class="gp">sage: </span><span class="n">speck_cipher</span> <span class="o">=</span> <span class="n">speck</span><span class="p">(</span><span class="n">number_of_rounds</span><span class="o">=</span><span class="mi">1</span><span class="p">)</span> <span class="c1"># long time</span>
<span class="gp">sage: </span><span class="n">output</span> <span class="o">=</span> <span class="n">speck_cipher</span><span class="o">.</span><span class="n">continuous_diffusion_tests</span><span class="p">()</span> <span class="c1"># long time</span>
<span class="gp">sage: </span><span class="n">output</span><span class="p">[</span><span class="s1">&#39;plaintext&#39;</span><span class="p">][</span><span class="s1">&#39;round_key_output&#39;</span><span class="p">][</span><span class="s1">&#39;continuous_neutrality_measure&#39;</span><span class="p">][</span><span class="s1">&#39;values&#39;</span><span class="p">][</span><span class="mi">0</span><span class="p">][</span><span class="s1">&#39;1&#39;</span><span class="p">]</span> <span class="o">==</span> <span class="mf">0.0</span> <span class="c1"># long time</span>
<span class="go">True</span>
</pre></div>
</div>
</dd></dl>

<dl class="py method">
<dt class="sig sig-object py" id="ciphers.block_ciphers.constant_block_cipher.ConstantBlockCipher.continuous_neutrality_measure_for_bit_j">
<span class="sig-name descname"><span class="pre">continuous_neutrality_measure_for_bit_j</span></span><span class="sig-paren">(</span><em class="sig-param"><span class="n"><span class="pre">beta_number_of_samples</span></span></em>, <em class="sig-param"><span class="n"><span class="pre">gf_number_samples</span></span></em>, <em class="sig-param"><span class="n"><span class="pre">input_bit</span></span><span class="o"><span class="pre">=</span></span><span class="default_value"><span class="pre">None</span></span></em>, <em class="sig-param"><span class="n"><span class="pre">output_bits</span></span><span class="o"><span class="pre">=</span></span><span class="default_value"><span class="pre">None</span></span></em><span class="sig-paren">)</span><a class="headerlink" href="#ciphers.block_ciphers.constant_block_cipher.ConstantBlockCipher.continuous_neutrality_measure_for_bit_j" title="Permalink to this definition">¶</a></dt>
<dd><p>Continuous Neutrality Measure. This method implements Definition 15 of <a class="reference internal" href="../../references.html#mur2020" id="id4"><span>[MUR2020]</span></a>.</p>
<p>INPUT:</p>
<ul class="simple">
<li><p><code class="docutils literal notranslate"><span class="pre">beta_number_of_samples</span></code> – <strong>integer</strong>; number of samples used to compute the continuous measure metric</p></li>
<li><p><code class="docutils literal notranslate"><span class="pre">gf_number_samples</span></code> – <strong>integer</strong>;  number of vectors used to approximate gf_2</p></li>
<li><p><code class="docutils literal notranslate"><span class="pre">input_bit</span></code> – <strong>integer</strong> (default: <span class="math">None</span>); input bit position to be analyzed</p></li>
<li><p><code class="docutils literal notranslate"><span class="pre">output_bits</span></code> – <strong>list</strong> (default: <span class="math">None</span>); output bit positions to be analyzed</p></li>
</ul>
<p>EXAMPLES:</p>
<div class="highlight-ipycon notranslate"><div class="highlight"><pre><span></span><span class="gp">sage: </span><span class="kn">from</span> <span class="nn">claasp.ciphers.block_ciphers.speck_block_cipher</span> <span class="kn">import</span> <span class="n">SpeckBlockCipher</span> <span class="k">as</span> <span class="n">speck</span>
<span class="gp">sage: </span><span class="n">output</span> <span class="o">=</span> <span class="n">speck</span><span class="p">(</span><span class="n">number_of_rounds</span><span class="o">=</span><span class="mi">2</span><span class="p">)</span><span class="o">.</span><span class="n">continuous_neutrality_measure_for_bit_j</span><span class="p">(</span><span class="mi">50</span><span class="p">,</span> <span class="mi">200</span><span class="p">)</span> <span class="c1"># long time</span>
<span class="gp">sage: </span><span class="n">output</span><span class="p">[</span><span class="s1">&#39;plaintext&#39;</span><span class="p">][</span><span class="s1">&#39;cipher_output&#39;</span><span class="p">][</span><span class="s1">&#39;continuous_neutrality_measure&#39;</span><span class="p">][</span><span class="s1">&#39;values&#39;</span><span class="p">][</span><span class="mi">0</span><span class="p">][</span><span class="s1">&#39;2&#39;</span><span class="p">]</span> <span class="o">&gt;</span> <span class="mi">0</span> <span class="c1"># long time</span>
<span class="go">True</span>
</pre></div>
</div>
</dd></dl>

<dl class="py method">
<dt class="sig sig-object py" id="ciphers.block_ciphers.constant_block_cipher.ConstantBlockCipher.continuous_neutrality_measure_for_bit_j_and_beta">
<span class="sig-name descname"><span class="pre">continuous_neutrality_measure_for_bit_j_and_beta</span></span><span class="sig-paren">(</span><em class="sig-param"><span class="n"><span class="pre">input_bit</span></span></em>, <em class="sig-param"><span class="n"><span class="pre">beta</span></span></em>, <em class="sig-param"><span class="n"><span class="pre">number_of_samples</span></span></em>, <em class="sig-param"><span class="n"><span class="pre">output_bits</span></span></em><span class="sig-paren">)</span><a class="headerlink" href="#ciphers.block_ciphers.constant_block_cipher.ConstantBlockCipher.continuous_neutrality_measure_for_bit_j_and_beta" title="Permalink to this definition">¶</a></dt>
<dd></dd></dl>

<dl class="py method">
<dt class="sig sig-object py" id="ciphers.block_ciphers.constant_block_cipher.ConstantBlockCipher.create_rounds">
<span class="sig-name descname"><span class="pre">create_rounds</span></span><span class="sig-paren">(</span><em class="sig-param"><span class="n"><span class="pre">block_bit_size</span></span></em>, <em class="sig-param"><span class="n"><span class="pre">number_of_rounds</span></span></em><span class="sig-paren">)</span><a class="headerlink" href="#ciphers.block_ciphers.constant_block_cipher.ConstantBlockCipher.create_rounds" title="Permalink to this definition">¶</a></dt>
<dd></dd></dl>

<dl class="py property">
<dt class="sig sig-object py" id="ciphers.block_ciphers.constant_block_cipher.ConstantBlockCipher.current_round">
<em class="property"><span class="pre">property</span><span class="w"> </span></em><span class="sig-name descname"><span class="pre">current_round</span></span><a class="headerlink" href="#ciphers.block_ciphers.constant_block_cipher.ConstantBlockCipher.current_round" title="Permalink to this definition">¶</a></dt>
<dd></dd></dl>

<dl class="py property">
<dt class="sig sig-object py" id="ciphers.block_ciphers.constant_block_cipher.ConstantBlockCipher.current_round_number">
<em class="property"><span class="pre">property</span><span class="w"> </span></em><span class="sig-name descname"><span class="pre">current_round_number</span></span><a class="headerlink" href="#ciphers.block_ciphers.constant_block_cipher.ConstantBlockCipher.current_round_number" title="Permalink to this definition">¶</a></dt>
<dd></dd></dl>

<dl class="py property">
<dt class="sig sig-object py" id="ciphers.block_ciphers.constant_block_cipher.ConstantBlockCipher.current_round_number_of_components">
<em class="property"><span class="pre">property</span><span class="w"> </span></em><span class="sig-name descname"><span class="pre">current_round_number_of_components</span></span><a class="headerlink" href="#ciphers.block_ciphers.constant_block_cipher.ConstantBlockCipher.current_round_number_of_components" title="Permalink to this definition">¶</a></dt>
<dd></dd></dl>

<dl class="py method">
<dt class="sig sig-object py" id="ciphers.block_ciphers.constant_block_cipher.ConstantBlockCipher.delete_generated_evaluate_c_shared_library">
<span class="sig-name descname"><span class="pre">delete_generated_evaluate_c_shared_library</span></span><span class="sig-paren">(</span><span class="sig-paren">)</span><a class="headerlink" href="#ciphers.block_ciphers.constant_block_cipher.ConstantBlockCipher.delete_generated_evaluate_c_shared_library" title="Permalink to this definition">¶</a></dt>
<dd><p>Delete the file named &lt;id_cipher&gt;_evaluate.c and the corresponding executable.</p>
<p>INPUT:</p>
<ul class="simple">
<li><p>None</p></li>
</ul>
<p>EXAMPLES:</p>
<div class="highlight-ipycon notranslate"><div class="highlight"><pre><span></span><span class="gp">sage: </span><span class="kn">from</span> <span class="nn">claasp.ciphers.block_ciphers.fancy_block_cipher</span> <span class="kn">import</span> <span class="n">FancyBlockCipher</span> <span class="k">as</span> <span class="n">fancy</span>
<span class="gp">sage: </span><span class="n">fancy</span><span class="p">()</span><span class="o">.</span><span class="n">delete_generated_evaluate_c_shared_library</span><span class="p">()</span> <span class="c1"># doctest: +SKIP</span>
</pre></div>
</div>
</dd></dl>

<dl class="py method">
<dt class="sig sig-object py" id="ciphers.block_ciphers.constant_block_cipher.ConstantBlockCipher.diffusion_tests">
<span class="sig-name descname"><span class="pre">diffusion_tests</span></span><span class="sig-paren">(</span><em class="sig-param"><span class="n"><span class="pre">number_of_samples</span></span><span class="o"><span class="pre">=</span></span><span class="default_value"><span class="pre">5</span></span></em>, <em class="sig-param"><span class="n"><span class="pre">avalanche_dependence_uniform_bias</span></span><span class="o"><span class="pre">=</span></span><span class="default_value"><span class="pre">0.05</span></span></em>, <em class="sig-param"><span class="n"><span class="pre">avalanche_dependence_criterion_threshold</span></span><span class="o"><span class="pre">=</span></span><span class="default_value"><span class="pre">0</span></span></em>, <em class="sig-param"><span class="n"><span class="pre">avalanche_dependence_uniform_criterion_threshold</span></span><span class="o"><span class="pre">=</span></span><span class="default_value"><span class="pre">0</span></span></em>, <em class="sig-param"><span class="n"><span class="pre">avalanche_weight_criterion_threshold</span></span><span class="o"><span class="pre">=</span></span><span class="default_value"><span class="pre">0.01</span></span></em>, <em class="sig-param"><span class="n"><span class="pre">avalanche_entropy_criterion_threshold</span></span><span class="o"><span class="pre">=</span></span><span class="default_value"><span class="pre">0.01</span></span></em>, <em class="sig-param"><span class="n"><span class="pre">run_avalanche_dependence</span></span><span class="o"><span class="pre">=</span></span><span class="default_value"><span class="pre">True</span></span></em>, <em class="sig-param"><span class="n"><span class="pre">run_avalanche_dependence_uniform</span></span><span class="o"><span class="pre">=</span></span><span class="default_value"><span class="pre">True</span></span></em>, <em class="sig-param"><span class="n"><span class="pre">run_avalanche_weight</span></span><span class="o"><span class="pre">=</span></span><span class="default_value"><span class="pre">True</span></span></em>, <em class="sig-param"><span class="n"><span class="pre">run_avalanche_entropy</span></span><span class="o"><span class="pre">=</span></span><span class="default_value"><span class="pre">True</span></span></em><span class="sig-paren">)</span><a class="headerlink" href="#ciphers.block_ciphers.constant_block_cipher.ConstantBlockCipher.diffusion_tests" title="Permalink to this definition">¶</a></dt>
<dd><p>Return a python dictionary that contains the dictionaries corresponding to each criterion and their analysis.</p>
<p>INPUT:</p>
<ul class="simple">
<li><p><code class="docutils literal notranslate"><span class="pre">number_of_samples</span></code> – <strong>integer</strong> (default: <span class="math">5</span>); used to compute the estimated probability of flipping</p></li>
<li><p><code class="docutils literal notranslate"><span class="pre">avalanche_dependence_uniform_bias</span></code> – <strong>float</strong> (default: <span class="math">0.05</span>); define the range where the probability
of flipping should be</p></li>
<li><p><code class="docutils literal notranslate"><span class="pre">avalanche_dependence_criterion_threshold</span></code> –  <strong>float</strong> (default: <span class="math">0</span>); It is a bias. The criterion is satisfied
for a given input bit difference if for all output bits of the round under analysis, the corresponding
avalanche dependence criterion d is such that block_bit_size - bias &lt;= d &lt;= block_bit_size + bias</p></li>
<li><p><code class="docutils literal notranslate"><span class="pre">avalanche_dependence_uniform_criterion_threshold</span></code> –  <strong>float</strong> (default: <span class="math">0</span>); It is a bias. The criterion is
satisfied for a given input bit difference if for all output bits of the round under analysis, the
corresponding avalanche dependence uniform criterion d is such that
block_bit_size - bias &lt;= d &lt;= block_bit_size + bias</p></li>
<li><p><code class="docutils literal notranslate"><span class="pre">avalanche_weight_criterion_threshold</span></code> –  <strong>float</strong> (default: <span class="math">0.01</span>); It is a bias. The criterion is
satisfied for a given input bit difference if for all output bits of the round under analysis, the
corresponding avalanche weight criterion is such that block_bit_size/2 - bias &lt;= d &lt;= block_bit_size/2 + bias</p></li>
<li><p><code class="docutils literal notranslate"><span class="pre">avalanche_entropy_criterion_threshold</span></code> –  <strong>float</strong> (default: <span class="math">0.01</span>); It is a bias. The criterion is
satisfied for a given input bit difference if for all output bits of the round under analysis, the
corresponding avalanche entropy criterion d is such that block_bit_size - bias &lt;= d &lt;= block_bit_size + bias</p></li>
<li><p><code class="docutils literal notranslate"><span class="pre">run_avalanche_dependence</span></code> – <strong>boolean</strong> (default: <span class="math">True</span>); if True, add the avalanche dependence results
to the output dictionary</p></li>
<li><p><code class="docutils literal notranslate"><span class="pre">run_avalanche_dependence_uniform</span></code> – <strong>boolean</strong> (default: <span class="math">True</span>); if True, add the avalanche dependence
uniform results to the output dictionary</p></li>
<li><p><code class="docutils literal notranslate"><span class="pre">run_avalanche_weight</span></code> – <strong>boolean</strong> (default: <span class="math">True</span>); if True, add the avalanche weight results to the
output dictionary</p></li>
<li><p><code class="docutils literal notranslate"><span class="pre">run_avalanche_entropy</span></code> – <strong>boolean</strong> (default: <span class="math">True</span>); if True, add the avalanche entropy results to the
output dictionary</p></li>
</ul>
<div class="admonition note">
<p class="admonition-title">Note</p>
<p>diff inserted in:
d[“test_results”][“plaintext”][“round_output”][“avalanche_entropy”][“differences”][position][
“output_vectors”][round]</p>
</div>
<p>EXAMPLES:</p>
<div class="highlight-ipycon notranslate"><div class="highlight"><pre><span></span><span class="gp">sage: </span><span class="kn">from</span> <span class="nn">claasp.ciphers.block_ciphers.speck_block_cipher</span> <span class="kn">import</span> <span class="n">SpeckBlockCipher</span>
<span class="gp">sage: </span><span class="n">speck</span> <span class="o">=</span> <span class="n">SpeckBlockCipher</span><span class="p">(</span><span class="n">block_bit_size</span><span class="o">=</span><span class="mi">16</span><span class="p">,</span> <span class="n">key_bit_size</span><span class="o">=</span><span class="mi">32</span><span class="p">,</span> <span class="n">number_of_rounds</span><span class="o">=</span><span class="mi">5</span><span class="p">)</span>
<span class="gp">sage: </span><span class="n">d</span> <span class="o">=</span> <span class="n">speck</span><span class="o">.</span><span class="n">diffusion_tests</span><span class="p">(</span><span class="n">number_of_samples</span><span class="o">=</span><span class="mi">100</span><span class="p">)</span>
<span class="gp">sage: </span><span class="n">d</span><span class="p">[</span><span class="s2">&quot;test_results&quot;</span><span class="p">][</span><span class="s2">&quot;key&quot;</span><span class="p">][</span><span class="s2">&quot;round_output&quot;</span><span class="p">][</span> <span class="c1"># random</span>
<span class="gp">....: </span><span class="s2">&quot;avalanche_dependence_vectors&quot;</span><span class="p">][</span><span class="s2">&quot;differences&quot;</span><span class="p">][</span><span class="mi">0</span><span class="p">][</span><span class="s2">&quot;output_vectors&quot;</span><span class="p">][</span><span class="mi">0</span><span class="p">][</span><span class="s2">&quot;vector&quot;</span><span class="p">]</span> <span class="c1"># random</span>
</pre></div>
</div>
</dd></dl>

<dl class="py method">
<dt class="sig sig-object py" id="ciphers.block_ciphers.constant_block_cipher.ConstantBlockCipher.evaluate">
<span class="sig-name descname"><span class="pre">evaluate</span></span><span class="sig-paren">(</span><em class="sig-param"><span class="n"><span class="pre">cipher_input</span></span></em>, <em class="sig-param"><span class="n"><span class="pre">intermediate_output</span></span><span class="o"><span class="pre">=</span></span><span class="default_value"><span class="pre">False</span></span></em>, <em class="sig-param"><span class="n"><span class="pre">verbosity</span></span><span class="o"><span class="pre">=</span></span><span class="default_value"><span class="pre">False</span></span></em><span class="sig-paren">)</span><a class="headerlink" href="#ciphers.block_ciphers.constant_block_cipher.ConstantBlockCipher.evaluate" title="Permalink to this definition">¶</a></dt>
<dd><p>Return the output of the cipher.</p>
<p>INPUT:</p>
<ul class="simple">
<li><p><code class="docutils literal notranslate"><span class="pre">cipher_input</span></code> – <strong>list</strong>; block cipher inputs</p></li>
<li><p><code class="docutils literal notranslate"><span class="pre">intermediate_output</span></code> – <strong>boolean</strong> (default: <span class="math">False</span>); set this flag to True to return a dictionary with
each intermediate output</p></li>
<li><p><code class="docutils literal notranslate"><span class="pre">verbosity</span></code> – <strong>boolean</strong> (default: <span class="math">False</span>); set this flag to True to print the input/output of each
component</p></li>
</ul>
<p>EXAMPLES:</p>
<div class="highlight-ipycon notranslate"><div class="highlight"><pre><span></span><span class="gp">sage: </span><span class="kn">from</span> <span class="nn">claasp.ciphers.block_ciphers.identity_block_cipher</span> <span class="kn">import</span> <span class="n">IdentityBlockCipher</span> <span class="k">as</span> <span class="n">identity</span>
<span class="gp">sage: </span><span class="n">identity</span><span class="p">()</span><span class="o">.</span><span class="n">evaluate</span><span class="p">([</span><span class="mh">0x01234567</span><span class="p">,</span><span class="mh">0x89ABCDEF</span><span class="p">])</span>
<span class="go">19088743</span>
</pre></div>
</div>
</dd></dl>

<dl class="py method">
<dt class="sig sig-object py" id="ciphers.block_ciphers.constant_block_cipher.ConstantBlockCipher.evaluate_using_c">
<span class="sig-name descname"><span class="pre">evaluate_using_c</span></span><span class="sig-paren">(</span><em class="sig-param"><span class="n"><span class="pre">inputs</span></span></em>, <em class="sig-param"><span class="n"><span class="pre">intermediate_output</span></span><span class="o"><span class="pre">=</span></span><span class="default_value"><span class="pre">False</span></span></em>, <em class="sig-param"><span class="n"><span class="pre">verbosity</span></span><span class="o"><span class="pre">=</span></span><span class="default_value"><span class="pre">False</span></span></em><span class="sig-paren">)</span><a class="headerlink" href="#ciphers.block_ciphers.constant_block_cipher.ConstantBlockCipher.evaluate_using_c" title="Permalink to this definition">¶</a></dt>
<dd><p>Return the output of the cipher.</p>
<p>INPUT:</p>
<ul class="simple">
<li><p><code class="docutils literal notranslate"><span class="pre">inputs</span></code></p></li>
<li><p><code class="docutils literal notranslate"><span class="pre">intermediate_output</span></code> – <strong>boolean</strong> (default: <span class="math">False</span>); Set this flag to True in order to return a
dictionary with each intermediate output</p></li>
<li><p><code class="docutils literal notranslate"><span class="pre">verbosity</span></code> – <strong>boolean</strong> (default: <span class="math">False</span>); Set this flag to True in order to print the input/output of
each component</p></li>
</ul>
<p>EXAMPLES:</p>
<div class="highlight-ipycon notranslate"><div class="highlight"><pre><span></span><span class="gp">sage: </span><span class="kn">from</span> <span class="nn">claasp.ciphers.block_ciphers.fancy_block_cipher</span> <span class="kn">import</span> <span class="n">FancyBlockCipher</span> <span class="k">as</span> <span class="n">fancy</span>
<span class="gp">sage: </span><span class="n">fancy</span><span class="p">(</span><span class="n">number_of_rounds</span><span class="o">=</span><span class="mi">2</span><span class="p">)</span><span class="o">.</span><span class="n">evaluate_using_c</span><span class="p">([</span><span class="mh">0x012345</span><span class="p">,</span><span class="mh">0x89ABCD</span><span class="p">],</span> <span class="kc">True</span><span class="p">)</span> <span class="c1"># random</span>
<span class="go">{&#39;round_key_output&#39;: [3502917, 73728],</span>
<span class="go"> &#39;round_output&#39;: [9834215],</span>
<span class="go"> &#39;cipher_output&#39;: [7457252]}</span>
</pre></div>
</div>
</dd></dl>

<dl class="py method">
<dt class="sig sig-object py" id="ciphers.block_ciphers.constant_block_cipher.ConstantBlockCipher.evaluate_vectorized">
<span class="sig-name descname"><span class="pre">evaluate_vectorized</span></span><span class="sig-paren">(</span><em class="sig-param"><span class="n"><span class="pre">cipher_input</span></span></em>, <em class="sig-param"><span class="n"><span class="pre">intermediate_outputs</span></span><span class="o"><span class="pre">=</span></span><span class="default_value"><span class="pre">False</span></span></em>, <em class="sig-param"><span class="n"><span class="pre">verbosity</span></span><span class="o"><span class="pre">=</span></span><span class="default_value"><span class="pre">False</span></span></em><span class="sig-paren">)</span><a class="headerlink" href="#ciphers.block_ciphers.constant_block_cipher.ConstantBlockCipher.evaluate_vectorized" title="Permalink to this definition">¶</a></dt>
<dd><p>Return the output of the cipher for multiple inputs.</p>
<p>The inputs are given as a list cipher_input,such that cipher_inputs[0] contains the first input,
and cipher_inputs[1] the second.
Each of the inputs is given as a numpy ndarray of np.uint8, of shape n*m, where n is the size
(in bytes) of the input, and m is the number of samples.</p>
<p>The return is a list of m*n ndarrays (format transposed compared to the input format),
where the list is of size 1 if intermediate_output is False, and NUMBER_OF_ROUNDS otherwise.</p>
<p>This function determines automatically if a bit-based evaluation is required,
and does the transformation transparently. The inputs and outputs are similar to evaluate_vectorized_byte.</p>
<p>INPUT:</p>
<ul class="simple">
<li><p><code class="docutils literal notranslate"><span class="pre">cipher_input</span></code> – <strong>list</strong>; block cipher inputs (ndarray of uint8 representing one byte each, n rows, m columns,
with m the number of inputs to evaluate)</p></li>
<li><p><code class="docutils literal notranslate"><span class="pre">intermediate_outputs</span></code> – <strong>boolean</strong> (default: <span class="math">False</span>)</p></li>
<li><p><code class="docutils literal notranslate"><span class="pre">verbosity</span></code> – <strong>boolean</strong> (default: <span class="math">False</span>); set this flag to True in order to print the input/output of
each component</p></li>
</ul>
<p>EXAMPLES:</p>
<div class="highlight-ipycon notranslate"><div class="highlight"><pre><span></span><span class="gp">sage: </span><span class="kn">import</span> <span class="nn">numpy</span> <span class="k">as</span> <span class="nn">np</span>
<span class="gp">sage: </span><span class="kn">from</span> <span class="nn">claasp.ciphers.block_ciphers.speck_block_cipher</span> <span class="kn">import</span> <span class="n">SpeckBlockCipher</span> <span class="k">as</span> <span class="n">speck</span>
<span class="gp">sage: </span><span class="n">speck</span> <span class="o">=</span> <span class="n">speck</span><span class="p">(</span><span class="n">block_bit_size</span><span class="o">=</span><span class="mi">32</span><span class="p">,</span> <span class="n">key_bit_size</span><span class="o">=</span><span class="mi">64</span><span class="p">,</span> <span class="n">number_of_rounds</span><span class="o">=</span><span class="mi">22</span><span class="p">)</span>
<span class="gp">sage: </span><span class="n">K</span><span class="o">=</span><span class="n">np</span><span class="o">.</span><span class="n">random</span><span class="o">.</span><span class="n">randint</span><span class="p">(</span><span class="mi">256</span><span class="p">,</span> <span class="n">size</span><span class="o">=</span><span class="p">(</span><span class="mi">8</span><span class="p">,</span><span class="mi">2</span><span class="p">),</span> <span class="n">dtype</span><span class="o">=</span><span class="n">np</span><span class="o">.</span><span class="n">uint8</span><span class="p">)</span>
<span class="gp">sage: </span><span class="n">X</span><span class="o">=</span><span class="n">np</span><span class="o">.</span><span class="n">random</span><span class="o">.</span><span class="n">randint</span><span class="p">(</span><span class="mi">256</span><span class="p">,</span> <span class="n">size</span><span class="o">=</span><span class="p">(</span><span class="mi">4</span><span class="p">,</span><span class="mi">2</span><span class="p">),</span> <span class="n">dtype</span><span class="o">=</span><span class="n">np</span><span class="o">.</span><span class="n">uint8</span><span class="p">)</span>
<span class="gp">sage: </span><span class="n">result</span><span class="o">=</span><span class="n">speck</span><span class="o">.</span><span class="n">evaluate_vectorized</span><span class="p">([</span><span class="n">X</span><span class="p">,</span> <span class="n">K</span><span class="p">])</span>
<span class="gp">sage: </span><span class="n">K0Lib</span><span class="o">=</span><span class="nb">int</span><span class="o">.</span><span class="n">from_bytes</span><span class="p">(</span><span class="n">K</span><span class="p">[:,</span><span class="mi">0</span><span class="p">]</span><span class="o">.</span><span class="n">tobytes</span><span class="p">(),</span> <span class="n">byteorder</span><span class="o">=</span><span class="s1">&#39;big&#39;</span><span class="p">)</span>
<span class="gp">sage: </span><span class="n">K1Lib</span><span class="o">=</span><span class="nb">int</span><span class="o">.</span><span class="n">from_bytes</span><span class="p">(</span><span class="n">K</span><span class="p">[:,</span><span class="mi">1</span><span class="p">]</span><span class="o">.</span><span class="n">tobytes</span><span class="p">(),</span> <span class="n">byteorder</span><span class="o">=</span><span class="s1">&#39;big&#39;</span><span class="p">)</span>
<span class="gp">sage: </span><span class="n">X0Lib</span><span class="o">=</span><span class="nb">int</span><span class="o">.</span><span class="n">from_bytes</span><span class="p">(</span><span class="n">X</span><span class="p">[:,</span><span class="mi">0</span><span class="p">]</span><span class="o">.</span><span class="n">tobytes</span><span class="p">(),</span> <span class="n">byteorder</span><span class="o">=</span><span class="s1">&#39;big&#39;</span><span class="p">)</span>
<span class="gp">sage: </span><span class="n">X1Lib</span><span class="o">=</span><span class="nb">int</span><span class="o">.</span><span class="n">from_bytes</span><span class="p">(</span><span class="n">X</span><span class="p">[:,</span><span class="mi">1</span><span class="p">]</span><span class="o">.</span><span class="n">tobytes</span><span class="p">(),</span> <span class="n">byteorder</span><span class="o">=</span><span class="s1">&#39;big&#39;</span><span class="p">)</span>
<span class="gp">sage: </span><span class="n">C0Lib</span><span class="o">=</span><span class="n">speck</span><span class="o">.</span><span class="n">evaluate</span><span class="p">([</span><span class="n">X0Lib</span><span class="p">,</span> <span class="n">K0Lib</span><span class="p">])</span>
<span class="gp">sage: </span><span class="n">C1Lib</span><span class="o">=</span><span class="n">speck</span><span class="o">.</span><span class="n">evaluate</span><span class="p">([</span><span class="n">X1Lib</span><span class="p">,</span> <span class="n">K1Lib</span><span class="p">])</span>
<span class="gp">sage: </span><span class="nb">int</span><span class="o">.</span><span class="n">from_bytes</span><span class="p">(</span><span class="n">result</span><span class="p">[</span><span class="o">-</span><span class="mi">1</span><span class="p">][</span><span class="mi">0</span><span class="p">]</span><span class="o">.</span><span class="n">tobytes</span><span class="p">(),</span> <span class="n">byteorder</span><span class="o">=</span><span class="s1">&#39;big&#39;</span><span class="p">)</span> <span class="o">==</span> <span class="n">C0Lib</span>
<span class="go">True</span>
<span class="gp">sage: </span><span class="nb">int</span><span class="o">.</span><span class="n">from_bytes</span><span class="p">(</span><span class="n">result</span><span class="p">[</span><span class="o">-</span><span class="mi">1</span><span class="p">][</span><span class="mi">1</span><span class="p">]</span><span class="o">.</span><span class="n">tobytes</span><span class="p">(),</span> <span class="n">byteorder</span><span class="o">=</span><span class="s1">&#39;big&#39;</span><span class="p">)</span> <span class="o">==</span> <span class="n">C1Lib</span>
<span class="go">True</span>
</pre></div>
</div>
</dd></dl>

<dl class="py method">
<dt class="sig sig-object py" id="ciphers.block_ciphers.constant_block_cipher.ConstantBlockCipher.evaluate_with_intermediate_outputs_continuous_diffusion_analysis">
<span class="sig-name descname"><span class="pre">evaluate_with_intermediate_outputs_continuous_diffusion_analysis</span></span><span class="sig-paren">(</span><em class="sig-param"><span class="n"><span class="pre">cipher_input</span></span></em>, <em class="sig-param"><span class="n"><span class="pre">sbox_precomputations</span></span></em>, <em class="sig-param"><span class="n"><span class="pre">sbox_precomputations_mix_columns</span></span></em>, <em class="sig-param"><span class="n"><span class="pre">verbosity</span></span><span class="o"><span class="pre">=</span></span><span class="default_value"><span class="pre">False</span></span></em><span class="sig-paren">)</span><a class="headerlink" href="#ciphers.block_ciphers.constant_block_cipher.ConstantBlockCipher.evaluate_with_intermediate_outputs_continuous_diffusion_analysis" title="Permalink to this definition">¶</a></dt>
<dd><p>Return the output of the continuous generalized cipher.</p>
<p>INPUT:</p>
<ul class="simple">
<li><p><code class="docutils literal notranslate"><span class="pre">cipher_input</span></code> – <strong>list of Decimal</strong>; block cipher input message</p></li>
<li><p><code class="docutils literal notranslate"><span class="pre">sbox_precomputations</span></code> <strong>dictionary</strong></p></li>
<li><p><code class="docutils literal notranslate"><span class="pre">sbox_precomputations_mix_columns</span></code> <strong>dictionary</strong></p></li>
<li><p><code class="docutils literal notranslate"><span class="pre">verbosity</span></code> – <strong>boolean</strong> (default: <span class="math">False</span>); set this flag to True in order to print the input/output of
each component</p></li>
</ul>
<p>EXAMPLES:</p>
<div class="highlight-ipycon notranslate"><div class="highlight"><pre><span></span><span class="gp">sage: </span><span class="kn">from</span> <span class="nn">claasp.ciphers.block_ciphers.speck_block_cipher</span> <span class="kn">import</span> <span class="n">SpeckBlockCipher</span> <span class="k">as</span> <span class="n">speck</span>
<span class="gp">sage: </span><span class="kn">from</span> <span class="nn">decimal</span> <span class="kn">import</span> <span class="o">*</span>
<span class="gp">sage: </span><span class="n">plaintext_input</span> <span class="o">=</span> <span class="p">[</span><span class="n">Decimal</span><span class="p">(</span><span class="s1">&#39;1&#39;</span><span class="p">)</span> <span class="k">for</span> <span class="n">i</span> <span class="ow">in</span> <span class="nb">range</span><span class="p">(</span><span class="mi">32</span><span class="p">)]</span>
<span class="gp">sage: </span><span class="n">plaintext_input</span><span class="p">[</span><span class="mi">10</span><span class="p">]</span> <span class="o">=</span> <span class="n">Decimal</span><span class="p">(</span><span class="s1">&#39;0.802999073954890452142763024312444031238555908203125&#39;</span><span class="p">)</span>
<span class="gp">sage: </span><span class="n">key_input</span> <span class="o">=</span> <span class="p">[</span><span class="n">Decimal</span><span class="p">(</span><span class="s1">&#39;-1&#39;</span><span class="p">)</span> <span class="k">for</span> <span class="n">i</span> <span class="ow">in</span> <span class="nb">range</span><span class="p">(</span><span class="mi">64</span><span class="p">)]</span>
<span class="gp">sage: </span><span class="n">cipher_inputs</span> <span class="o">=</span> <span class="p">[</span><span class="n">plaintext_input</span><span class="p">,</span> <span class="n">key_input</span><span class="p">]</span>
<span class="gp">sage: </span><span class="n">output</span> <span class="o">=</span> <span class="n">speck</span><span class="p">(</span><span class="n">number_of_rounds</span><span class="o">=</span><span class="mi">2</span><span class="p">)</span><span class="o">.</span><span class="n">evaluate_with_intermediate_outputs_continuous_diffusion_analysis</span><span class="p">(</span>
<span class="gp">....: </span>    <span class="n">cipher_inputs</span><span class="p">,</span>
<span class="gp">....: </span>    <span class="p">{},</span>
<span class="gp">....: </span>    <span class="p">{}</span>
<span class="gp">....: </span><span class="p">)</span>
<span class="gp">sage: </span><span class="n">output</span><span class="p">[</span><span class="mi">0</span><span class="p">][</span><span class="mi">0</span><span class="p">]</span> <span class="o">==</span> <span class="n">Decimal</span><span class="p">(</span><span class="s1">&#39;-1.000000000&#39;</span><span class="p">)</span>
<span class="go">True</span>
</pre></div>
</div>
</dd></dl>

<dl class="py property">
<dt class="sig sig-object py" id="ciphers.block_ciphers.constant_block_cipher.ConstantBlockCipher.family_name">
<em class="property"><span class="pre">property</span><span class="w"> </span></em><span class="sig-name descname"><span class="pre">family_name</span></span><a class="headerlink" href="#ciphers.block_ciphers.constant_block_cipher.ConstantBlockCipher.family_name" title="Permalink to this definition">¶</a></dt>
<dd></dd></dl>

<dl class="py property">
<dt class="sig sig-object py" id="ciphers.block_ciphers.constant_block_cipher.ConstantBlockCipher.file_name">
<em class="property"><span class="pre">property</span><span class="w"> </span></em><span class="sig-name descname"><span class="pre">file_name</span></span><a class="headerlink" href="#ciphers.block_ciphers.constant_block_cipher.ConstantBlockCipher.file_name" title="Permalink to this definition">¶</a></dt>
<dd></dd></dl>

<dl class="py method">
<dt class="sig sig-object py" id="ciphers.block_ciphers.constant_block_cipher.ConstantBlockCipher.find_good_input_difference_for_neural_distinguisher">
<span class="sig-name descname"><span class="pre">find_good_input_difference_for_neural_distinguisher</span></span><span class="sig-paren">(</span><em class="sig-param"><span class="n"><span class="pre">difference_positions</span></span></em>, <em class="sig-param"><span class="n"><span class="pre">initial_population</span></span><span class="o"><span class="pre">=</span></span><span class="default_value"><span class="pre">32</span></span></em>, <em class="sig-param"><span class="n"><span class="pre">number_of_generations</span></span><span class="o"><span class="pre">=</span></span><span class="default_value"><span class="pre">50</span></span></em>, <em class="sig-param"><span class="n"><span class="pre">nb_samples</span></span><span class="o"><span class="pre">=</span></span><span class="default_value"><span class="pre">10000</span></span></em>, <em class="sig-param"><span class="n"><span class="pre">previous_generation</span></span><span class="o"><span class="pre">=</span></span><span class="default_value"><span class="pre">None</span></span></em>, <em class="sig-param"><span class="n"><span class="pre">verbose</span></span><span class="o"><span class="pre">=</span></span><span class="default_value"><span class="pre">False</span></span></em><span class="sig-paren">)</span><a class="headerlink" href="#ciphers.block_ciphers.constant_block_cipher.ConstantBlockCipher.find_good_input_difference_for_neural_distinguisher" title="Permalink to this definition">¶</a></dt>
<dd><p>Return good neural distinguisher input differences for a cipher.</p>
<p>INPUT:</p>
<ul class="simple">
<li><p><code class="docutils literal notranslate"><span class="pre">difference_positions</span></code> – <strong>table of booleans</strong>; one for each input to the cipher. True in positions where
differences are allowed</p></li>
<li><p><code class="docutils literal notranslate"><span class="pre">initial_population</span></code> – <strong>integer</strong> (default: <span class="math">32</span>); parameter of the evolutionary algorithm</p></li>
<li><p><code class="docutils literal notranslate"><span class="pre">number_of_generations</span></code> – <strong>integer</strong> (default: <span class="math">50</span>); number of iterations of the evolutionary algorithm</p></li>
<li><p><code class="docutils literal notranslate"><span class="pre">nb_samples</span></code> – <strong>integer</strong> (default: <span class="math">10</span>); number of samples for testing each input difference</p></li>
<li><p><code class="docutils literal notranslate"><span class="pre">previous_generation</span></code> – (default: <span class="math">None</span>); optional: initial table of differences to try</p></li>
<li><p><code class="docutils literal notranslate"><span class="pre">verbose</span></code> – <strong>boolean</strong> (default: <span class="math">False</span>); verbosity</p></li>
</ul>
<p>EXAMPLES:</p>
<div class="highlight-ipycon notranslate"><div class="highlight"><pre><span></span><span class="gp">sage: </span><span class="kn">from</span> <span class="nn">claasp.ciphers.block_ciphers.speck_block_cipher</span> <span class="kn">import</span> <span class="n">SpeckBlockCipher</span>
<span class="gp">sage: </span><span class="kn">from</span> <span class="nn">claasp.cipher_modules.neural_network_tests</span> <span class="kn">import</span> <span class="n">find_good_input_difference_for_neural_distinguisher</span>
<span class="gp">sage: </span><span class="n">cipher</span> <span class="o">=</span> <span class="n">SpeckBlockCipher</span><span class="p">()</span>
<span class="gp">sage: </span><span class="n">diff</span><span class="p">,</span> <span class="n">scores</span><span class="p">,</span> <span class="n">highest_round</span> <span class="o">=</span> <span class="n">find_good_input_difference_for_neural_distinguisher</span><span class="p">(</span><span class="n">cipher</span><span class="p">,</span> <span class="p">[</span><span class="kc">True</span><span class="p">,</span> <span class="kc">False</span><span class="p">],</span> <span class="n">verbose</span> <span class="o">=</span> <span class="kc">False</span><span class="p">,</span> <span class="n">number_of_generations</span><span class="o">=</span><span class="mi">5</span><span class="p">)</span>
</pre></div>
</div>
</dd></dl>

<dl class="py method">
<dt class="sig sig-object py" id="ciphers.block_ciphers.constant_block_cipher.ConstantBlockCipher.generate_bit_based_c_code">
<span class="sig-name descname"><span class="pre">generate_bit_based_c_code</span></span><span class="sig-paren">(</span><em class="sig-param"><span class="n"><span class="pre">intermediate_output</span></span><span class="o"><span class="pre">=</span></span><span class="default_value"><span class="pre">False</span></span></em>, <em class="sig-param"><span class="n"><span class="pre">verbosity</span></span><span class="o"><span class="pre">=</span></span><span class="default_value"><span class="pre">False</span></span></em><span class="sig-paren">)</span><a class="headerlink" href="#ciphers.block_ciphers.constant_block_cipher.ConstantBlockCipher.generate_bit_based_c_code" title="Permalink to this definition">¶</a></dt>
<dd><p>Return a string containing the C code that defines the self.evaluate() method.</p>
<p>INPUT:</p>
<ul class="simple">
<li><p><code class="docutils literal notranslate"><span class="pre">intermediate_output</span></code> – <strong>boolean</strong> (default: <span class="math">False</span>); set this flag to True in order to return a
dictionary with each intermediate output</p></li>
<li><p><code class="docutils literal notranslate"><span class="pre">verbosity</span></code> – <strong>boolean</strong> (default: <span class="math">False</span>); set this flag to True in order to make the code print the
input/output of each component</p></li>
</ul>
<p>EXAMPLES:</p>
<div class="highlight-ipycon notranslate"><div class="highlight"><pre><span></span><span class="gp">sage: </span><span class="kn">from</span> <span class="nn">claasp.ciphers.block_ciphers.fancy_block_cipher</span> <span class="kn">import</span> <span class="n">FancyBlockCipher</span> <span class="k">as</span> <span class="n">fancy</span>
<span class="gp">sage: </span><span class="n">s</span> <span class="o">=</span> <span class="n">fancy</span><span class="p">()</span><span class="o">.</span><span class="n">generate_bit_based_c_code</span><span class="p">()</span>
<span class="gp">sage: </span><span class="n">s</span><span class="p">[:</span><span class="mi">8</span><span class="p">]</span> <span class="o">==</span> <span class="s1">&#39;#include&#39;</span>
<span class="go">True</span>
</pre></div>
</div>
</dd></dl>

<dl class="py method">
<dt class="sig sig-object py" id="ciphers.block_ciphers.constant_block_cipher.ConstantBlockCipher.generate_csv_report">
<span class="sig-name descname"><span class="pre">generate_csv_report</span></span><span class="sig-paren">(</span><em class="sig-param"><span class="n"><span class="pre">nb_samples</span></span></em>, <em class="sig-param"><span class="n"><span class="pre">output_absolute_path</span></span></em><span class="sig-paren">)</span><a class="headerlink" href="#ciphers.block_ciphers.constant_block_cipher.ConstantBlockCipher.generate_csv_report" title="Permalink to this definition">¶</a></dt>
<dd><p>Generate a CSV report containing criteria to estimate the vulnerability of the cipher.</p>
<p>This method generate a CSV report containing the criteria presented in the paper
“The design of Xoodoo and Xoofff” [1].
[1] <a class="reference external" href="https://tosc.iacr.org/index.php/ToSC/article/view/7359">https://tosc.iacr.org/index.php/ToSC/article/view/7359</a></p>
<p>INPUT:</p>
<ul class="simple">
<li><p><code class="docutils literal notranslate"><span class="pre">nb_samples</span></code> – <strong>integer</strong>; number of samples</p></li>
<li><p><code class="docutils literal notranslate"><span class="pre">output_absolute_path</span></code> – <strong>string</strong>; output of the absolute path</p></li>
</ul>
<p>EXAMPLES:</p>
<div class="highlight-ipycon notranslate"><div class="highlight"><pre><span></span><span class="gp">sage: </span><span class="kn">import</span> <span class="nn">inspect</span>
<span class="gp">sage: </span><span class="kn">import</span> <span class="nn">claasp</span>
<span class="gp">sage: </span><span class="kn">import</span> <span class="nn">os.path</span>
<span class="gp">sage: </span><span class="n">path</span> <span class="o">=</span> <span class="n">inspect</span><span class="o">.</span><span class="n">getfile</span><span class="p">(</span><span class="n">claasp</span><span class="p">)</span>
<span class="gp">sage: </span><span class="n">dir_path</span> <span class="o">=</span> <span class="n">os</span><span class="o">.</span><span class="n">path</span><span class="o">.</span><span class="n">dirname</span><span class="p">(</span><span class="n">path</span><span class="p">)</span>
<span class="gp">sage: </span><span class="kn">from</span> <span class="nn">claasp.ciphers.block_ciphers.identity_block_cipher</span> <span class="kn">import</span> <span class="n">IdentityBlockCipher</span>
<span class="gp">sage: </span><span class="n">identity</span> <span class="o">=</span> <span class="n">IdentityBlockCipher</span><span class="p">()</span>
<span class="gp">sage: </span><span class="n">identity</span><span class="o">.</span><span class="n">generate_csv_report</span><span class="p">(</span><span class="mi">10</span><span class="p">,</span> <span class="sa">f</span><span class="s2">&quot;</span><span class="si">{</span><span class="n">dir_path</span><span class="si">}</span><span class="s2">/</span><span class="si">{</span><span class="n">identity</span><span class="o">.</span><span class="n">id</span><span class="si">}</span><span class="s2">_report.csv&quot;</span><span class="p">)</span>
<span class="gp">sage: </span><span class="n">os</span><span class="o">.</span><span class="n">path</span><span class="o">.</span><span class="n">isfile</span><span class="p">(</span><span class="sa">f</span><span class="s2">&quot;</span><span class="si">{</span><span class="n">dir_path</span><span class="si">}</span><span class="s2">/</span><span class="si">{</span><span class="n">identity</span><span class="o">.</span><span class="n">id</span><span class="si">}</span><span class="s2">_report.csv&quot;</span><span class="p">)</span>
<span class="go">True</span>
<span class="gp">sage: </span><span class="kn">import</span> <span class="nn">os</span>
<span class="gp">sage: </span><span class="n">os</span><span class="o">.</span><span class="n">remove</span><span class="p">(</span><span class="sa">f</span><span class="s2">&quot;</span><span class="si">{</span><span class="n">dir_path</span><span class="si">}</span><span class="s2">/</span><span class="si">{</span><span class="n">identity</span><span class="o">.</span><span class="n">id</span><span class="si">}</span><span class="s2">_report.csv&quot;</span><span class="p">)</span>
</pre></div>
</div>
</dd></dl>

<dl class="py method">
<dt class="sig sig-object py" id="ciphers.block_ciphers.constant_block_cipher.ConstantBlockCipher.generate_evaluate_c_code_shared_library">
<span class="sig-name descname"><span class="pre">generate_evaluate_c_code_shared_library</span></span><span class="sig-paren">(</span><em class="sig-param"><span class="n"><span class="pre">intermediate_output</span></span><span class="o"><span class="pre">=</span></span><span class="default_value"><span class="pre">False</span></span></em>, <em class="sig-param"><span class="n"><span class="pre">verbosity</span></span><span class="o"><span class="pre">=</span></span><span class="default_value"><span class="pre">False</span></span></em><span class="sig-paren">)</span><a class="headerlink" href="#ciphers.block_ciphers.constant_block_cipher.ConstantBlockCipher.generate_evaluate_c_code_shared_library" title="Permalink to this definition">¶</a></dt>
<dd><p>Store the C code in a file named &lt;id_cipher&gt;_evaluate.c, and build the corresponding executable.</p>
<p>INPUT:</p>
<ul class="simple">
<li><p><code class="docutils literal notranslate"><span class="pre">intermediate_output</span></code> – <strong>boolean</strong> (default: <span class="math">False</span>); set this flag to True in order to make the C code
print a dictionary with each intermediate output</p></li>
<li><p><code class="docutils literal notranslate"><span class="pre">verbosity</span></code> – <strong>boolean</strong> (default: <span class="math">False</span>); set this flag to True in order to make the C code print the
input/output of each component</p></li>
</ul>
<p>EXAMPLES:</p>
<div class="highlight-ipycon notranslate"><div class="highlight"><pre><span></span><span class="gp">sage: </span><span class="kn">from</span> <span class="nn">claasp.ciphers.block_ciphers.fancy_block_cipher</span> <span class="kn">import</span> <span class="n">FancyBlockCipher</span> <span class="k">as</span> <span class="n">fancy</span>
<span class="gp">sage: </span><span class="n">fancy</span><span class="p">()</span><span class="o">.</span><span class="n">generate_evaluate_c_code_shared_library</span><span class="p">()</span> <span class="c1"># doctest: +SKIP</span>
</pre></div>
</div>
</dd></dl>

<dl class="py method">
<dt class="sig sig-object py" id="ciphers.block_ciphers.constant_block_cipher.ConstantBlockCipher.generate_heatmap_graphs_for_avalanche_tests">
<span class="sig-name descname"><span class="pre">generate_heatmap_graphs_for_avalanche_tests</span></span><span class="sig-paren">(</span><em class="sig-param"><span class="n"><span class="pre">avalanche_results</span></span></em>, <em class="sig-param"><span class="n"><span class="pre">difference_positions</span></span><span class="o"><span class="pre">=</span></span><span class="default_value"><span class="pre">None</span></span></em>, <em class="sig-param"><span class="n"><span class="pre">criterion_names</span></span><span class="o"><span class="pre">=</span></span><span class="default_value"><span class="pre">None</span></span></em><span class="sig-paren">)</span><a class="headerlink" href="#ciphers.block_ciphers.constant_block_cipher.ConstantBlockCipher.generate_heatmap_graphs_for_avalanche_tests" title="Permalink to this definition">¶</a></dt>
<dd><p>Return a string containing latex instructions to generate heatmap graphs of the avalanche tests.
The string can then be printed on a terminal or on a file.</p>
<p>INPUT:</p>
<ul class="simple">
<li><p><code class="docutils literal notranslate"><span class="pre">avalanche_results</span></code> – <strong>dictionary</strong>; results of the avalanche tests</p></li>
<li><dl class="simple">
<dt><code class="docutils literal notranslate"><span class="pre">difference_positions</span></code> – <strong>list</strong> (default: <span class="math">None</span>); positions of the differences to inject.</dt><dd><p>The default value is equivalent to pick one of the worst position for a difference and the average value.</p>
</dd>
</dl>
</li>
<li><dl class="simple">
<dt><code class="docutils literal notranslate"><span class="pre">criterion_names</span></code> – <strong>list</strong> (default: <span class="math">None</span>); names of the criteria to observe</dt><dd><p>The default value is equivalent to to pick all of the 4 criteria:
- “avalanche_dependence_vectors”
- “avalanche_dependence_uniform_vectors”
- “avalanche_entropy_vectors”
- “avalanche_weight_vectors”</p>
</dd>
</dl>
</li>
</ul>
<p>EXAMPLES:</p>
<div class="highlight-ipycon notranslate"><div class="highlight"><pre><span></span><span class="gp">sage: </span><span class="kn">from</span> <span class="nn">claasp.ciphers.block_ciphers.speck_block_cipher</span> <span class="kn">import</span> <span class="n">SpeckBlockCipher</span>
<span class="gp">sage: </span><span class="n">sp</span> <span class="o">=</span> <span class="n">SpeckBlockCipher</span><span class="p">(</span><span class="n">block_bit_size</span><span class="o">=</span><span class="mi">64</span><span class="p">,</span> <span class="n">key_bit_size</span><span class="o">=</span><span class="mi">128</span><span class="p">,</span> <span class="n">number_of_rounds</span><span class="o">=</span><span class="mi">5</span><span class="p">)</span>
<span class="gp">sage: </span><span class="n">d</span> <span class="o">=</span> <span class="n">sp</span><span class="o">.</span><span class="n">diffusion_tests</span><span class="p">(</span><span class="n">number_of_samples</span><span class="o">=</span><span class="mi">100</span><span class="p">)</span>
<span class="gp">sage: </span><span class="n">h</span> <span class="o">=</span> <span class="n">sp</span><span class="o">.</span><span class="n">generate_heatmap_graphs_for_avalanche_tests</span><span class="p">(</span><span class="n">d</span><span class="p">)</span>
<span class="gp">sage: </span><span class="n">h</span><span class="p">[:</span><span class="mi">20</span><span class="p">]</span>
<span class="go">&#39;\documentclass[12pt]&#39;</span>

<span class="gp">sage: </span><span class="kn">from</span> <span class="nn">claasp.ciphers.permutations.ascon_permutation</span> <span class="kn">import</span> <span class="n">AsconPermutation</span>
<span class="gp">sage: </span><span class="n">ascon</span> <span class="o">=</span> <span class="n">AsconPermutation</span><span class="p">(</span><span class="n">number_of_rounds</span><span class="o">=</span><span class="mi">4</span><span class="p">)</span>
<span class="gp">sage: </span><span class="n">d</span> <span class="o">=</span> <span class="n">ascon</span><span class="o">.</span><span class="n">diffusion_tests</span><span class="p">(</span><span class="n">number_of_samples</span><span class="o">=</span><span class="mi">100</span><span class="p">)</span> <span class="c1"># long</span>
<span class="gp">sage: </span><span class="n">h</span> <span class="o">=</span> <span class="n">ascon</span><span class="o">.</span><span class="n">generate_heatmap_graphs_for_avalanche_tests</span><span class="p">(</span><span class="n">d</span><span class="p">,</span> <span class="p">[</span><span class="mi">0</span><span class="p">],</span> <span class="p">[</span><span class="s2">&quot;avalanche_weight_vectors&quot;</span><span class="p">])</span> <span class="c1"># long</span>

<span class="gp">sage: </span><span class="kn">from</span> <span class="nn">claasp.ciphers.permutations.xoodoo_permutation</span> <span class="kn">import</span> <span class="n">XoodooPermutation</span>
<span class="gp">sage: </span><span class="n">cipher</span> <span class="o">=</span> <span class="n">XoodooPermutation</span><span class="p">(</span><span class="n">number_of_rounds</span><span class="o">=</span><span class="mi">4</span><span class="p">)</span>
<span class="gp">sage: </span><span class="n">d</span> <span class="o">=</span> <span class="n">cipher</span><span class="o">.</span><span class="n">diffusion_tests</span><span class="p">(</span><span class="n">number_of_samples</span><span class="o">=</span><span class="mi">100</span><span class="p">)</span> <span class="c1"># long</span>
<span class="gp">sage: </span><span class="n">h</span> <span class="o">=</span> <span class="n">cipher</span><span class="o">.</span><span class="n">generate_heatmap_graphs_for_avalanche_tests</span><span class="p">(</span><span class="n">d</span><span class="p">,</span> <span class="p">[</span><span class="mi">1</span><span class="p">,</span><span class="mi">193</span><span class="p">],</span> <span class="p">[</span><span class="s2">&quot;avalanche_dependence_vectors&quot;</span><span class="p">,</span> <span class="s2">&quot;avalanche_entropy_vectors&quot;</span><span class="p">])</span> <span class="c1"># long</span>
</pre></div>
</div>
</dd></dl>

<dl class="py method">
<dt class="sig sig-object py" id="ciphers.block_ciphers.constant_block_cipher.ConstantBlockCipher.generate_word_based_c_code">
<span class="sig-name descname"><span class="pre">generate_word_based_c_code</span></span><span class="sig-paren">(</span><em class="sig-param"><span class="n"><span class="pre">word_size</span></span></em>, <em class="sig-param"><span class="n"><span class="pre">intermediate_output</span></span><span class="o"><span class="pre">=</span></span><span class="default_value"><span class="pre">False</span></span></em>, <em class="sig-param"><span class="n"><span class="pre">verbosity</span></span><span class="o"><span class="pre">=</span></span><span class="default_value"><span class="pre">False</span></span></em><span class="sig-paren">)</span><a class="headerlink" href="#ciphers.block_ciphers.constant_block_cipher.ConstantBlockCipher.generate_word_based_c_code" title="Permalink to this definition">¶</a></dt>
<dd><p>Return a string containing the optimized C code that defines the self.evaluate() method.</p>
<p>INPUT:</p>
<ul class="simple">
<li><p><code class="docutils literal notranslate"><span class="pre">word_size</span></code> – <strong>integer</strong>; the size of the word</p></li>
<li><p><code class="docutils literal notranslate"><span class="pre">intermediate_output</span></code> – <strong>boolean</strong> (default: <span class="math">False</span>); set this flag to True in order to return a
dictionary with each intermediate output</p></li>
<li><p><code class="docutils literal notranslate"><span class="pre">verbosity</span></code> – <strong>boolean</strong> (default: <span class="math">False</span>); set this flag to True in order to make the code print the
input/output of each component</p></li>
</ul>
<p>EXAMPLES:</p>
<div class="highlight-ipycon notranslate"><div class="highlight"><pre><span></span><span class="gp">sage: </span><span class="kn">from</span> <span class="nn">claasp.ciphers.block_ciphers.speck_block_cipher</span> <span class="kn">import</span> <span class="n">SpeckBlockCipher</span> <span class="k">as</span> <span class="n">speck</span>
<span class="gp">sage: </span><span class="n">word_based_c_code</span> <span class="o">=</span> <span class="n">speck</span><span class="p">()</span><span class="o">.</span><span class="n">generate_word_based_c_code</span><span class="p">(</span><span class="mi">20</span><span class="p">)</span>
<span class="gp">sage: </span><span class="n">word_based_c_code</span><span class="p">[:</span><span class="mi">8</span><span class="p">]</span> <span class="o">==</span> <span class="s1">&#39;#include&#39;</span>
<span class="go">True</span>
</pre></div>
</div>
</dd></dl>

<dl class="py method">
<dt class="sig sig-object py" id="ciphers.block_ciphers.constant_block_cipher.ConstantBlockCipher.get_all_components">
<span class="sig-name descname"><span class="pre">get_all_components</span></span><span class="sig-paren">(</span><span class="sig-paren">)</span><a class="headerlink" href="#ciphers.block_ciphers.constant_block_cipher.ConstantBlockCipher.get_all_components" title="Permalink to this definition">¶</a></dt>
<dd></dd></dl>

<dl class="py method">
<dt class="sig sig-object py" id="ciphers.block_ciphers.constant_block_cipher.ConstantBlockCipher.get_all_components_ids">
<span class="sig-name descname"><span class="pre">get_all_components_ids</span></span><span class="sig-paren">(</span><span class="sig-paren">)</span><a class="headerlink" href="#ciphers.block_ciphers.constant_block_cipher.ConstantBlockCipher.get_all_components_ids" title="Permalink to this definition">¶</a></dt>
<dd></dd></dl>

<dl class="py method">
<dt class="sig sig-object py" id="ciphers.block_ciphers.constant_block_cipher.ConstantBlockCipher.get_all_inputs_bit_positions">
<span class="sig-name descname"><span class="pre">get_all_inputs_bit_positions</span></span><span class="sig-paren">(</span><span class="sig-paren">)</span><a class="headerlink" href="#ciphers.block_ciphers.constant_block_cipher.ConstantBlockCipher.get_all_inputs_bit_positions" title="Permalink to this definition">¶</a></dt>
<dd></dd></dl>

<dl class="py method">
<dt class="sig sig-object py" id="ciphers.block_ciphers.constant_block_cipher.ConstantBlockCipher.get_component_from_id">
<span class="sig-name descname"><span class="pre">get_component_from_id</span></span><span class="sig-paren">(</span><em class="sig-param"><span class="n"><span class="pre">component_id</span></span></em><span class="sig-paren">)</span><a class="headerlink" href="#ciphers.block_ciphers.constant_block_cipher.ConstantBlockCipher.get_component_from_id" title="Permalink to this definition">¶</a></dt>
<dd><p>Return the component according to the id given as input.</p>
<p>INPUT:</p>
<ul class="simple">
<li><p><code class="docutils literal notranslate"><span class="pre">id_component</span></code> – <strong>string</strong>; id of a component</p></li>
</ul>
<p>EXAMPLES:</p>
<div class="highlight-ipycon notranslate"><div class="highlight"><pre><span></span><span class="gp">sage: </span><span class="kn">from</span> <span class="nn">claasp.ciphers.block_ciphers.fancy_block_cipher</span> <span class="kn">import</span> <span class="n">FancyBlockCipher</span>
<span class="gp">sage: </span><span class="n">fancy</span> <span class="o">=</span> <span class="n">FancyBlockCipher</span><span class="p">(</span><span class="n">number_of_rounds</span><span class="o">=</span><span class="mi">2</span><span class="p">)</span>
<span class="gp">sage: </span><span class="n">component</span> <span class="o">=</span> <span class="n">fancy</span><span class="o">.</span><span class="n">get_component_from_id</span><span class="p">(</span><span class="s1">&#39;sbox_0_0&#39;</span><span class="p">)</span>
<span class="gp">sage: </span><span class="n">component</span><span class="o">.</span><span class="n">description</span>
<span class="go">[0, 2, 4, 6, 8, 10, 12, 14, 1, 3, 5, 7, 9, 11, 13, 15]</span>
</pre></div>
</div>
</dd></dl>

<dl class="py method">
<dt class="sig sig-object py" id="ciphers.block_ciphers.constant_block_cipher.ConstantBlockCipher.get_components_in_round">
<span class="sig-name descname"><span class="pre">get_components_in_round</span></span><span class="sig-paren">(</span><em class="sig-param"><span class="n"><span class="pre">round_number</span></span></em><span class="sig-paren">)</span><a class="headerlink" href="#ciphers.block_ciphers.constant_block_cipher.ConstantBlockCipher.get_components_in_round" title="Permalink to this definition">¶</a></dt>
<dd></dd></dl>

<dl class="py method">
<dt class="sig sig-object py" id="ciphers.block_ciphers.constant_block_cipher.ConstantBlockCipher.get_current_component_id">
<span class="sig-name descname"><span class="pre">get_current_component_id</span></span><span class="sig-paren">(</span><span class="sig-paren">)</span><a class="headerlink" href="#ciphers.block_ciphers.constant_block_cipher.ConstantBlockCipher.get_current_component_id" title="Permalink to this definition">¶</a></dt>
<dd><p>Use this function to get the current component id.</p>
<p>INPUT:</p>
<ul class="simple">
<li><p>None</p></li>
</ul>
<p>EXAMPLES:</p>
<div class="highlight-ipycon notranslate"><div class="highlight"><pre><span></span><span class="gp">sage: </span><span class="kn">from</span> <span class="nn">claasp.cipher</span> <span class="kn">import</span> <span class="n">Cipher</span>
<span class="gp">sage: </span><span class="n">cipher</span> <span class="o">=</span> <span class="n">Cipher</span><span class="p">(</span><span class="s2">&quot;cipher_name&quot;</span><span class="p">,</span> <span class="s2">&quot;permutation&quot;</span><span class="p">,</span> <span class="p">[</span><span class="s2">&quot;input&quot;</span><span class="p">],</span> <span class="p">[</span><span class="mi">4</span><span class="p">],</span> <span class="mi">4</span><span class="p">)</span>
<span class="gp">sage: </span><span class="n">cipher</span><span class="o">.</span><span class="n">add_round</span><span class="p">()</span>
<span class="gp">sage: </span><span class="n">constant_0_0</span> <span class="o">=</span> <span class="n">cipher</span><span class="o">.</span><span class="n">add_constant_component</span><span class="p">(</span><span class="mi">4</span><span class="p">,</span> <span class="mh">0xF</span><span class="p">)</span>
<span class="gp">sage: </span><span class="n">constant_0_1</span> <span class="o">=</span> <span class="n">cipher</span><span class="o">.</span><span class="n">add_constant_component</span><span class="p">(</span><span class="mi">4</span><span class="p">,</span> <span class="mh">0xF</span><span class="p">)</span>
<span class="gp">sage: </span><span class="n">cipher</span><span class="o">.</span><span class="n">add_round</span><span class="p">()</span>
<span class="gp">sage: </span><span class="n">constant_1_0</span> <span class="o">=</span> <span class="n">cipher</span><span class="o">.</span><span class="n">add_constant_component</span><span class="p">(</span><span class="mi">4</span><span class="p">,</span> <span class="mh">0xF</span><span class="p">)</span>
<span class="gp">sage: </span><span class="n">cipher</span><span class="o">.</span><span class="n">get_current_component_id</span><span class="p">()</span>
<span class="go">&#39;constant_1_0&#39;</span>
</pre></div>
</div>
</dd></dl>

<dl class="py method">
<dt class="sig sig-object py" id="ciphers.block_ciphers.constant_block_cipher.ConstantBlockCipher.get_number_of_components_in_round">
<span class="sig-name descname"><span class="pre">get_number_of_components_in_round</span></span><span class="sig-paren">(</span><em class="sig-param"><span class="n"><span class="pre">round_number</span></span></em><span class="sig-paren">)</span><a class="headerlink" href="#ciphers.block_ciphers.constant_block_cipher.ConstantBlockCipher.get_number_of_components_in_round" title="Permalink to this definition">¶</a></dt>
<dd></dd></dl>

<dl class="py method">
<dt class="sig sig-object py" id="ciphers.block_ciphers.constant_block_cipher.ConstantBlockCipher.get_round_from_component_id">
<span class="sig-name descname"><span class="pre">get_round_from_component_id</span></span><span class="sig-paren">(</span><em class="sig-param"><span class="n"><span class="pre">component_id</span></span></em><span class="sig-paren">)</span><a class="headerlink" href="#ciphers.block_ciphers.constant_block_cipher.ConstantBlockCipher.get_round_from_component_id" title="Permalink to this definition">¶</a></dt>
<dd><p>Return the round according to the round of the component id given as input.</p>
<p>INPUT:</p>
<ul class="simple">
<li><p><code class="docutils literal notranslate"><span class="pre">id_component</span></code> – <strong>string</strong>; id of a component</p></li>
</ul>
<p>EXAMPLES:</p>
<div class="highlight-ipycon notranslate"><div class="highlight"><pre><span></span><span class="gp">sage: </span><span class="kn">from</span> <span class="nn">claasp.ciphers.block_ciphers.fancy_block_cipher</span> <span class="kn">import</span> <span class="n">FancyBlockCipher</span>
<span class="gp">sage: </span><span class="n">fancy</span> <span class="o">=</span> <span class="n">FancyBlockCipher</span><span class="p">(</span><span class="n">number_of_rounds</span><span class="o">=</span><span class="mi">2</span><span class="p">)</span>
<span class="gp">sage: </span><span class="n">fancy</span><span class="o">.</span><span class="n">get_round_from_component_id</span><span class="p">(</span><span class="s1">&#39;xor_1_14&#39;</span><span class="p">)</span>
<span class="go">1</span>
</pre></div>
</div>
</dd></dl>

<dl class="py method">
<dt class="sig sig-object py" id="ciphers.block_ciphers.constant_block_cipher.ConstantBlockCipher.get_sizes_of_components_by_type">
<span class="sig-name descname"><span class="pre">get_sizes_of_components_by_type</span></span><span class="sig-paren">(</span><span class="sig-paren">)</span><a class="headerlink" href="#ciphers.block_ciphers.constant_block_cipher.ConstantBlockCipher.get_sizes_of_components_by_type" title="Permalink to this definition">¶</a></dt>
<dd></dd></dl>

<dl class="py property">
<dt class="sig sig-object py" id="ciphers.block_ciphers.constant_block_cipher.ConstantBlockCipher.id">
<em class="property"><span class="pre">property</span><span class="w"> </span></em><span class="sig-name descname"><span class="pre">id</span></span><a class="headerlink" href="#ciphers.block_ciphers.constant_block_cipher.ConstantBlockCipher.id" title="Permalink to this definition">¶</a></dt>
<dd></dd></dl>

<dl class="py property">
<dt class="sig sig-object py" id="ciphers.block_ciphers.constant_block_cipher.ConstantBlockCipher.inputs">
<em class="property"><span class="pre">property</span><span class="w"> </span></em><span class="sig-name descname"><span class="pre">inputs</span></span><a class="headerlink" href="#ciphers.block_ciphers.constant_block_cipher.ConstantBlockCipher.inputs" title="Permalink to this definition">¶</a></dt>
<dd></dd></dl>

<dl class="py property">
<dt class="sig sig-object py" id="ciphers.block_ciphers.constant_block_cipher.ConstantBlockCipher.inputs_bit_size">
<em class="property"><span class="pre">property</span><span class="w"> </span></em><span class="sig-name descname"><span class="pre">inputs_bit_size</span></span><a class="headerlink" href="#ciphers.block_ciphers.constant_block_cipher.ConstantBlockCipher.inputs_bit_size" title="Permalink to this definition">¶</a></dt>
<dd></dd></dl>

<dl class="py method">
<dt class="sig sig-object py" id="ciphers.block_ciphers.constant_block_cipher.ConstantBlockCipher.is_algebraically_secure">
<span class="sig-name descname"><span class="pre">is_algebraically_secure</span></span><span class="sig-paren">(</span><em class="sig-param"><span class="n"><span class="pre">timeout</span></span></em><span class="sig-paren">)</span><a class="headerlink" href="#ciphers.block_ciphers.constant_block_cipher.ConstantBlockCipher.is_algebraically_secure" title="Permalink to this definition">¶</a></dt>
<dd><p>Return <span class="math">True</span> if the cipher is resistant against algebraic attack.</p>
<p>INPUT:</p>
<ul class="simple">
<li><p><code class="docutils literal notranslate"><span class="pre">timeout</span></code> – <strong>integer</strong>; the timeout for the Grobner basis computation in seconds</p></li>
</ul>
</dd></dl>

<dl class="py method">
<dt class="sig sig-object py" id="ciphers.block_ciphers.constant_block_cipher.ConstantBlockCipher.is_andrx">
<span class="sig-name descname"><span class="pre">is_andrx</span></span><span class="sig-paren">(</span><span class="sig-paren">)</span><a class="headerlink" href="#ciphers.block_ciphers.constant_block_cipher.ConstantBlockCipher.is_andrx" title="Permalink to this definition">¶</a></dt>
<dd><p>Return True if the cipher is AndRX, False otherwise.</p>
<p>INPUT:</p>
<ul class="simple">
<li><p>None</p></li>
</ul>
<p>EXAMPLES:</p>
<div class="highlight-ipycon notranslate"><div class="highlight"><pre><span></span><span class="gp">sage: </span><span class="kn">from</span> <span class="nn">claasp.ciphers.block_ciphers.midori_block_cipher</span> <span class="kn">import</span> <span class="n">MidoriBlockCipher</span>
<span class="gp">sage: </span><span class="n">midori</span> <span class="o">=</span> <span class="n">MidoriBlockCipher</span><span class="p">(</span><span class="n">number_of_rounds</span><span class="o">=</span><span class="mi">20</span><span class="p">)</span>
<span class="gp">sage: </span><span class="n">midori</span><span class="o">.</span><span class="n">is_andrx</span><span class="p">()</span>
<span class="go">False</span>
</pre></div>
</div>
</dd></dl>

<dl class="py method">
<dt class="sig sig-object py" id="ciphers.block_ciphers.constant_block_cipher.ConstantBlockCipher.is_arx">
<span class="sig-name descname"><span class="pre">is_arx</span></span><span class="sig-paren">(</span><span class="sig-paren">)</span><a class="headerlink" href="#ciphers.block_ciphers.constant_block_cipher.ConstantBlockCipher.is_arx" title="Permalink to this definition">¶</a></dt>
<dd><p>Return True if the cipher is ARX, False otherwise.</p>
<p>INPUT:</p>
<ul class="simple">
<li><p>None</p></li>
</ul>
<p>EXAMPLES:</p>
<div class="highlight-ipycon notranslate"><div class="highlight"><pre><span></span><span class="gp">sage: </span><span class="kn">from</span> <span class="nn">claasp.ciphers.block_ciphers.midori_block_cipher</span> <span class="kn">import</span> <span class="n">MidoriBlockCipher</span>
<span class="gp">sage: </span><span class="n">midori</span> <span class="o">=</span> <span class="n">MidoriBlockCipher</span><span class="p">(</span><span class="n">number_of_rounds</span><span class="o">=</span><span class="mi">20</span><span class="p">)</span>
<span class="gp">sage: </span><span class="n">midori</span><span class="o">.</span><span class="n">is_arx</span><span class="p">()</span>
<span class="go">False</span>
</pre></div>
</div>
</dd></dl>

<dl class="py method">
<dt class="sig sig-object py" id="ciphers.block_ciphers.constant_block_cipher.ConstantBlockCipher.is_power_of_2_word_based">
<span class="sig-name descname"><span class="pre">is_power_of_2_word_based</span></span><span class="sig-paren">(</span><span class="sig-paren">)</span><a class="headerlink" href="#ciphers.block_ciphers.constant_block_cipher.ConstantBlockCipher.is_power_of_2_word_based" title="Permalink to this definition">¶</a></dt>
<dd><p>Return the word size if the cipher is word based (64, 32, 16 or 8 bits), False otherwise.</p>
<p>INPUT:</p>
<ul class="simple">
<li><p>None</p></li>
</ul>
<p>EXAMPLES:</p>
<div class="highlight-ipycon notranslate"><div class="highlight"><pre><span></span><span class="gp">sage: </span><span class="kn">from</span> <span class="nn">claasp.ciphers.block_ciphers.xtea_block_cipher</span> <span class="kn">import</span> <span class="n">XTeaBlockCipher</span>
<span class="gp">sage: </span><span class="n">XTeaBlockCipher</span><span class="p">(</span><span class="n">number_of_rounds</span><span class="o">=</span><span class="mi">32</span><span class="p">)</span><span class="o">.</span><span class="n">is_power_of_2_word_based</span><span class="p">()</span>
<span class="go">32</span>
<span class="gp">sage: </span><span class="kn">from</span> <span class="nn">claasp.ciphers.block_ciphers.midori_block_cipher</span> <span class="kn">import</span> <span class="n">MidoriBlockCipher</span>
<span class="gp">sage: </span><span class="n">MidoriBlockCipher</span><span class="p">(</span><span class="n">number_of_rounds</span><span class="o">=</span><span class="mi">16</span><span class="p">)</span><span class="o">.</span><span class="n">is_power_of_2_word_based</span><span class="p">()</span>
<span class="go">False</span>
</pre></div>
</div>
</dd></dl>

<dl class="py method">
<dt class="sig sig-object py" id="ciphers.block_ciphers.constant_block_cipher.ConstantBlockCipher.is_shift_arx">
<span class="sig-name descname"><span class="pre">is_shift_arx</span></span><span class="sig-paren">(</span><span class="sig-paren">)</span><a class="headerlink" href="#ciphers.block_ciphers.constant_block_cipher.ConstantBlockCipher.is_shift_arx" title="Permalink to this definition">¶</a></dt>
<dd><p>Return True if the cipher is Shift-ARX, False otherwise.</p>
<p>INPUT:</p>
<ul class="simple">
<li><p>None</p></li>
</ul>
<p>EXAMPLES:</p>
<div class="highlight-ipycon notranslate"><div class="highlight"><pre><span></span><span class="gp">sage: </span><span class="kn">from</span> <span class="nn">claasp.ciphers.block_ciphers.xtea_block_cipher</span> <span class="kn">import</span> <span class="n">XTeaBlockCipher</span>
<span class="gp">sage: </span><span class="n">xtea</span> <span class="o">=</span> <span class="n">XTeaBlockCipher</span><span class="p">(</span><span class="n">number_of_rounds</span><span class="o">=</span><span class="mi">32</span><span class="p">)</span>
<span class="gp">sage: </span><span class="n">xtea</span><span class="o">.</span><span class="n">is_shift_arx</span><span class="p">()</span>
<span class="go">True</span>
</pre></div>
</div>
</dd></dl>

<dl class="py method">
<dt class="sig sig-object py" id="ciphers.block_ciphers.constant_block_cipher.ConstantBlockCipher.is_spn">
<span class="sig-name descname"><span class="pre">is_spn</span></span><span class="sig-paren">(</span><span class="sig-paren">)</span><a class="headerlink" href="#ciphers.block_ciphers.constant_block_cipher.ConstantBlockCipher.is_spn" title="Permalink to this definition">¶</a></dt>
<dd><p>Return True if the cipher is SPN.</p>
<p>INPUT:</p>
<ul class="simple">
<li><p>None</p></li>
</ul>
<p>EXAMPLES:</p>
<div class="highlight-ipycon notranslate"><div class="highlight"><pre><span></span><span class="gp">sage: </span><span class="kn">from</span> <span class="nn">claasp.ciphers.block_ciphers.aes_block_cipher</span> <span class="kn">import</span> <span class="n">AESBlockCipher</span>
<span class="gp">sage: </span><span class="n">aes</span> <span class="o">=</span> <span class="n">AESBlockCipher</span><span class="p">(</span><span class="n">number_of_rounds</span><span class="o">=</span><span class="mi">2</span><span class="p">)</span>
<span class="gp">sage: </span><span class="n">aes</span><span class="o">.</span><span class="n">is_spn</span><span class="p">()</span>
<span class="go">True</span>
</pre></div>
</div>
</dd></dl>

<dl class="py method">
<dt class="sig sig-object py" id="ciphers.block_ciphers.constant_block_cipher.ConstantBlockCipher.make_cipher_id">
<span class="sig-name descname"><span class="pre">make_cipher_id</span></span><span class="sig-paren">(</span><span class="sig-paren">)</span><a class="headerlink" href="#ciphers.block_ciphers.constant_block_cipher.ConstantBlockCipher.make_cipher_id" title="Permalink to this definition">¶</a></dt>
<dd></dd></dl>

<dl class="py method">
<dt class="sig sig-object py" id="ciphers.block_ciphers.constant_block_cipher.ConstantBlockCipher.make_file_name">
<span class="sig-name descname"><span class="pre">make_file_name</span></span><span class="sig-paren">(</span><span class="sig-paren">)</span><a class="headerlink" href="#ciphers.block_ciphers.constant_block_cipher.ConstantBlockCipher.make_file_name" title="Permalink to this definition">¶</a></dt>
<dd></dd></dl>

<dl class="py method">
<dt class="sig sig-object py" id="ciphers.block_ciphers.constant_block_cipher.ConstantBlockCipher.neural_network_blackbox_distinguisher_tests">
<span class="sig-name descname"><span class="pre">neural_network_blackbox_distinguisher_tests</span></span><span class="sig-paren">(</span><em class="sig-param"><span class="n"><span class="pre">nb_samples</span></span><span class="o"><span class="pre">=</span></span><span class="default_value"><span class="pre">10000</span></span></em>, <em class="sig-param"><span class="n"><span class="pre">hidden_layers</span></span><span class="o"><span class="pre">=</span></span><span class="default_value"><span class="pre">[32,</span> <span class="pre">32,</span> <span class="pre">32]</span></span></em>, <em class="sig-param"><span class="n"><span class="pre">number_of_epochs</span></span><span class="o"><span class="pre">=</span></span><span class="default_value"><span class="pre">10</span></span></em><span class="sig-paren">)</span><a class="headerlink" href="#ciphers.block_ciphers.constant_block_cipher.ConstantBlockCipher.neural_network_blackbox_distinguisher_tests" title="Permalink to this definition">¶</a></dt>
<dd><p>Return a python dictionary that contains the accuracies corresponding to each round.</p>
<p>INPUT:</p>
<ul class="simple">
<li><p><code class="docutils literal notranslate"><span class="pre">nb_samples</span></code> – <strong>integer</strong> (default: <span class="math">10000</span>); how many sample the neural network is trained with</p></li>
<li><p><code class="docutils literal notranslate"><span class="pre">hidden_layers</span></code> – <strong>list</strong> (default: <span class="math">[32, 32, 32]</span>); a list containing the number of neurons in each
hidden layer of the neural network</p></li>
<li><p><code class="docutils literal notranslate"><span class="pre">number_of_epochs</span></code> – <strong>integer</strong> (default: <span class="math">10</span>); how long is the training of the neural network</p></li>
</ul>
<p>EXAMPLES:</p>
<div class="highlight-ipycon notranslate"><div class="highlight"><pre><span></span><span class="gp">sage: </span><span class="kn">from</span> <span class="nn">claasp.ciphers.block_ciphers.speck_block_cipher</span> <span class="kn">import</span> <span class="n">SpeckBlockCipher</span> <span class="k">as</span> <span class="n">speck</span>
<span class="gp">sage: </span><span class="c1">#speck(number_of_rounds=22).neural_network_blackbox_distinguisher_tests(nb_samples = 10) # random</span>
</pre></div>
</div>
</dd></dl>

<dl class="py method">
<dt class="sig sig-object py" id="ciphers.block_ciphers.constant_block_cipher.ConstantBlockCipher.neural_network_differential_distinguisher_tests">
<span class="sig-name descname"><span class="pre">neural_network_differential_distinguisher_tests</span></span><span class="sig-paren">(</span><em class="sig-param"><span class="n"><span class="pre">nb_samples</span></span><span class="o"><span class="pre">=</span></span><span class="default_value"><span class="pre">10000</span></span></em>, <em class="sig-param"><span class="n"><span class="pre">hidden_layers</span></span><span class="o"><span class="pre">=</span></span><span class="default_value"><span class="pre">[32,</span> <span class="pre">32,</span> <span class="pre">32]</span></span></em>, <em class="sig-param"><span class="n"><span class="pre">number_of_epochs</span></span><span class="o"><span class="pre">=</span></span><span class="default_value"><span class="pre">10</span></span></em>, <em class="sig-param"><span class="n"><span class="pre">diff</span></span><span class="o"><span class="pre">=</span></span><span class="default_value"><span class="pre">[1]</span></span></em><span class="sig-paren">)</span><a class="headerlink" href="#ciphers.block_ciphers.constant_block_cipher.ConstantBlockCipher.neural_network_differential_distinguisher_tests" title="Permalink to this definition">¶</a></dt>
<dd><p>Return a python dictionary that contains the accuracies corresponding to each round.</p>
<p>INPUT:</p>
<ul class="simple">
<li><p><code class="docutils literal notranslate"><span class="pre">nb_samples</span></code> – <strong>integer</strong> (default: <span class="math">10000</span>); how many sample the neural network is trained with</p></li>
<li><p><code class="docutils literal notranslate"><span class="pre">hidden_layers</span></code> – <strong>list</strong> (default: <span class="math">[32, 32, 32]</span>); a list containing the number of neurons in each
hidden layer of the neural network</p></li>
<li><p><code class="docutils literal notranslate"><span class="pre">number_of_epochs</span></code> – <strong>integer</strong> (default: <span class="math">10</span>); how long is the training of the neural network</p></li>
<li><p><code class="docutils literal notranslate"><span class="pre">diff</span></code> – <strong>list</strong> (default: <span class="math">[0x01]</span>); list of input differences</p></li>
</ul>
<p>EXAMPLES:</p>
<div class="highlight-ipycon notranslate"><div class="highlight"><pre><span></span><span class="gp">sage: </span><span class="kn">from</span> <span class="nn">claasp.ciphers.block_ciphers.speck_block_cipher</span> <span class="kn">import</span> <span class="n">SpeckBlockCipher</span> <span class="k">as</span> <span class="n">speck</span>
<span class="gp">sage: </span><span class="c1">#speck(number_of_rounds=22).neural_network_differential_distinguisher_tests(nb_samples = 10) # random</span>
</pre></div>
</div>
</dd></dl>

<dl class="py property">
<dt class="sig sig-object py" id="ciphers.block_ciphers.constant_block_cipher.ConstantBlockCipher.number_of_rounds">
<em class="property"><span class="pre">property</span><span class="w"> </span></em><span class="sig-name descname"><span class="pre">number_of_rounds</span></span><a class="headerlink" href="#ciphers.block_ciphers.constant_block_cipher.ConstantBlockCipher.number_of_rounds" title="Permalink to this definition">¶</a></dt>
<dd></dd></dl>

<dl class="py property">
<dt class="sig sig-object py" id="ciphers.block_ciphers.constant_block_cipher.ConstantBlockCipher.output_bit_size">
<em class="property"><span class="pre">property</span><span class="w"> </span></em><span class="sig-name descname"><span class="pre">output_bit_size</span></span><a class="headerlink" href="#ciphers.block_ciphers.constant_block_cipher.ConstantBlockCipher.output_bit_size" title="Permalink to this definition">¶</a></dt>
<dd></dd></dl>

<dl class="py method">
<dt class="sig sig-object py" id="ciphers.block_ciphers.constant_block_cipher.ConstantBlockCipher.polynomial_system">
<span class="sig-name descname"><span class="pre">polynomial_system</span></span><span class="sig-paren">(</span><span class="sig-paren">)</span><a class="headerlink" href="#ciphers.block_ciphers.constant_block_cipher.ConstantBlockCipher.polynomial_system" title="Permalink to this definition">¶</a></dt>
<dd><p>Return a polynomial system for the cipher.</p>
<p>INPUT:</p>
<ul class="simple">
<li><p>None</p></li>
</ul>
<p>EXAMPLES:</p>
<div class="highlight-ipycon notranslate"><div class="highlight"><pre><span></span><span class="gp">sage: </span><span class="kn">from</span> <span class="nn">claasp.ciphers.block_ciphers.identity_block_cipher</span> <span class="kn">import</span> <span class="n">IdentityBlockCipher</span>
<span class="gp">sage: </span><span class="n">IdentityBlockCipher</span><span class="p">()</span><span class="o">.</span><span class="n">polynomial_system</span><span class="p">()</span>
<span class="go">Polynomial Sequence with 128 Polynomials in 256 Variables</span>
</pre></div>
</div>
</dd></dl>

<dl class="py method">
<dt class="sig sig-object py" id="ciphers.block_ciphers.constant_block_cipher.ConstantBlockCipher.polynomial_system_at_round">
<span class="sig-name descname"><span class="pre">polynomial_system_at_round</span></span><span class="sig-paren">(</span><em class="sig-param"><span class="n"><span class="pre">r</span></span></em><span class="sig-paren">)</span><a class="headerlink" href="#ciphers.block_ciphers.constant_block_cipher.ConstantBlockCipher.polynomial_system_at_round" title="Permalink to this definition">¶</a></dt>
<dd><p>Return a polynomial system for the cipher at round <span class="math">r</span>.</p>
<p>INPUT:</p>
<ul class="simple">
<li><p><code class="docutils literal notranslate"><span class="pre">r</span></code> – <strong>integer</strong>; round index</p></li>
</ul>
<p>EXAMPLES:</p>
<div class="highlight-ipycon notranslate"><div class="highlight"><pre><span></span><span class="gp">sage: </span><span class="kn">from</span> <span class="nn">claasp.ciphers.block_ciphers.fancy_block_cipher</span> <span class="kn">import</span> <span class="n">FancyBlockCipher</span>
<span class="gp">sage: </span><span class="n">FancyBlockCipher</span><span class="p">(</span><span class="n">number_of_rounds</span><span class="o">=</span><span class="mi">1</span><span class="p">)</span><span class="o">.</span><span class="n">polynomial_system_at_round</span><span class="p">(</span><span class="mi">0</span><span class="p">)</span>
<span class="go">Polynomial Sequence with 252 Polynomials in 288 Variables</span>
</pre></div>
</div>
</dd></dl>

<dl class="py method">
<dt class="sig sig-object py" id="ciphers.block_ciphers.constant_block_cipher.ConstantBlockCipher.print">
<span class="sig-name descname"><span class="pre">print</span></span><span class="sig-paren">(</span><span class="sig-paren">)</span><a class="headerlink" href="#ciphers.block_ciphers.constant_block_cipher.ConstantBlockCipher.print" title="Permalink to this definition">¶</a></dt>
<dd><p>Print the structure of the cipher into the sage terminal.</p>
<p>INPUT:</p>
<ul class="simple">
<li><p>None</p></li>
</ul>
<p>EXAMPLES:</p>
<div class="highlight-ipycon notranslate"><div class="highlight"><pre><span></span><span class="gp">sage: </span><span class="kn">from</span> <span class="nn">claasp.cipher</span> <span class="kn">import</span> <span class="n">Cipher</span>
<span class="gp">sage: </span><span class="n">cipher</span> <span class="o">=</span> <span class="n">Cipher</span><span class="p">(</span><span class="s2">&quot;cipher_name&quot;</span><span class="p">,</span> <span class="s2">&quot;permutation&quot;</span><span class="p">,</span> <span class="p">[</span><span class="s2">&quot;input&quot;</span><span class="p">],</span> <span class="p">[</span><span class="mi">32</span><span class="p">],</span> <span class="mi">32</span><span class="p">)</span>
<span class="gp">sage: </span><span class="n">cipher</span><span class="o">.</span><span class="n">add_round</span><span class="p">()</span>
<span class="gp">sage: </span><span class="n">constant_0_0</span> <span class="o">=</span> <span class="n">cipher</span><span class="o">.</span><span class="n">add_constant_component</span><span class="p">(</span><span class="mi">16</span><span class="p">,</span> <span class="mh">0xAB01</span><span class="p">)</span>
<span class="gp">sage: </span><span class="n">constant_0_1</span> <span class="o">=</span> <span class="n">cipher</span><span class="o">.</span><span class="n">add_constant_component</span><span class="p">(</span><span class="mi">16</span><span class="p">,</span> <span class="mh">0xAB01</span><span class="p">)</span>
<span class="gp">sage: </span><span class="n">cipher</span><span class="o">.</span><span class="n">print</span><span class="p">()</span>
<span class="go">cipher_id = cipher_name_i32_o32_r1</span>
<span class="go">cipher_type = permutation</span>
<span class="go">cipher_inputs = [&#39;input&#39;]</span>
<span class="go">cipher_inputs_bit_size = [32]</span>
<span class="go">cipher_output_bit_size = 32</span>
<span class="go">cipher_number_of_rounds = 1</span>

<span class="go">    # round = 0 - round component = 0</span>
<span class="go">    id = constant_0_0</span>
<span class="go">    type = constant</span>
<span class="go">    input_bit_size = 0</span>
<span class="go">    input_id_link = [&#39;&#39;]</span>
<span class="go">    input_bit_positions = [[]]</span>
<span class="go">    output_bit_size = 16</span>
<span class="go">    description = [&#39;0xab01&#39;]</span>

<span class="go">    # round = 0 - round component = 1</span>
<span class="go">    id = constant_0_1</span>
<span class="go">    type = constant</span>
<span class="go">    input_bit_size = 0</span>
<span class="go">    input_id_link = [&#39;&#39;]</span>
<span class="go">    input_bit_positions = [[]]</span>
<span class="go">    output_bit_size = 16</span>
<span class="go">    description = [&#39;0xab01&#39;]</span>
<span class="go">cipher_reference_code = None</span>
</pre></div>
</div>
</dd></dl>

<dl class="py method">
<dt class="sig sig-object py" id="ciphers.block_ciphers.constant_block_cipher.ConstantBlockCipher.print_as_python_dictionary">
<span class="sig-name descname"><span class="pre">print_as_python_dictionary</span></span><span class="sig-paren">(</span><span class="sig-paren">)</span><a class="headerlink" href="#ciphers.block_ciphers.constant_block_cipher.ConstantBlockCipher.print_as_python_dictionary" title="Permalink to this definition">¶</a></dt>
<dd><p>Use this function to print the cipher as a python dictionary into the sage terminal.</p>
<p>INPUT:</p>
<ul class="simple">
<li><p>None</p></li>
</ul>
<p>EXAMPLES:</p>
<div class="highlight-ipycon notranslate"><div class="highlight"><pre><span></span><span class="gp">sage: </span><span class="kn">from</span> <span class="nn">claasp.cipher</span> <span class="kn">import</span> <span class="n">Cipher</span>
<span class="gp">sage: </span><span class="n">cipher</span> <span class="o">=</span> <span class="n">Cipher</span><span class="p">(</span><span class="s2">&quot;cipher_name&quot;</span><span class="p">,</span> <span class="s2">&quot;block_cipher&quot;</span><span class="p">,</span> <span class="p">[</span><span class="s2">&quot;key&quot;</span><span class="p">,</span> <span class="s2">&quot;plaintext&quot;</span><span class="p">],</span> <span class="p">[</span><span class="mi">32</span><span class="p">,</span> <span class="mi">32</span><span class="p">],</span> <span class="mi">32</span><span class="p">)</span>
<span class="gp">sage: </span><span class="n">cipher</span><span class="o">.</span><span class="n">add_round</span><span class="p">()</span>
<span class="gp">sage: </span><span class="n">constant_0_0</span> <span class="o">=</span> <span class="n">cipher</span><span class="o">.</span><span class="n">add_constant_component</span><span class="p">(</span><span class="mi">16</span><span class="p">,</span> <span class="mh">0xAB01</span><span class="p">)</span>
<span class="gp">sage: </span><span class="n">constant_0_1</span> <span class="o">=</span> <span class="n">cipher</span><span class="o">.</span><span class="n">add_constant_component</span><span class="p">(</span><span class="mi">16</span><span class="p">,</span> <span class="mh">0xAB01</span><span class="p">)</span>
<span class="gp">sage: </span><span class="n">cipher</span><span class="o">.</span><span class="n">print_as_python_dictionary</span><span class="p">()</span>
<span class="go">cipher = {</span>
<span class="go">&#39;cipher_id&#39;: &#39;cipher_name_k32_p32_o32_r1&#39;,</span>
<span class="go">&#39;cipher_type&#39;: &#39;block_cipher&#39;,</span>
<span class="go">&#39;cipher_inputs&#39;: [&#39;key&#39;, &#39;plaintext&#39;],</span>
<span class="go">&#39;cipher_inputs_bit_size&#39;: [32, 32],</span>
<span class="go">&#39;cipher_output_bit_size&#39;: 32,</span>
<span class="go">&#39;cipher_number_of_rounds&#39;: 1,</span>
<span class="go">&#39;cipher_rounds&#39; : [</span>
<span class="go">  # round 0</span>
<span class="go">  [</span>
<span class="go">  {</span>
<span class="go">    # round = 0 - round component = 0</span>
<span class="go">    &#39;id&#39;: &#39;constant_0_0&#39;,</span>
<span class="go">    &#39;type&#39;: &#39;constant&#39;,</span>
<span class="go">    &#39;input_bit_size&#39;: 0,</span>
<span class="go">    &#39;input_id_link&#39;: [&#39;&#39;],</span>
<span class="go">    &#39;input_bit_positions&#39;: [[]],</span>
<span class="go">    &#39;output_bit_size&#39;: 16,</span>
<span class="go">    &#39;description&#39;: [&#39;0xab01&#39;],</span>
<span class="go">  },</span>
<span class="go">  {</span>
<span class="go">    # round = 0 - round component = 1</span>
<span class="go">    &#39;id&#39;: &#39;constant_0_1&#39;,</span>
<span class="go">    &#39;type&#39;: &#39;constant&#39;,</span>
<span class="go">    &#39;input_bit_size&#39;: 0,</span>
<span class="go">    &#39;input_id_link&#39;: [&#39;&#39;],</span>
<span class="go">    &#39;input_bit_positions&#39;: [[]],</span>
<span class="go">    &#39;output_bit_size&#39;: 16,</span>
<span class="go">    &#39;description&#39;: [&#39;0xab01&#39;],</span>
<span class="go">  },</span>
<span class="go">  ],</span>
<span class="go">  ],</span>
<span class="go">&#39;cipher_reference_code&#39;: None,</span>
<span class="go">}</span>
</pre></div>
</div>
</dd></dl>

<dl class="py method">
<dt class="sig sig-object py" id="ciphers.block_ciphers.constant_block_cipher.ConstantBlockCipher.print_as_python_dictionary_to_file">
<span class="sig-name descname"><span class="pre">print_as_python_dictionary_to_file</span></span><span class="sig-paren">(</span><em class="sig-param"><span class="n"><span class="pre">file_name</span></span><span class="o"><span class="pre">=</span></span><span class="default_value"><span class="pre">''</span></span></em><span class="sig-paren">)</span><a class="headerlink" href="#ciphers.block_ciphers.constant_block_cipher.ConstantBlockCipher.print_as_python_dictionary_to_file" title="Permalink to this definition">¶</a></dt>
<dd><p>Use this function to print the cipher as a python dictionary to a file.</p>
<p>INPUT:</p>
<ul class="simple">
<li><p><code class="docutils literal notranslate"><span class="pre">file_name</span></code> – <strong>string</strong>; a python string representing a valid file name</p></li>
</ul>
<p>EXAMPLES:</p>
<div class="highlight-ipycon notranslate"><div class="highlight"><pre><span></span><span class="gp">sage: </span><span class="kn">from</span> <span class="nn">claasp.cipher</span> <span class="kn">import</span> <span class="n">Cipher</span>
<span class="gp">sage: </span><span class="n">cipher</span> <span class="o">=</span> <span class="n">Cipher</span><span class="p">(</span><span class="s2">&quot;cipher_name&quot;</span><span class="p">,</span> <span class="s2">&quot;block_cipher&quot;</span><span class="p">,</span> <span class="p">[</span><span class="s2">&quot;key&quot;</span><span class="p">,</span> <span class="s2">&quot;plaintext&quot;</span><span class="p">],</span> <span class="p">[</span><span class="mi">32</span><span class="p">,</span> <span class="mi">32</span><span class="p">],</span> <span class="mi">32</span><span class="p">)</span>
<span class="gp">sage: </span><span class="n">cipher</span><span class="o">.</span><span class="n">print_as_python_dictionary_to_file</span><span class="p">(</span><span class="s2">&quot;claasp/ciphers/dictionary_example.py&quot;</span><span class="p">)</span>
<span class="gp">sage: </span><span class="n">os</span><span class="o">.</span><span class="n">remove</span><span class="p">(</span><span class="s2">&quot;claasp/ciphers/dictionary_example.py&quot;</span><span class="p">)</span>
</pre></div>
</div>
</dd></dl>

<dl class="py method">
<dt class="sig sig-object py" id="ciphers.block_ciphers.constant_block_cipher.ConstantBlockCipher.print_component_analysis_as_radar_charts">
<span class="sig-name descname"><span class="pre">print_component_analysis_as_radar_charts</span></span><span class="sig-paren">(</span><em class="sig-param"><span class="n"><span class="pre">component_analysis_results</span></span></em><span class="sig-paren">)</span><a class="headerlink" href="#ciphers.block_ciphers.constant_block_cipher.ConstantBlockCipher.print_component_analysis_as_radar_charts" title="Permalink to this definition">¶</a></dt>
<dd><p>Return a matplotlib object containing the radar charts of the components analysis test</p>
<p>INPUT:</p>
<ul class="simple">
<li><p><code class="docutils literal notranslate"><span class="pre">component_analysis_results</span></code> – <strong>list</strong>; results of the component analysis method</p></li>
</ul>
<p>EXAMPLES:</p>
<div class="highlight-ipycon notranslate"><div class="highlight"><pre><span></span><span class="gp">sage: </span><span class="kn">from</span> <span class="nn">claasp.ciphers.block_ciphers.aes_block_cipher</span> <span class="kn">import</span> <span class="n">AESBlockCipher</span>
<span class="gp">sage: </span><span class="n">aes</span> <span class="o">=</span> <span class="n">AESBlockCipher</span><span class="p">(</span><span class="n">word_size</span><span class="o">=</span><span class="mi">8</span><span class="p">,</span> <span class="n">state_size</span><span class="o">=</span><span class="mi">4</span><span class="p">,</span> <span class="n">number_of_rounds</span><span class="o">=</span><span class="mi">2</span><span class="p">)</span>
<span class="gp">sage: </span><span class="n">result</span> <span class="o">=</span> <span class="n">aes</span><span class="o">.</span><span class="n">component_analysis_tests</span><span class="p">()</span>
<span class="gp">sage: </span><span class="n">fig</span> <span class="o">=</span> <span class="n">aes</span><span class="o">.</span><span class="n">print_component_analysis_as_radar_charts</span><span class="p">(</span><span class="n">result</span><span class="p">)</span>
<span class="gp">sage: </span><span class="n">fig</span><span class="o">.</span><span class="n">show</span><span class="p">()</span> <span class="c1"># doctest: +SKIP</span>
</pre></div>
</div>
</dd></dl>

<dl class="py method">
<dt class="sig sig-object py" id="ciphers.block_ciphers.constant_block_cipher.ConstantBlockCipher.print_evaluation_python_code">
<span class="sig-name descname"><span class="pre">print_evaluation_python_code</span></span><span class="sig-paren">(</span><em class="sig-param"><span class="n"><span class="pre">verbosity</span></span><span class="o"><span class="pre">=</span></span><span class="default_value"><span class="pre">False</span></span></em><span class="sig-paren">)</span><a class="headerlink" href="#ciphers.block_ciphers.constant_block_cipher.ConstantBlockCipher.print_evaluation_python_code" title="Permalink to this definition">¶</a></dt>
<dd><p>Print the python code that implement the evaluation function of the cipher.</p>
<p>INPUT:</p>
<ul class="simple">
<li><p>None</p></li>
</ul>
<p>EXAMPLES:</p>
<div class="highlight-ipycon notranslate"><div class="highlight"><pre><span></span><span class="gp">sage: </span><span class="kn">from</span> <span class="nn">claasp.ciphers.block_ciphers.identity_block_cipher</span> <span class="kn">import</span> <span class="n">IdentityBlockCipher</span> <span class="k">as</span> <span class="n">identity</span>
<span class="gp">sage: </span><span class="n">identity</span><span class="p">()</span><span class="o">.</span><span class="n">print_evaluation_python_code</span><span class="p">()</span> <span class="c1"># random</span>
<span class="go">from copy import copy</span>
<span class="go">from bitstring import BitArray</span>
<span class="go">from claasp.cipher_modules.generic_functions import *</span>

<span class="go">def evaluate(input):</span>
<span class="go">    plaintext_output = copy(BitArray(uint=input[0], length=32))</span>
<span class="go">    key_output = copy(BitArray(uint=input[1], length=32))</span>
<span class="go">    intermediate_output = {}</span>
<span class="go">    intermediate_output[&#39;cipher_output&#39;] = []</span>
<span class="go">    intermediate_output[&#39;round_key_output&#39;] = []</span>
<span class="go">    components_io = {}</span>
<span class="go">    component_input = BitArray(1)</span>

<span class="go">    # round: 0, component: 0, component_id: concatenate_0_0</span>
<span class="go">    component_input = select_bits(key_output, [0, 1, 2, 3, 4, 5, 6, 7, 8, 9, 10, 11, 12, 13, 14, 15, 16, 17, 18, 19, 20, 21, 22, 23, 24, 25, 26, 27, 28, 29, 30, 31])</span>
<span class="go">    output_bit_size = 32</span>
<span class="go">    concatenate_0_0_output = component_input</span>
<span class="go">    components_io[&#39;concatenate_0_0&#39;] = [component_input.uint, concatenate_0_0_output.uint]</span>

<span class="go">    # round: 0, component: 1, component_id: intermediate_output_0_1</span>
<span class="go">    component_input = select_bits(concatenate_0_0_output, [0, 1, 2, 3, 4, 5, 6, 7, 8, 9, 10, 11, 12, 13, 14, 15, 16, 17, 18, 19, 20, 21, 22, 23, 24, 25, 26, 27, 28, 29, 30, 31])</span>
<span class="go">    output_bit_size = 32</span>
<span class="go">    intermediate_output_0_1_output = component_input</span>
<span class="go">    intermediate_output[&#39;round_key_output&#39;].append(intermediate_output_0_1_output.uint)</span>
<span class="go">    components_io[&#39;intermediate_output_0_1&#39;] = [component_input.uint, intermediate_output_0_1_output.uint]</span>

<span class="go">    # round: 0, component: 2, component_id: concatenate_0_2</span>
<span class="go">    component_input = select_bits(plaintext_output, [0, 1, 2, 3, 4, 5, 6, 7, 8, 9, 10, 11, 12, 13, 14, 15, 16, 17, 18, 19, 20, 21, 22, 23, 24, 25, 26, 27, 28, 29, 30, 31])</span>
<span class="go">    output_bit_size = 32</span>
<span class="go">    concatenate_0_2_output = component_input</span>
<span class="go">    components_io[&#39;concatenate_0_2&#39;] = [component_input.uint, concatenate_0_2_output.uint]</span>

<span class="go">    # round: 0, component: 3, component_id: cipher_output_0_3</span>
<span class="go">    component_input = select_bits(concatenate_0_2_output, [0, 1, 2, 3, 4, 5, 6, 7, 8, 9, 10, 11, 12, 13, 14, 15, 16, 17, 18, 19, 20, 21, 22, 23, 24, 25, 26, 27, 28, 29, 30, 31])</span>
<span class="go">    output_bit_size = 32</span>
<span class="go">    cipher_output_0_3_output = component_input</span>
<span class="go">    intermediate_output[&#39;cipher_output&#39;].append(cipher_output_0_3_output.uint)</span>
<span class="go">    cipher_output = cipher_output_0_3_output.uint</span>
<span class="go">    components_io[&#39;cipher_output_0_3&#39;] = [component_input.uint, cipher_output_0_3_output.uint]</span>

<span class="go">    return cipher_output, intermediate_output, components_io</span>
</pre></div>
</div>
</dd></dl>

<dl class="py method">
<dt class="sig sig-object py" id="ciphers.block_ciphers.constant_block_cipher.ConstantBlockCipher.print_evaluation_python_code_to_file">
<span class="sig-name descname"><span class="pre">print_evaluation_python_code_to_file</span></span><span class="sig-paren">(</span><em class="sig-param"><span class="n"><span class="pre">file_name</span></span></em><span class="sig-paren">)</span><a class="headerlink" href="#ciphers.block_ciphers.constant_block_cipher.ConstantBlockCipher.print_evaluation_python_code_to_file" title="Permalink to this definition">¶</a></dt>
<dd><p>Use this function to print the python code to a file.</p>
<p>INPUT:</p>
<ul class="simple">
<li><p><code class="docutils literal notranslate"><span class="pre">file_name</span></code> – <strong>string</strong>; name of the output file</p></li>
</ul>
<p>EXAMPLES:</p>
<div class="highlight-ipycon notranslate"><div class="highlight"><pre><span></span><span class="gp">sage: </span><span class="kn">from</span> <span class="nn">claasp.ciphers.block_ciphers.identity_block_cipher</span> <span class="kn">import</span> <span class="n">IdentityBlockCipher</span> <span class="k">as</span> <span class="n">identity</span>
<span class="gp">sage: </span><span class="n">identity</span> <span class="o">=</span> <span class="n">identity</span><span class="p">()</span>
<span class="gp">sage: </span><span class="n">identity</span><span class="o">.</span><span class="n">file_name</span>
<span class="go">&#39;identity_block_cipher_p32_k32_o32_r1.py&#39;</span>
<span class="gp">sage: </span><span class="n">identity</span><span class="o">.</span><span class="n">print_evaluation_python_code_to_file</span><span class="p">(</span><span class="n">identity</span><span class="o">.</span><span class="n">id</span> <span class="o">+</span> <span class="s1">&#39;evaluation.py&#39;</span><span class="p">)</span> <span class="c1"># doctest: +SKIP</span>
</pre></div>
</div>
</dd></dl>

<dl class="py method">
<dt class="sig sig-object py" id="ciphers.block_ciphers.constant_block_cipher.ConstantBlockCipher.print_input_information">
<span class="sig-name descname"><span class="pre">print_input_information</span></span><span class="sig-paren">(</span><span class="sig-paren">)</span><a class="headerlink" href="#ciphers.block_ciphers.constant_block_cipher.ConstantBlockCipher.print_input_information" title="Permalink to this definition">¶</a></dt>
<dd><p>Print a list of the inputs with their corresponding bit size.</p>
<dl class="simple">
<dt>Possible cipher inputs are:</dt><dd><ul class="simple">
<li><p>plaintext</p></li>
<li><p>key</p></li>
<li><p>tweak</p></li>
<li><p>initialization vector</p></li>
<li><p>nonce</p></li>
<li><p>constant</p></li>
<li><p>etc.</p></li>
</ul>
</dd>
</dl>
<p>INPUT:</p>
<ul class="simple">
<li><p>None</p></li>
</ul>
<p>EXAMPLES:</p>
<div class="highlight-ipycon notranslate"><div class="highlight"><pre><span></span><span class="gp">sage: </span><span class="kn">from</span> <span class="nn">claasp.ciphers.block_ciphers.fancy_block_cipher</span> <span class="kn">import</span> <span class="n">FancyBlockCipher</span>
<span class="gp">sage: </span><span class="n">fancy</span> <span class="o">=</span> <span class="n">FancyBlockCipher</span><span class="p">()</span>
<span class="gp">sage: </span><span class="n">fancy</span><span class="o">.</span><span class="n">print_input_information</span><span class="p">()</span>
<span class="go">plaintext of bit size 24</span>
<span class="go">key of bit size 24</span>
</pre></div>
</div>
</dd></dl>

<dl class="py property">
<dt class="sig sig-object py" id="ciphers.block_ciphers.constant_block_cipher.ConstantBlockCipher.reference_code">
<em class="property"><span class="pre">property</span><span class="w"> </span></em><span class="sig-name descname"><span class="pre">reference_code</span></span><a class="headerlink" href="#ciphers.block_ciphers.constant_block_cipher.ConstantBlockCipher.reference_code" title="Permalink to this definition">¶</a></dt>
<dd></dd></dl>

<dl class="py method">
<dt class="sig sig-object py" id="ciphers.block_ciphers.constant_block_cipher.ConstantBlockCipher.remove_key_schedule">
<span class="sig-name descname"><span class="pre">remove_key_schedule</span></span><span class="sig-paren">(</span><span class="sig-paren">)</span><a class="headerlink" href="#ciphers.block_ciphers.constant_block_cipher.ConstantBlockCipher.remove_key_schedule" title="Permalink to this definition">¶</a></dt>
<dd></dd></dl>

<dl class="py method">
<dt class="sig sig-object py" id="ciphers.block_ciphers.constant_block_cipher.ConstantBlockCipher.remove_round_component">
<span class="sig-name descname"><span class="pre">remove_round_component</span></span><span class="sig-paren">(</span><em class="sig-param"><span class="n"><span class="pre">round_id</span></span></em>, <em class="sig-param"><span class="n"><span class="pre">component</span></span></em><span class="sig-paren">)</span><a class="headerlink" href="#ciphers.block_ciphers.constant_block_cipher.ConstantBlockCipher.remove_round_component" title="Permalink to this definition">¶</a></dt>
<dd></dd></dl>

<dl class="py method">
<dt class="sig sig-object py" id="ciphers.block_ciphers.constant_block_cipher.ConstantBlockCipher.remove_round_component_from_id">
<span class="sig-name descname"><span class="pre">remove_round_component_from_id</span></span><span class="sig-paren">(</span><em class="sig-param"><span class="n"><span class="pre">round_id</span></span></em>, <em class="sig-param"><span class="n"><span class="pre">component_id</span></span></em><span class="sig-paren">)</span><a class="headerlink" href="#ciphers.block_ciphers.constant_block_cipher.ConstantBlockCipher.remove_round_component_from_id" title="Permalink to this definition">¶</a></dt>
<dd></dd></dl>

<dl class="py property">
<dt class="sig sig-object py" id="ciphers.block_ciphers.constant_block_cipher.ConstantBlockCipher.rounds">
<em class="property"><span class="pre">property</span><span class="w"> </span></em><span class="sig-name descname"><span class="pre">rounds</span></span><a class="headerlink" href="#ciphers.block_ciphers.constant_block_cipher.ConstantBlockCipher.rounds" title="Permalink to this definition">¶</a></dt>
<dd></dd></dl>

<dl class="py property">
<dt class="sig sig-object py" id="ciphers.block_ciphers.constant_block_cipher.ConstantBlockCipher.rounds_as_list">
<em class="property"><span class="pre">property</span><span class="w"> </span></em><span class="sig-name descname"><span class="pre">rounds_as_list</span></span><a class="headerlink" href="#ciphers.block_ciphers.constant_block_cipher.ConstantBlockCipher.rounds_as_list" title="Permalink to this definition">¶</a></dt>
<dd></dd></dl>

<dl class="py method">
<dt class="sig sig-object py" id="ciphers.block_ciphers.constant_block_cipher.ConstantBlockCipher.set_file_name">
<span class="sig-name descname"><span class="pre">set_file_name</span></span><span class="sig-paren">(</span><em class="sig-param"><span class="n"><span class="pre">file_name</span></span></em><span class="sig-paren">)</span><a class="headerlink" href="#ciphers.block_ciphers.constant_block_cipher.ConstantBlockCipher.set_file_name" title="Permalink to this definition">¶</a></dt>
<dd></dd></dl>

<dl class="py method">
<dt class="sig sig-object py" id="ciphers.block_ciphers.constant_block_cipher.ConstantBlockCipher.set_id">
<span class="sig-name descname"><span class="pre">set_id</span></span><span class="sig-paren">(</span><em class="sig-param"><span class="n"><span class="pre">cipher_id</span></span></em><span class="sig-paren">)</span><a class="headerlink" href="#ciphers.block_ciphers.constant_block_cipher.ConstantBlockCipher.set_id" title="Permalink to this definition">¶</a></dt>
<dd></dd></dl>

<dl class="py method">
<dt class="sig sig-object py" id="ciphers.block_ciphers.constant_block_cipher.ConstantBlockCipher.sort_cipher">
<span class="sig-name descname"><span class="pre">sort_cipher</span></span><span class="sig-paren">(</span><span class="sig-paren">)</span><a class="headerlink" href="#ciphers.block_ciphers.constant_block_cipher.ConstantBlockCipher.sort_cipher" title="Permalink to this definition">¶</a></dt>
<dd></dd></dl>

<dl class="py method">
<dt class="sig sig-object py" id="ciphers.block_ciphers.constant_block_cipher.ConstantBlockCipher.test_against_reference_code">
<span class="sig-name descname"><span class="pre">test_against_reference_code</span></span><span class="sig-paren">(</span><em class="sig-param"><span class="n"><span class="pre">number_of_tests</span></span><span class="o"><span class="pre">=</span></span><span class="default_value"><span class="pre">5</span></span></em><span class="sig-paren">)</span><a class="headerlink" href="#ciphers.block_ciphers.constant_block_cipher.ConstantBlockCipher.test_against_reference_code" title="Permalink to this definition">¶</a></dt>
<dd><p>Test the graph representation against its reference implementation (if available) with random inputs.</p>
<p>INPUT:</p>
<ul class="simple">
<li><p><code class="docutils literal notranslate"><span class="pre">number_of_tests</span></code> – <strong>integer</strong> (default: <span class="math">5</span>); number of tests to execute</p></li>
</ul>
<p>EXAMPLES:</p>
<div class="highlight-ipycon notranslate"><div class="highlight"><pre><span></span><span class="gp">sage: </span><span class="kn">from</span> <span class="nn">claasp.ciphers.block_ciphers.xtea_block_cipher</span> <span class="kn">import</span> <span class="n">XTeaBlockCipher</span> <span class="k">as</span> <span class="n">xtea</span>
<span class="gp">sage: </span><span class="n">xtea</span><span class="p">(</span><span class="n">number_of_rounds</span><span class="o">=</span><span class="mi">32</span><span class="p">)</span><span class="o">.</span><span class="n">test_against_reference_code</span><span class="p">()</span>
<span class="go">True</span>
</pre></div>
</div>
</dd></dl>

<dl class="py method">
<dt class="sig sig-object py" id="ciphers.block_ciphers.constant_block_cipher.ConstantBlockCipher.test_vector_check">
<span class="sig-name descname"><span class="pre">test_vector_check</span></span><span class="sig-paren">(</span><em class="sig-param"><span class="n"><span class="pre">list_of_test_vectors_input</span></span></em>, <em class="sig-param"><span class="n"><span class="pre">list_of_test_vectors_output</span></span></em><span class="sig-paren">)</span><a class="headerlink" href="#ciphers.block_ciphers.constant_block_cipher.ConstantBlockCipher.test_vector_check" title="Permalink to this definition">¶</a></dt>
<dd><p>Testing the cipher with list of test vectors input and list of test vectors output.</p>
<p>INPUT:</p>
<ul class="simple">
<li><p><code class="docutils literal notranslate"><span class="pre">list_of_test_vectors_input</span></code> – <strong>list</strong>; list of input testing vectors</p></li>
<li><p><code class="docutils literal notranslate"><span class="pre">list_of_test_vectors_output</span></code> – <strong>list</strong>; list of the expected output of the corresponding input testing
vectors. That is, list_of_test_vectors_output[i] = cipher.evaluate(list_of_test_vectors_input[i])</p></li>
</ul>
<p>OUTPUT:</p>
<ul class="simple">
<li><p><code class="docutils literal notranslate"><span class="pre">test_result</span></code> – output of the testing. True if all the cipher.evaluate(input)=output for every input</p></li>
</ul>
<p>test vectors, and False, otherwise.</p>
<p>EXAMPLES:</p>
<div class="highlight-ipycon notranslate"><div class="highlight"><pre><span></span><span class="gp">sage: </span><span class="kn">from</span> <span class="nn">claasp.ciphers.block_ciphers.speck_block_cipher</span> <span class="kn">import</span> <span class="n">SpeckBlockCipher</span> <span class="k">as</span> <span class="n">speck</span>
<span class="gp">sage: </span><span class="n">speck</span> <span class="o">=</span> <span class="n">speck</span><span class="p">(</span><span class="n">number_of_rounds</span><span class="o">=</span><span class="mi">22</span><span class="p">)</span>
<span class="gp">sage: </span><span class="n">key1</span> <span class="o">=</span> <span class="mh">0x1918111009080100</span>
<span class="gp">sage: </span><span class="n">plaintext1</span> <span class="o">=</span> <span class="mh">0x6574694c</span>
<span class="gp">sage: </span><span class="n">ciphertext1</span> <span class="o">=</span> <span class="mh">0xa86842f2</span>
<span class="gp">sage: </span><span class="n">key2</span> <span class="o">=</span> <span class="mh">0x1918111009080100</span>
<span class="gp">sage: </span><span class="n">plaintext2</span> <span class="o">=</span> <span class="mh">0x6574694d</span>
<span class="gp">sage: </span><span class="n">ciphertext2</span> <span class="o">=</span> <span class="mh">0x2b5f25d6</span>
<span class="gp">sage: </span><span class="n">input_list</span><span class="o">=</span><span class="p">[[</span><span class="n">plaintext1</span><span class="p">,</span> <span class="n">key1</span><span class="p">],</span> <span class="p">[</span><span class="n">plaintext2</span><span class="p">,</span> <span class="n">key2</span><span class="p">]]</span>
<span class="gp">sage: </span><span class="n">output_list</span><span class="o">=</span><span class="p">[</span><span class="n">ciphertext1</span><span class="p">,</span> <span class="n">ciphertext2</span><span class="p">]</span>
<span class="gp">sage: </span><span class="n">speck</span><span class="o">.</span><span class="n">test_vector_check</span><span class="p">(</span><span class="n">input_list</span><span class="p">,</span> <span class="n">output_list</span><span class="p">)</span>
<span class="go">True</span>
<span class="gp">sage: </span><span class="n">input_list</span><span class="o">.</span><span class="n">append</span><span class="p">([</span><span class="mh">0x11111111</span><span class="p">,</span> <span class="mh">0x1111111111111111</span><span class="p">])</span>
<span class="gp">sage: </span><span class="n">output_list</span><span class="o">.</span><span class="n">append</span><span class="p">(</span><span class="mh">0xFFFFFFFF</span><span class="p">)</span>
<span class="gp">sage: </span><span class="n">speck</span><span class="o">.</span><span class="n">test_vector_check</span><span class="p">(</span><span class="n">input_list</span><span class="p">,</span> <span class="n">output_list</span><span class="p">)</span>
<span class="go">Testing Failed</span>
<span class="go">index: 2</span>
<span class="go">input:  [286331153, 1229782938247303441]</span>
<span class="go">output:  4294967295</span>
<span class="go">False</span>
</pre></div>
</div>
</dd></dl>

<dl class="py property">
<dt class="sig sig-object py" id="ciphers.block_ciphers.constant_block_cipher.ConstantBlockCipher.type">
<em class="property"><span class="pre">property</span><span class="w"> </span></em><span class="sig-name descname"><span class="pre">type</span></span><a class="headerlink" href="#ciphers.block_ciphers.constant_block_cipher.ConstantBlockCipher.type" title="Permalink to this definition">¶</a></dt>
<dd></dd></dl>

</dd></dl>

</section>


            <div class="clearer"></div>
          </div>
        </div>
      </div>
      <div class="sphinxsidebar" role="navigation" aria-label="main navigation">
        <div class="sphinxsidebarwrapper">
  <div>
    <h4>Previous topic</h4>
<<<<<<< HEAD
    <p class="topless"><a href="aes_block_cipher.html"
                          title="previous chapter">Aes block cipher</a></p>
  </div>
  <div>
    <h4>Next topic</h4>
    <p class="topless"><a href="des_block_cipher.html"
                          title="next chapter">Des block cipher</a></p>
=======
    <p class="topless"><a href="skinny_block_cipher.html"
                          title="previous chapter">Skinny block cipher</a></p>
  </div>
  <div>
    <h4>Next topic</h4>
    <p class="topless"><a href="identity_block_cipher.html"
                          title="next chapter">Identity block cipher</a></p>
>>>>>>> 269cec9e
  </div>
  <div role="note" aria-label="source link">
    <h3>This Page</h3>
    <ul class="this-page-menu">
      <li><a href="../../_sources/ciphers/block_ciphers/constant_block_cipher.rst.txt"
            rel="nofollow">Show Source</a></li>
    </ul>
   </div>
<div id="searchbox" style="display: none" role="search">
  <h3 id="searchlabel">Quick search</h3>
    <div class="searchformwrapper">
    <form class="search" action="../../search.html" method="get">
      <input type="text" name="q" aria-labelledby="searchlabel" autocomplete="off" autocorrect="off" autocapitalize="off" spellcheck="false"/>
      <input type="submit" value="Go" />
    </form>
    </div>
</div>
<script>$('#searchbox').show(0);</script>
        </div>
      </div>
      <div class="clearer"></div>
    </div>
    <div class="related" role="navigation" aria-label="related navigation">
      <h3>Navigation</h3>
      <ul>
        <li class="right" style="margin-right: 10px">
          <a href="../../genindex.html" title="General Index"
             >index</a></li>
        <li class="right" >
          <a href="../../py-modindex.html" title="Python Module Index"
             >modules</a> |</li>
        <li class="right" >
<<<<<<< HEAD
          <a href="des_block_cipher.html" title="Des block cipher"
             >next</a> |</li>
        <li class="right" >
          <a href="aes_block_cipher.html" title="Aes block cipher"
=======
          <a href="identity_block_cipher.html" title="Identity block cipher"
             >next</a> |</li>
        <li class="right" >
          <a href="skinny_block_cipher.html" title="Skinny block cipher"
>>>>>>> 269cec9e
             >previous</a> |</li>
        <li class="nav-item nav-item-0"><a href="../../index.html">CLAASP: Cryptographic Library for Automated Analysis of Symmetric Primitives 1.1.0 documentation</a> &#187;</li>
        <li class="nav-item nav-item-this"><a href="">Constant block cipher</a></li> 
      </ul>
    </div>
    
    <div class="footer" role="contentinfo">
        &#169; Copyright 2005--2022, The Sage Development Team.
    </div>
    <script type="text/javascript">
/*global jQuery, window */
/* Sphinx sidebar toggle.  Putting this code at the end of the body
 * enables the toggle for the live, static, and offline docs.  Note:
 * sage.misc.html.math_parse() eats jQuery's dollar-sign shortcut. */
var jq = jQuery;
jq(document).ready(function () {
    var bar, bod, bg, fg, key, tog, wid_old, wid_new, resize, get_state, set_state;
    bod = jq('div.bodywrapper');
    bar = jq('div.sphinxsidebar');
    tog = jq('<div class="sphinxsidebartoggle"></div>');

    /* Delayed resize helper.  Not perfect but good enough. */
    resize = function () {
        setTimeout(function () {
            tog.height(bod.height());
        }, 100);
    };
    jq(window).resize(function () {
        resize();
    });

    /* Setup and add the toggle. See Sphinx v0.5.1 default.css. */
    fg = jq('div.sphinxsidebar p a').css('color') || 'rgb(152, 219, 204)';
    bg = jq('div.document').css('background-color') || 'rgb(28, 78, 99)';
    wid_old = '230px';
    wid_new = '5px';
    tog.css('background-color', bg)
        .css('border-width', '0px')
        .css('border-right', wid_new + ' ridge ' + bg)
        .css('cursor', 'pointer')
        .css('position', 'absolute')
        .css('left', '-' + wid_new)
        .css('top', '0px')
        .css('width', wid_new);
    bod.css('position', 'relative');
    bod.prepend(tog);
    resize();

    /* Cookie helpers. */
    key = 'sphinxsidebar=';
    set_state = function (s) {
        var date = new Date();
        /* Expiry in 7 days. */
        date.setTime(date.getTime() + (7 * 24 * 3600 * 1000));
        document.cookie = key + encodeURIComponent(s) + '; expires=' +
            date.toUTCString() + '; path=/';
    };
    get_state = function () {
        var i, c, crumbs = document.cookie.split(';');
        for (i = 0; i < crumbs.length; i += 1) {
            c = crumbs[i].replace(/^\s+/, '');
            if (c.indexOf(key) === 0) {
                return decodeURIComponent(c.substring(key.length, c.length));
            }
        }
        return null;
    };

    /* Event handlers. */
    tog.mouseover(function (ev) {
        tog.css('border-right-color', fg);
    }).mouseout(function (ev) {
        tog.css('border-right-color', bg);
    }).click(function (ev) {
        if (bod.hasClass('wide')) {
            bod.removeClass('wide');
            bod.css('margin-left', wid_old);
            bar.css('width', wid_old);
            bar.show();
            set_state('visible');
        } else {
            set_state('hidden');
            bar.hide();
            bar.css('width', '0px');
            bod.css('margin-left', wid_new);
            bod.addClass('wide');
        }
        resize();
    });

    /* Hide the normally visible sidebar? */
    if (get_state() === 'hidden') {
        tog.trigger('click');
    } else {
        set_state('visible');
    }
});
    </script>
  </body>
</html><|MERGE_RESOLUTION|>--- conflicted
+++ resolved
@@ -13,15 +13,11 @@
     <script src="../../_static/jquery.js"></script>
     <script src="../../_static/underscore.js"></script>
     <script src="../../_static/doctools.js"></script>
+    <link rel="shortcut icon" href="../../_static/favicon.ico"/>
     <link rel="index" title="Index" href="../../genindex.html" />
     <link rel="search" title="Search" href="../../search.html" />
-<<<<<<< HEAD
-    <link rel="next" title="Des block cipher" href="des_block_cipher.html" />
-    <link rel="prev" title="Aes block cipher" href="aes_block_cipher.html" />
-=======
     <link rel="next" title="Identity block cipher" href="identity_block_cipher.html" />
     <link rel="prev" title="Skinny block cipher" href="skinny_block_cipher.html" />
->>>>>>> 269cec9e
     <link rel="icon" href="../../_static/sageicon.png" type="image/x-icon" />
     <script src="../../_static/thebe.js" type="text/javascript"></script>
     <script src="../../_static/thebe-sage.js" type="text/javascript"></script>
@@ -37,19 +33,19 @@
           <a href="../../py-modindex.html" title="Python Module Index"
              >modules</a> |</li>
         <li class="right" >
-<<<<<<< HEAD
-          <a href="des_block_cipher.html" title="Des block cipher"
-             accesskey="N">next</a> |</li>
-        <li class="right" >
-          <a href="aes_block_cipher.html" title="Aes block cipher"
-=======
           <a href="identity_block_cipher.html" title="Identity block cipher"
              accesskey="N">next</a> |</li>
         <li class="right" >
           <a href="skinny_block_cipher.html" title="Skinny block cipher"
->>>>>>> 269cec9e
              accesskey="P">previous</a> |</li>
+  
+    
+      <a href="../../../index.html"><img src="../../_static/logo_tii.svg" height="28" style="vertical-align: middle" title="TII Logo"></a>
+    
+  
+  
         <li class="nav-item nav-item-0"><a href="../../index.html">CLAASP: Cryptographic Library for Automated Analysis of Symmetric Primitives 1.1.0 documentation</a> &#187;</li>
+
         <li class="nav-item nav-item-this"><a href="">Constant block cipher</a></li> 
       </ul>
     </div>  
@@ -827,15 +823,15 @@
 <div class="highlight-ipycon notranslate"><div class="highlight"><pre><span></span><span class="gp">sage: </span><span class="kn">import</span> <span class="nn">inspect</span>
 <span class="gp">sage: </span><span class="kn">import</span> <span class="nn">claasp</span>
 <span class="gp">sage: </span><span class="kn">import</span> <span class="nn">os.path</span>
-<span class="gp">sage: </span><span class="n">path</span> <span class="o">=</span> <span class="n">inspect</span><span class="o">.</span><span class="n">getfile</span><span class="p">(</span><span class="n">claasp</span><span class="p">)</span>
-<span class="gp">sage: </span><span class="n">dir_path</span> <span class="o">=</span> <span class="n">os</span><span class="o">.</span><span class="n">path</span><span class="o">.</span><span class="n">dirname</span><span class="p">(</span><span class="n">path</span><span class="p">)</span>
+<span class="gp">sage: </span><span class="n">tii_path</span> <span class="o">=</span> <span class="n">inspect</span><span class="o">.</span><span class="n">getfile</span><span class="p">(</span><span class="n">claasp</span><span class="p">)</span>
+<span class="gp">sage: </span><span class="n">tii_dir_path</span> <span class="o">=</span> <span class="n">os</span><span class="o">.</span><span class="n">path</span><span class="o">.</span><span class="n">dirname</span><span class="p">(</span><span class="n">tii_path</span><span class="p">)</span>
 <span class="gp">sage: </span><span class="kn">from</span> <span class="nn">claasp.ciphers.block_ciphers.identity_block_cipher</span> <span class="kn">import</span> <span class="n">IdentityBlockCipher</span>
 <span class="gp">sage: </span><span class="n">identity</span> <span class="o">=</span> <span class="n">IdentityBlockCipher</span><span class="p">()</span>
-<span class="gp">sage: </span><span class="n">identity</span><span class="o">.</span><span class="n">generate_csv_report</span><span class="p">(</span><span class="mi">10</span><span class="p">,</span> <span class="sa">f</span><span class="s2">&quot;</span><span class="si">{</span><span class="n">dir_path</span><span class="si">}</span><span class="s2">/</span><span class="si">{</span><span class="n">identity</span><span class="o">.</span><span class="n">id</span><span class="si">}</span><span class="s2">_report.csv&quot;</span><span class="p">)</span>
-<span class="gp">sage: </span><span class="n">os</span><span class="o">.</span><span class="n">path</span><span class="o">.</span><span class="n">isfile</span><span class="p">(</span><span class="sa">f</span><span class="s2">&quot;</span><span class="si">{</span><span class="n">dir_path</span><span class="si">}</span><span class="s2">/</span><span class="si">{</span><span class="n">identity</span><span class="o">.</span><span class="n">id</span><span class="si">}</span><span class="s2">_report.csv&quot;</span><span class="p">)</span>
+<span class="gp">sage: </span><span class="n">identity</span><span class="o">.</span><span class="n">generate_csv_report</span><span class="p">(</span><span class="mi">10</span><span class="p">,</span> <span class="sa">f</span><span class="s2">&quot;</span><span class="si">{</span><span class="n">tii_dir_path</span><span class="si">}</span><span class="s2">/</span><span class="si">{</span><span class="n">identity</span><span class="o">.</span><span class="n">id</span><span class="si">}</span><span class="s2">_report.csv&quot;</span><span class="p">)</span>
+<span class="gp">sage: </span><span class="n">os</span><span class="o">.</span><span class="n">path</span><span class="o">.</span><span class="n">isfile</span><span class="p">(</span><span class="sa">f</span><span class="s2">&quot;</span><span class="si">{</span><span class="n">tii_dir_path</span><span class="si">}</span><span class="s2">/</span><span class="si">{</span><span class="n">identity</span><span class="o">.</span><span class="n">id</span><span class="si">}</span><span class="s2">_report.csv&quot;</span><span class="p">)</span>
 <span class="go">True</span>
 <span class="gp">sage: </span><span class="kn">import</span> <span class="nn">os</span>
-<span class="gp">sage: </span><span class="n">os</span><span class="o">.</span><span class="n">remove</span><span class="p">(</span><span class="sa">f</span><span class="s2">&quot;</span><span class="si">{</span><span class="n">dir_path</span><span class="si">}</span><span class="s2">/</span><span class="si">{</span><span class="n">identity</span><span class="o">.</span><span class="n">id</span><span class="si">}</span><span class="s2">_report.csv&quot;</span><span class="p">)</span>
+<span class="gp">sage: </span><span class="n">os</span><span class="o">.</span><span class="n">remove</span><span class="p">(</span><span class="sa">f</span><span class="s2">&quot;</span><span class="si">{</span><span class="n">tii_dir_path</span><span class="si">}</span><span class="s2">/</span><span class="si">{</span><span class="n">identity</span><span class="o">.</span><span class="n">id</span><span class="si">}</span><span class="s2">_report.csv&quot;</span><span class="p">)</span>
 </pre></div>
 </div>
 </dd></dl>
@@ -1566,15 +1562,6 @@
         <div class="sphinxsidebarwrapper">
   <div>
     <h4>Previous topic</h4>
-<<<<<<< HEAD
-    <p class="topless"><a href="aes_block_cipher.html"
-                          title="previous chapter">Aes block cipher</a></p>
-  </div>
-  <div>
-    <h4>Next topic</h4>
-    <p class="topless"><a href="des_block_cipher.html"
-                          title="next chapter">Des block cipher</a></p>
-=======
     <p class="topless"><a href="skinny_block_cipher.html"
                           title="previous chapter">Skinny block cipher</a></p>
   </div>
@@ -1582,7 +1569,6 @@
     <h4>Next topic</h4>
     <p class="topless"><a href="identity_block_cipher.html"
                           title="next chapter">Identity block cipher</a></p>
->>>>>>> 269cec9e
   </div>
   <div role="note" aria-label="source link">
     <h3>This Page</h3>
@@ -1615,19 +1601,19 @@
           <a href="../../py-modindex.html" title="Python Module Index"
              >modules</a> |</li>
         <li class="right" >
-<<<<<<< HEAD
-          <a href="des_block_cipher.html" title="Des block cipher"
-             >next</a> |</li>
-        <li class="right" >
-          <a href="aes_block_cipher.html" title="Aes block cipher"
-=======
           <a href="identity_block_cipher.html" title="Identity block cipher"
              >next</a> |</li>
         <li class="right" >
           <a href="skinny_block_cipher.html" title="Skinny block cipher"
->>>>>>> 269cec9e
              >previous</a> |</li>
+  
+    
+      <a href="../../../index.html"><img src="../../_static/logo_tii.svg" height="28" style="vertical-align: middle" title="TII Logo"></a>
+    
+  
+  
         <li class="nav-item nav-item-0"><a href="../../index.html">CLAASP: Cryptographic Library for Automated Analysis of Symmetric Primitives 1.1.0 documentation</a> &#187;</li>
+
         <li class="nav-item nav-item-this"><a href="">Constant block cipher</a></li> 
       </ul>
     </div>
