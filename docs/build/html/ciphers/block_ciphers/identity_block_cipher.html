--- conflicted
+++ resolved
@@ -13,15 +13,11 @@
     <script src="../../_static/jquery.js"></script>
     <script src="../../_static/underscore.js"></script>
     <script src="../../_static/doctools.js"></script>
+    <link rel="shortcut icon" href="../../_static/favicon.ico"/>
     <link rel="index" title="Index" href="../../genindex.html" />
     <link rel="search" title="Search" href="../../search.html" />
-<<<<<<< HEAD
-    <link rel="next" title="Sparx block cipher" href="sparx_block_cipher.html" />
-    <link rel="prev" title="Kasumi block cipher" href="kasumi_block_cipher.html" />
-=======
     <link rel="next" title="Simon block cipher" href="simon_block_cipher.html" />
     <link rel="prev" title="Constant block cipher" href="constant_block_cipher.html" />
->>>>>>> e85feab5
     <link rel="icon" href="../../_static/sageicon.png" type="image/x-icon" />
     <script src="../../_static/thebe.js" type="text/javascript"></script>
     <script src="../../_static/thebe-sage.js" type="text/javascript"></script>
@@ -37,16 +33,19 @@
           <a href="../../py-modindex.html" title="Python Module Index"
              >modules</a> |</li>
         <li class="right" >
-<<<<<<< HEAD
-          <a href="sparx_block_cipher.html" title="Sparx block cipher"
-=======
           <a href="simon_block_cipher.html" title="Simon block cipher"
->>>>>>> e85feab5
              accesskey="N">next</a> |</li>
         <li class="right" >
-          <a href="kasumi_block_cipher.html" title="Kasumi block cipher"
+          <a href="constant_block_cipher.html" title="Constant block cipher"
              accesskey="P">previous</a> |</li>
+  
+    
+      <a href="../../../index.html"><img src="../../_static/logo_tii.svg" height="28" style="vertical-align: middle" title="TII Logo"></a>
+    
+  
+  
         <li class="nav-item nav-item-0"><a href="../../index.html">CLAASP: Cryptographic Library for Automated Analysis of Symmetric Primitives 1.1.0 documentation</a> &#187;</li>
+
         <li class="nav-item nav-item-this"><a href="">Identity block cipher</a></li> 
       </ul>
     </div>  
@@ -817,15 +816,15 @@
 <div class="highlight-ipycon notranslate"><div class="highlight"><pre><span></span><span class="gp">sage: </span><span class="kn">import</span> <span class="nn">inspect</span>
 <span class="gp">sage: </span><span class="kn">import</span> <span class="nn">claasp</span>
 <span class="gp">sage: </span><span class="kn">import</span> <span class="nn">os.path</span>
-<span class="gp">sage: </span><span class="n">path</span> <span class="o">=</span> <span class="n">inspect</span><span class="o">.</span><span class="n">getfile</span><span class="p">(</span><span class="n">claasp</span><span class="p">)</span>
-<span class="gp">sage: </span><span class="n">dir_path</span> <span class="o">=</span> <span class="n">os</span><span class="o">.</span><span class="n">path</span><span class="o">.</span><span class="n">dirname</span><span class="p">(</span><span class="n">path</span><span class="p">)</span>
+<span class="gp">sage: </span><span class="n">tii_path</span> <span class="o">=</span> <span class="n">inspect</span><span class="o">.</span><span class="n">getfile</span><span class="p">(</span><span class="n">claasp</span><span class="p">)</span>
+<span class="gp">sage: </span><span class="n">tii_dir_path</span> <span class="o">=</span> <span class="n">os</span><span class="o">.</span><span class="n">path</span><span class="o">.</span><span class="n">dirname</span><span class="p">(</span><span class="n">tii_path</span><span class="p">)</span>
 <span class="gp">sage: </span><span class="kn">from</span> <span class="nn">claasp.ciphers.block_ciphers.identity_block_cipher</span> <span class="kn">import</span> <span class="n">IdentityBlockCipher</span>
 <span class="gp">sage: </span><span class="n">identity</span> <span class="o">=</span> <span class="n">IdentityBlockCipher</span><span class="p">()</span>
-<span class="gp">sage: </span><span class="n">identity</span><span class="o">.</span><span class="n">generate_csv_report</span><span class="p">(</span><span class="mi">10</span><span class="p">,</span> <span class="sa">f</span><span class="s2">&quot;</span><span class="si">{</span><span class="n">dir_path</span><span class="si">}</span><span class="s2">/</span><span class="si">{</span><span class="n">identity</span><span class="o">.</span><span class="n">id</span><span class="si">}</span><span class="s2">_report.csv&quot;</span><span class="p">)</span>
-<span class="gp">sage: </span><span class="n">os</span><span class="o">.</span><span class="n">path</span><span class="o">.</span><span class="n">isfile</span><span class="p">(</span><span class="sa">f</span><span class="s2">&quot;</span><span class="si">{</span><span class="n">dir_path</span><span class="si">}</span><span class="s2">/</span><span class="si">{</span><span class="n">identity</span><span class="o">.</span><span class="n">id</span><span class="si">}</span><span class="s2">_report.csv&quot;</span><span class="p">)</span>
+<span class="gp">sage: </span><span class="n">identity</span><span class="o">.</span><span class="n">generate_csv_report</span><span class="p">(</span><span class="mi">10</span><span class="p">,</span> <span class="sa">f</span><span class="s2">&quot;</span><span class="si">{</span><span class="n">tii_dir_path</span><span class="si">}</span><span class="s2">/</span><span class="si">{</span><span class="n">identity</span><span class="o">.</span><span class="n">id</span><span class="si">}</span><span class="s2">_report.csv&quot;</span><span class="p">)</span>
+<span class="gp">sage: </span><span class="n">os</span><span class="o">.</span><span class="n">path</span><span class="o">.</span><span class="n">isfile</span><span class="p">(</span><span class="sa">f</span><span class="s2">&quot;</span><span class="si">{</span><span class="n">tii_dir_path</span><span class="si">}</span><span class="s2">/</span><span class="si">{</span><span class="n">identity</span><span class="o">.</span><span class="n">id</span><span class="si">}</span><span class="s2">_report.csv&quot;</span><span class="p">)</span>
 <span class="go">True</span>
 <span class="gp">sage: </span><span class="kn">import</span> <span class="nn">os</span>
-<span class="gp">sage: </span><span class="n">os</span><span class="o">.</span><span class="n">remove</span><span class="p">(</span><span class="sa">f</span><span class="s2">&quot;</span><span class="si">{</span><span class="n">dir_path</span><span class="si">}</span><span class="s2">/</span><span class="si">{</span><span class="n">identity</span><span class="o">.</span><span class="n">id</span><span class="si">}</span><span class="s2">_report.csv&quot;</span><span class="p">)</span>
+<span class="gp">sage: </span><span class="n">os</span><span class="o">.</span><span class="n">remove</span><span class="p">(</span><span class="sa">f</span><span class="s2">&quot;</span><span class="si">{</span><span class="n">tii_dir_path</span><span class="si">}</span><span class="s2">/</span><span class="si">{</span><span class="n">identity</span><span class="o">.</span><span class="n">id</span><span class="si">}</span><span class="s2">_report.csv&quot;</span><span class="p">)</span>
 </pre></div>
 </div>
 </dd></dl>
@@ -1698,18 +1697,13 @@
         <div class="sphinxsidebarwrapper">
   <div>
     <h4>Previous topic</h4>
-    <p class="topless"><a href="kasumi_block_cipher.html"
-                          title="previous chapter">Kasumi block cipher</a></p>
+    <p class="topless"><a href="constant_block_cipher.html"
+                          title="previous chapter">Constant block cipher</a></p>
   </div>
   <div>
     <h4>Next topic</h4>
-<<<<<<< HEAD
-    <p class="topless"><a href="sparx_block_cipher.html"
-                          title="next chapter">Sparx block cipher</a></p>
-=======
     <p class="topless"><a href="simon_block_cipher.html"
                           title="next chapter">Simon block cipher</a></p>
->>>>>>> e85feab5
   </div>
   <div role="note" aria-label="source link">
     <h3>This Page</h3>
@@ -1742,16 +1736,19 @@
           <a href="../../py-modindex.html" title="Python Module Index"
              >modules</a> |</li>
         <li class="right" >
-<<<<<<< HEAD
-          <a href="sparx_block_cipher.html" title="Sparx block cipher"
-=======
           <a href="simon_block_cipher.html" title="Simon block cipher"
->>>>>>> e85feab5
              >next</a> |</li>
         <li class="right" >
-          <a href="kasumi_block_cipher.html" title="Kasumi block cipher"
+          <a href="constant_block_cipher.html" title="Constant block cipher"
              >previous</a> |</li>
+  
+    
+      <a href="../../../index.html"><img src="../../_static/logo_tii.svg" height="28" style="vertical-align: middle" title="TII Logo"></a>
+    
+  
+  
         <li class="nav-item nav-item-0"><a href="../../index.html">CLAASP: Cryptographic Library for Automated Analysis of Symmetric Primitives 1.1.0 documentation</a> &#187;</li>
+
         <li class="nav-item nav-item-this"><a href="">Identity block cipher</a></li> 
       </ul>
     </div>
