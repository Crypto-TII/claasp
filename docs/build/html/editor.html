--- conflicted
+++ resolved
@@ -13,15 +13,11 @@
     <script src="_static/jquery.js"></script>
     <script src="_static/underscore.js"></script>
     <script src="_static/doctools.js"></script>
+    <link rel="shortcut icon" href="_static/favicon.ico"/>
     <link rel="index" title="Index" href="genindex.html" />
     <link rel="search" title="Search" href="search.html" />
-<<<<<<< HEAD
-    <link rel="next" title="Component" href="component.html" />
-    <link rel="prev" title="Input" href="input.html" />
-=======
     <link rel="next" title="Cipher" href="cipher.html" />
     <link rel="prev" title="Compound xor differential cipher" href="compound_xor_differential_cipher.html" />
->>>>>>> e85feab5
     <link rel="icon" href="_static/sageicon.png" type="image/x-icon" />
     <script src="_static/thebe.js" type="text/javascript"></script>
     <script src="_static/thebe-sage.js" type="text/javascript"></script>
@@ -37,19 +33,19 @@
           <a href="py-modindex.html" title="Python Module Index"
              >modules</a> |</li>
         <li class="right" >
-<<<<<<< HEAD
-          <a href="component.html" title="Component"
-             accesskey="N">next</a> |</li>
-        <li class="right" >
-          <a href="input.html" title="Input"
-=======
           <a href="cipher.html" title="Cipher"
              accesskey="N">next</a> |</li>
         <li class="right" >
           <a href="compound_xor_differential_cipher.html" title="Compound xor differential cipher"
->>>>>>> e85feab5
              accesskey="P">previous</a> |</li>
+  
+    
+      <a href="../index.html"><img src="_static/logo_tii.svg" height="28" style="vertical-align: middle" title="TII Logo"></a>
+    
+  
+  
         <li class="nav-item nav-item-0"><a href="index.html">CLAASP: Cryptographic Library for Automated Analysis of Symmetric Primitives 1.1.0 documentation</a> &#187;</li>
+
         <li class="nav-item nav-item-this"><a href="">Editor</a></li> 
       </ul>
     </div>  
@@ -1485,15 +1481,6 @@
         <div class="sphinxsidebarwrapper">
   <div>
     <h4>Previous topic</h4>
-<<<<<<< HEAD
-    <p class="topless"><a href="input.html"
-                          title="previous chapter">Input</a></p>
-  </div>
-  <div>
-    <h4>Next topic</h4>
-    <p class="topless"><a href="component.html"
-                          title="next chapter">Component</a></p>
-=======
     <p class="topless"><a href="compound_xor_differential_cipher.html"
                           title="previous chapter">Compound xor differential cipher</a></p>
   </div>
@@ -1501,7 +1488,6 @@
     <h4>Next topic</h4>
     <p class="topless"><a href="cipher.html"
                           title="next chapter">Cipher</a></p>
->>>>>>> e85feab5
   </div>
   <div role="note" aria-label="source link">
     <h3>This Page</h3>
@@ -1534,19 +1520,19 @@
           <a href="py-modindex.html" title="Python Module Index"
              >modules</a> |</li>
         <li class="right" >
-<<<<<<< HEAD
-          <a href="component.html" title="Component"
-             >next</a> |</li>
-        <li class="right" >
-          <a href="input.html" title="Input"
-=======
           <a href="cipher.html" title="Cipher"
              >next</a> |</li>
         <li class="right" >
           <a href="compound_xor_differential_cipher.html" title="Compound xor differential cipher"
->>>>>>> e85feab5
              >previous</a> |</li>
+  
+    
+      <a href="../index.html"><img src="_static/logo_tii.svg" height="28" style="vertical-align: middle" title="TII Logo"></a>
+    
+  
+  
         <li class="nav-item nav-item-0"><a href="index.html">CLAASP: Cryptographic Library for Automated Analysis of Symmetric Primitives 1.1.0 documentation</a> &#187;</li>
+
         <li class="nav-item nav-item-this"><a href="">Editor</a></li> 
       </ul>
     </div>
