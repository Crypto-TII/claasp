
<!DOCTYPE html>

<html>
  <head>
    <meta charset="utf-8" />
    <meta name="viewport" content="width=device-width, initial-scale=1.0" /><meta name="generator" content="Docutils 0.17.1: http://docutils.sourceforge.net/" />

    <title>Editor &#8212; CLAASP: Cryptographic Library for Automated Analysis of Symmetric Primitives 1.1.0 documentation</title>
    <link rel="stylesheet" type="text/css" href="_static/pygments.css" />
    <link rel="stylesheet" type="text/css" href="_static/sage.css" />
    <script data-url_root="./" id="documentation_options" src="_static/documentation_options.js"></script>
    <script src="_static/jquery.js"></script>
    <script src="_static/underscore.js"></script>
    <script src="_static/doctools.js"></script>
    <link rel="index" title="Index" href="genindex.html" />
    <link rel="search" title="Search" href="search.html" />
<<<<<<< HEAD
    <link rel="next" title="Input" href="input.html" />
    <link rel="prev" title="Component" href="component.html" />
=======
    <link rel="next" title="Templates" href="utils/templates.html" />
    <link rel="prev" title="Round" href="round.html" />
>>>>>>> 269cec9e
    <link rel="icon" href="_static/sageicon.png" type="image/x-icon" />
    <script src="_static/thebe.js" type="text/javascript"></script>
    <script src="_static/thebe-sage.js" type="text/javascript"></script>

  </head><body>
    <div class="related" role="navigation" aria-label="related navigation">
      <h3>Navigation</h3>
      <ul>
        <li class="right" style="margin-right: 10px">
          <a href="genindex.html" title="General Index"
             accesskey="I">index</a></li>
        <li class="right" >
          <a href="py-modindex.html" title="Python Module Index"
             >modules</a> |</li>
        <li class="right" >
<<<<<<< HEAD
          <a href="input.html" title="Input"
             accesskey="N">next</a> |</li>
        <li class="right" >
          <a href="component.html" title="Component"
=======
          <a href="utils/templates.html" title="Templates"
             accesskey="N">next</a> |</li>
        <li class="right" >
          <a href="round.html" title="Round"
>>>>>>> 269cec9e
             accesskey="P">previous</a> |</li>
        <li class="nav-item nav-item-0"><a href="index.html">CLAASP: Cryptographic Library for Automated Analysis of Symmetric Primitives 1.1.0 documentation</a> &#187;</li>
        <li class="nav-item nav-item-this"><a href="">Editor</a></li> 
      </ul>
    </div>  

    <div class="document">
      <div class="documentwrapper">
        <div class="bodywrapper">
          <div class="body" role="main">
            
  <section id="module-editor">
<span id="editor"></span><h1>Editor<a class="headerlink" href="#module-editor" title="Permalink to this headline">¶</a></h1>
<dl class="py function">
<dt class="sig sig-object py" id="editor.add_AND_component">
<span class="sig-name descname"><span class="pre">add_AND_component</span></span><span class="sig-paren">(</span><em class="sig-param"><span class="n"><span class="pre">cipher</span></span></em>, <em class="sig-param"><span class="n"><span class="pre">input_id_links</span></span></em>, <em class="sig-param"><span class="n"><span class="pre">input_bit_positions</span></span></em>, <em class="sig-param"><span class="n"><span class="pre">output_bit_size</span></span></em><span class="sig-paren">)</span><a class="headerlink" href="#editor.add_AND_component" title="Permalink to this definition">¶</a></dt>
<dd><p>Use this function to create and add an and component to editor.</p>
<p>INPUT:</p>
<ul class="simple">
<li><p><code class="docutils literal notranslate"><span class="pre">cipher</span></code> – <strong>Cipher object</strong>; an instance of the object cipher</p></li>
<li><p><code class="docutils literal notranslate"><span class="pre">input_id_links</span></code> – <strong>list</strong>; the list of input_id links</p></li>
<li><p><code class="docutils literal notranslate"><span class="pre">input_bit_positions</span></code> – <strong>list</strong>; the list of input_bits corresponding to the input_id links</p></li>
<li><p><code class="docutils literal notranslate"><span class="pre">output_bit_size</span></code> – <strong>integer</strong>; the output bits of the component</p></li>
</ul>
<p>EXAMPLES:</p>
<div class="highlight-ipycon notranslate"><div class="highlight"><pre><span></span><span class="gp">sage: </span><span class="kn">from</span> <span class="nn">claasp.cipher</span> <span class="kn">import</span> <span class="n">Cipher</span>
<span class="gp">sage: </span><span class="n">cipher</span> <span class="o">=</span> <span class="n">Cipher</span><span class="p">(</span><span class="s2">&quot;cipher_name&quot;</span><span class="p">,</span> <span class="s2">&quot;permutation&quot;</span><span class="p">,</span> <span class="p">[</span><span class="s2">&quot;input&quot;</span><span class="p">],</span> <span class="p">[</span><span class="mi">4</span><span class="p">],</span> <span class="mi">4</span><span class="p">)</span>
<span class="gp">sage: </span><span class="n">cipher</span><span class="o">.</span><span class="n">add_round</span><span class="p">()</span>
<span class="gp">sage: </span><span class="n">and_0_0</span> <span class="o">=</span> <span class="n">cipher</span><span class="o">.</span><span class="n">add_AND_component</span><span class="p">([</span><span class="s2">&quot;input&quot;</span><span class="p">,</span><span class="s2">&quot;input&quot;</span><span class="p">],</span> <span class="p">[[</span><span class="mi">0</span><span class="p">,</span><span class="mi">1</span><span class="p">],[</span><span class="mi">2</span><span class="p">,</span><span class="mi">3</span><span class="p">]],</span> <span class="mi">2</span><span class="p">)</span>
<span class="gp">sage: </span><span class="n">cipher</span><span class="o">.</span><span class="n">print</span><span class="p">()</span>
<span class="go">cipher_id = cipher_name_i4_o4_r1</span>
<span class="go">cipher_type = permutation</span>
<span class="go">cipher_inputs = [&#39;input&#39;]</span>
<span class="go">cipher_inputs_bit_size = [4]</span>
<span class="go">cipher_output_bit_size = 4</span>
<span class="go">cipher_number_of_rounds = 1</span>

<span class="go">    # round = 0 - round component = 0</span>
<span class="go">    id = and_0_0</span>
<span class="go">    type = word_operation</span>
<span class="go">    input_bit_size = 4</span>
<span class="go">    input_id_link = [&#39;input&#39;, &#39;input&#39;]</span>
<span class="go">    input_bit_positions = [[0, 1], [2, 3]]</span>
<span class="go">    output_bit_size = 2</span>
<span class="go">    description = [&#39;AND&#39;, 2]</span>
<span class="go">cipher_reference_code = None</span>
</pre></div>
</div>
</dd></dl>

<dl class="py function">
<dt class="sig sig-object py" id="editor.add_MODADD_component">
<span class="sig-name descname"><span class="pre">add_MODADD_component</span></span><span class="sig-paren">(</span><em class="sig-param"><span class="n"><span class="pre">cipher</span></span></em>, <em class="sig-param"><span class="n"><span class="pre">input_id_links</span></span></em>, <em class="sig-param"><span class="n"><span class="pre">input_bit_positions</span></span></em>, <em class="sig-param"><span class="n"><span class="pre">output_bit_size</span></span></em><span class="sig-paren">)</span><a class="headerlink" href="#editor.add_MODADD_component" title="Permalink to this definition">¶</a></dt>
<dd><p>Use this function to create and add a modadd component to editor.</p>
<p>INPUT:</p>
<ul class="simple">
<li><p><code class="docutils literal notranslate"><span class="pre">cipher</span></code> – <strong>Cipher object</strong>; an instance of the object cipher</p></li>
<li><p><code class="docutils literal notranslate"><span class="pre">input_id_links</span></code> – <strong>list</strong>; the list of input_id links</p></li>
<li><p><code class="docutils literal notranslate"><span class="pre">input_bit_positions</span></code> – <strong>list</strong>; the list of input_bits corresponding to the input_id links</p></li>
<li><p><code class="docutils literal notranslate"><span class="pre">output_bit_size</span></code> – <strong>integer</strong>; the output bits of the component</p></li>
</ul>
<p>EXAMPLES:</p>
<div class="highlight-ipycon notranslate"><div class="highlight"><pre><span></span><span class="gp">sage: </span><span class="kn">from</span> <span class="nn">claasp.cipher</span> <span class="kn">import</span> <span class="n">Cipher</span>
<span class="gp">sage: </span><span class="n">cipher</span> <span class="o">=</span> <span class="n">Cipher</span><span class="p">(</span><span class="s2">&quot;cipher_name&quot;</span><span class="p">,</span> <span class="s2">&quot;permutation&quot;</span><span class="p">,</span> <span class="p">[</span><span class="s2">&quot;input&quot;</span><span class="p">],</span> <span class="p">[</span><span class="mi">4</span><span class="p">],</span> <span class="mi">4</span><span class="p">)</span>
<span class="gp">sage: </span><span class="n">cipher</span><span class="o">.</span><span class="n">add_round</span><span class="p">()</span>
<span class="gp">sage: </span><span class="n">modadd_0_0</span> <span class="o">=</span> <span class="n">cipher</span><span class="o">.</span><span class="n">add_MODADD_component</span><span class="p">([</span><span class="s2">&quot;input&quot;</span><span class="p">,</span><span class="s2">&quot;input&quot;</span><span class="p">],</span> <span class="p">[[</span><span class="mi">0</span><span class="p">,</span><span class="mi">1</span><span class="p">],[</span><span class="mi">2</span><span class="p">,</span><span class="mi">3</span><span class="p">]],</span> <span class="mi">2</span><span class="p">)</span>
<span class="gp">sage: </span><span class="n">cipher</span><span class="o">.</span><span class="n">print</span><span class="p">()</span>
<span class="go">cipher_id = cipher_name_i4_o4_r1</span>
<span class="go">cipher_type = permutation</span>
<span class="go">cipher_inputs = [&#39;input&#39;]</span>
<span class="go">cipher_inputs_bit_size = [4]</span>
<span class="go">cipher_output_bit_size = 4</span>
<span class="go">cipher_number_of_rounds = 1</span>

<span class="go">    # round = 0 - round component = 0</span>
<span class="go">    id = modadd_0_0</span>
<span class="go">    type = word_operation</span>
<span class="go">    input_bit_size = 4</span>
<span class="go">    input_id_link = [&#39;input&#39;, &#39;input&#39;]</span>
<span class="go">    input_bit_positions = [[0, 1], [2, 3]]</span>
<span class="go">    output_bit_size = 2</span>
<span class="go">    description = [&#39;MODADD&#39;, 2]</span>
<span class="go">cipher_reference_code = None</span>
</pre></div>
</div>
</dd></dl>

<dl class="py function">
<dt class="sig sig-object py" id="editor.add_MODSUB_component">
<span class="sig-name descname"><span class="pre">add_MODSUB_component</span></span><span class="sig-paren">(</span><em class="sig-param"><span class="n"><span class="pre">cipher</span></span></em>, <em class="sig-param"><span class="n"><span class="pre">input_id_links</span></span></em>, <em class="sig-param"><span class="n"><span class="pre">input_bit_positions</span></span></em>, <em class="sig-param"><span class="n"><span class="pre">output_bit_size</span></span></em><span class="sig-paren">)</span><a class="headerlink" href="#editor.add_MODSUB_component" title="Permalink to this definition">¶</a></dt>
<dd><p>Use this function to create a modsub component in the editor.</p>
<p>INPUT:</p>
<ul class="simple">
<li><p><code class="docutils literal notranslate"><span class="pre">cipher</span></code> – <strong>Cipher object</strong>; an instance of the object cipher</p></li>
<li><p><code class="docutils literal notranslate"><span class="pre">input_id_links</span></code> – <strong>list</strong>; the list of input_id links</p></li>
<li><p><code class="docutils literal notranslate"><span class="pre">input_bit_positions</span></code> – <strong>list</strong>; the list of input_bits corresponding to the input_id links</p></li>
<li><p><code class="docutils literal notranslate"><span class="pre">output_bit_size</span></code> – <strong>integer</strong>; the output bits of the component</p></li>
</ul>
<p>EXAMPLES:</p>
<div class="highlight-ipycon notranslate"><div class="highlight"><pre><span></span><span class="gp">sage: </span><span class="kn">from</span> <span class="nn">claasp.cipher</span> <span class="kn">import</span> <span class="n">Cipher</span>
<span class="gp">sage: </span><span class="n">cipher</span> <span class="o">=</span> <span class="n">Cipher</span><span class="p">(</span><span class="s2">&quot;cipher_name&quot;</span><span class="p">,</span> <span class="s2">&quot;permutation&quot;</span><span class="p">,</span> <span class="p">[</span><span class="s2">&quot;input&quot;</span><span class="p">],</span> <span class="p">[</span><span class="mi">4</span><span class="p">],</span> <span class="mi">4</span><span class="p">)</span>
<span class="gp">sage: </span><span class="n">cipher</span><span class="o">.</span><span class="n">add_round</span><span class="p">()</span>
<span class="gp">sage: </span><span class="n">modsub_0_0</span> <span class="o">=</span> <span class="n">cipher</span><span class="o">.</span><span class="n">add_MODSUB_component</span><span class="p">([</span><span class="s2">&quot;input&quot;</span><span class="p">,</span><span class="s2">&quot;input&quot;</span><span class="p">],</span> <span class="p">[[</span><span class="mi">0</span><span class="p">,</span><span class="mi">1</span><span class="p">],[</span><span class="mi">2</span><span class="p">,</span><span class="mi">3</span><span class="p">]],</span> <span class="mi">2</span><span class="p">)</span>
<span class="gp">sage: </span><span class="n">cipher</span><span class="o">.</span><span class="n">print</span><span class="p">()</span>
<span class="go">cipher_id = cipher_name_i4_o4_r1</span>
<span class="go">cipher_type = permutation</span>
<span class="go">cipher_inputs = [&#39;input&#39;]</span>
<span class="go">cipher_inputs_bit_size = [4]</span>
<span class="go">cipher_output_bit_size = 4</span>
<span class="go">cipher_number_of_rounds = 1</span>

<span class="go">    # round = 0 - round component = 0</span>
<span class="go">    id = modsub_0_0</span>
<span class="go">    type = word_operation</span>
<span class="go">    input_bit_size = 4</span>
<span class="go">    input_id_link = [&#39;input&#39;, &#39;input&#39;]</span>
<span class="go">    input_bit_positions = [[0, 1], [2, 3]]</span>
<span class="go">    output_bit_size = 2</span>
<span class="go">    description = [&#39;MODSUB&#39;, 2]</span>
<span class="go">cipher_reference_code = None</span>
</pre></div>
</div>
</dd></dl>

<dl class="py function">
<dt class="sig sig-object py" id="editor.add_NOT_component">
<span class="sig-name descname"><span class="pre">add_NOT_component</span></span><span class="sig-paren">(</span><em class="sig-param"><span class="n"><span class="pre">cipher</span></span></em>, <em class="sig-param"><span class="n"><span class="pre">input_id_links</span></span></em>, <em class="sig-param"><span class="n"><span class="pre">input_bit_positions</span></span></em>, <em class="sig-param"><span class="n"><span class="pre">output_bit_size</span></span></em><span class="sig-paren">)</span><a class="headerlink" href="#editor.add_NOT_component" title="Permalink to this definition">¶</a></dt>
<dd><p>Use this function to create a not component in editor.</p>
<p>INPUT:</p>
<ul class="simple">
<li><p><code class="docutils literal notranslate"><span class="pre">cipher</span></code> – <strong>Cipher object</strong>; an instance of the object cipher</p></li>
<li><p><code class="docutils literal notranslate"><span class="pre">input_id_links</span></code> – <strong>list</strong>; the list of input_id links</p></li>
<li><p><code class="docutils literal notranslate"><span class="pre">input_bit_positions</span></code> – <strong>list</strong>; the list of input_bits corresponding to the input_id links</p></li>
<li><p><code class="docutils literal notranslate"><span class="pre">output_bit_size</span></code> – <strong>integer</strong>; the output bits of the component</p></li>
</ul>
<p>EXAMPLES:</p>
<div class="highlight-ipycon notranslate"><div class="highlight"><pre><span></span><span class="gp">sage: </span><span class="kn">from</span> <span class="nn">claasp.cipher</span> <span class="kn">import</span> <span class="n">Cipher</span>
<span class="gp">sage: </span><span class="n">cipher</span> <span class="o">=</span> <span class="n">Cipher</span><span class="p">(</span><span class="s2">&quot;cipher_name&quot;</span><span class="p">,</span> <span class="s2">&quot;permutation&quot;</span><span class="p">,</span> <span class="p">[</span><span class="s2">&quot;input&quot;</span><span class="p">],</span> <span class="p">[</span><span class="mi">4</span><span class="p">],</span> <span class="mi">4</span><span class="p">)</span>
<span class="gp">sage: </span><span class="n">cipher</span><span class="o">.</span><span class="n">add_round</span><span class="p">()</span>
<span class="gp">sage: </span><span class="n">not_0_0</span> <span class="o">=</span> <span class="n">cipher</span><span class="o">.</span><span class="n">add_NOT_component</span><span class="p">([</span><span class="s2">&quot;input&quot;</span><span class="p">],</span> <span class="p">[[</span><span class="mi">0</span><span class="p">,</span><span class="mi">1</span><span class="p">,</span><span class="mi">2</span><span class="p">,</span><span class="mi">3</span><span class="p">]],</span> <span class="mi">4</span><span class="p">)</span>
<span class="gp">sage: </span><span class="n">cipher</span><span class="o">.</span><span class="n">print</span><span class="p">()</span>
<span class="go">cipher_id = cipher_name_i4_o4_r1</span>
<span class="go">cipher_type = permutation</span>
<span class="go">cipher_inputs = [&#39;input&#39;]</span>
<span class="go">cipher_inputs_bit_size = [4]</span>
<span class="go">cipher_output_bit_size = 4</span>
<span class="go">cipher_number_of_rounds = 1</span>

<span class="go">    # round = 0 - round component = 0</span>
<span class="go">    id = not_0_0</span>
<span class="go">    type = word_operation</span>
<span class="go">    input_bit_size = 4</span>
<span class="go">    input_id_link = [&#39;input&#39;]</span>
<span class="go">    input_bit_positions = [[0, 1, 2, 3]]</span>
<span class="go">    output_bit_size = 4</span>
<span class="go">    description = [&#39;NOT&#39;, 0]</span>
<span class="go">cipher_reference_code = None</span>
</pre></div>
</div>
</dd></dl>

<dl class="py function">
<dt class="sig sig-object py" id="editor.add_OR_component">
<span class="sig-name descname"><span class="pre">add_OR_component</span></span><span class="sig-paren">(</span><em class="sig-param"><span class="n"><span class="pre">cipher</span></span></em>, <em class="sig-param"><span class="n"><span class="pre">input_id_links</span></span></em>, <em class="sig-param"><span class="n"><span class="pre">input_bit_positions</span></span></em>, <em class="sig-param"><span class="n"><span class="pre">output_bit_size</span></span></em><span class="sig-paren">)</span><a class="headerlink" href="#editor.add_OR_component" title="Permalink to this definition">¶</a></dt>
<dd><p>Use this function to create an or component in editor.</p>
<p>INPUT:</p>
<ul class="simple">
<li><p><code class="docutils literal notranslate"><span class="pre">cipher</span></code> – <strong>Cipher object</strong>; an instance of the object cipher</p></li>
<li><p><code class="docutils literal notranslate"><span class="pre">input_id_links</span></code> – <strong>list</strong>; the list of input_id links</p></li>
<li><p><code class="docutils literal notranslate"><span class="pre">input_bit_positions</span></code> – <strong>list</strong>; the list of input_bits corresponding to the input_id links</p></li>
<li><p><code class="docutils literal notranslate"><span class="pre">output_bit_size</span></code> – <strong>integer</strong>; the output bits of the component</p></li>
</ul>
<p>EXAMPLES:</p>
<div class="highlight-ipycon notranslate"><div class="highlight"><pre><span></span><span class="gp">sage: </span><span class="kn">from</span> <span class="nn">claasp.cipher</span> <span class="kn">import</span> <span class="n">Cipher</span>
<span class="gp">sage: </span><span class="n">cipher</span> <span class="o">=</span> <span class="n">Cipher</span><span class="p">(</span><span class="s2">&quot;cipher_name&quot;</span><span class="p">,</span> <span class="s2">&quot;permutation&quot;</span><span class="p">,</span> <span class="p">[</span><span class="s2">&quot;input&quot;</span><span class="p">],</span> <span class="p">[</span><span class="mi">4</span><span class="p">],</span> <span class="mi">4</span><span class="p">)</span>
<span class="gp">sage: </span><span class="n">cipher</span><span class="o">.</span><span class="n">add_round</span><span class="p">()</span>
<span class="gp">sage: </span><span class="n">or_0_0</span> <span class="o">=</span> <span class="n">cipher</span><span class="o">.</span><span class="n">add_OR_component</span><span class="p">([</span><span class="s2">&quot;input&quot;</span><span class="p">,</span><span class="s2">&quot;input&quot;</span><span class="p">],</span> <span class="p">[[</span><span class="mi">0</span><span class="p">,</span><span class="mi">1</span><span class="p">],[</span><span class="mi">2</span><span class="p">,</span><span class="mi">3</span><span class="p">]],</span> <span class="mi">2</span><span class="p">)</span>
<span class="gp">sage: </span><span class="n">cipher</span><span class="o">.</span><span class="n">print</span><span class="p">()</span>
<span class="go">cipher_id = cipher_name_i4_o4_r1</span>
<span class="go">cipher_type = permutation</span>
<span class="go">cipher_inputs = [&#39;input&#39;]</span>
<span class="go">cipher_inputs_bit_size = [4]</span>
<span class="go">cipher_output_bit_size = 4</span>
<span class="go">cipher_number_of_rounds = 1</span>

<span class="go">    # round = 0 - round component = 0</span>
<span class="go">    id = or_0_0</span>
<span class="go">    type = word_operation</span>
<span class="go">    input_bit_size = 4</span>
<span class="go">    input_id_link = [&#39;input&#39;, &#39;input&#39;]</span>
<span class="go">    input_bit_positions = [[0, 1], [2, 3]]</span>
<span class="go">    output_bit_size = 2</span>
<span class="go">    description = [&#39;OR&#39;, 2]</span>
<span class="go">cipher_reference_code = None</span>
</pre></div>
</div>
</dd></dl>

<dl class="py function">
<dt class="sig sig-object py" id="editor.add_SBOX_component">
<span class="sig-name descname"><span class="pre">add_SBOX_component</span></span><span class="sig-paren">(</span><em class="sig-param"><span class="n"><span class="pre">cipher</span></span></em>, <em class="sig-param"><span class="n"><span class="pre">input_id_links</span></span></em>, <em class="sig-param"><span class="n"><span class="pre">input_bit_positions</span></span></em>, <em class="sig-param"><span class="n"><span class="pre">output_bit_size</span></span></em>, <em class="sig-param"><span class="n"><span class="pre">description</span></span></em><span class="sig-paren">)</span><a class="headerlink" href="#editor.add_SBOX_component" title="Permalink to this definition">¶</a></dt>
<dd><p>Use this function to create and add a sbox component to editor.</p>
<p>INPUT:</p>
<ul class="simple">
<li><p><code class="docutils literal notranslate"><span class="pre">cipher</span></code> – <strong>Cipher object</strong>; an instance of the object cipher</p></li>
<li><p><code class="docutils literal notranslate"><span class="pre">input_id_links</span></code> – <strong>list</strong>; the list of input_id links</p></li>
<li><p><code class="docutils literal notranslate"><span class="pre">input_bit_positions</span></code> – <strong>list</strong>; the list of input_bits corresponding to the input_id links</p></li>
<li><p><code class="docutils literal notranslate"><span class="pre">output_bit_size</span></code> – <strong>integer</strong>; the output bits of the component</p></li>
<li><p><code class="docutils literal notranslate"><span class="pre">description</span></code> – <strong>string</strong>; the description of the sbox</p></li>
</ul>
<p>EXAMPLES:</p>
<div class="highlight-ipycon notranslate"><div class="highlight"><pre><span></span><span class="gp">sage: </span><span class="kn">from</span> <span class="nn">claasp.cipher</span> <span class="kn">import</span> <span class="n">Cipher</span>
<span class="gp">sage: </span><span class="n">cipher</span> <span class="o">=</span> <span class="n">Cipher</span><span class="p">(</span><span class="s2">&quot;cipher_name&quot;</span><span class="p">,</span> <span class="s2">&quot;permutation&quot;</span><span class="p">,</span> <span class="p">[</span><span class="s2">&quot;input&quot;</span><span class="p">],</span> <span class="p">[</span><span class="mi">4</span><span class="p">],</span> <span class="mi">4</span><span class="p">)</span>
<span class="gp">sage: </span><span class="n">cipher</span><span class="o">.</span><span class="n">add_round</span><span class="p">()</span>
<span class="gp">sage: </span><span class="n">sbox_0_0</span> <span class="o">=</span> <span class="n">cipher</span><span class="o">.</span><span class="n">add_SBOX_component</span><span class="p">([</span><span class="s2">&quot;input&quot;</span><span class="p">],</span> <span class="p">[[</span><span class="mi">0</span><span class="p">,</span><span class="mi">1</span><span class="p">,</span><span class="mi">2</span><span class="p">,</span><span class="mi">3</span><span class="p">]],</span> <span class="mi">4</span><span class="p">,</span>
<span class="gp">....: </span><span class="p">[</span><span class="mi">0</span><span class="p">,</span><span class="mi">1</span><span class="p">,</span><span class="mi">2</span><span class="p">,</span><span class="mi">3</span><span class="p">,</span><span class="mi">4</span><span class="p">,</span><span class="mi">5</span><span class="p">,</span><span class="mi">6</span><span class="p">,</span><span class="mi">7</span><span class="p">,</span><span class="mi">8</span><span class="p">,</span><span class="mi">9</span><span class="p">,</span><span class="mi">10</span><span class="p">,</span><span class="mi">11</span><span class="p">,</span><span class="mi">12</span><span class="p">,</span><span class="mi">13</span><span class="p">,</span><span class="mi">14</span><span class="p">,</span><span class="mi">15</span><span class="p">])</span>
<span class="gp">sage: </span><span class="n">cipher</span><span class="o">.</span><span class="n">print</span><span class="p">()</span>
<span class="go">cipher_id = cipher_name_i4_o4_r1</span>
<span class="go">cipher_type = permutation</span>
<span class="go">cipher_inputs = [&#39;input&#39;]</span>
<span class="go">cipher_inputs_bit_size = [4]</span>
<span class="go">cipher_output_bit_size = 4</span>
<span class="go">cipher_number_of_rounds = 1</span>

<span class="go">    # round = 0 - round component = 0</span>
<span class="go">    id = sbox_0_0</span>
<span class="go">    type = sbox</span>
<span class="go">    input_bit_size = 4</span>
<span class="go">    input_id_link = [&#39;input&#39;]</span>
<span class="go">    input_bit_positions = [[0, 1, 2, 3]]</span>
<span class="go">    output_bit_size = 4</span>
<span class="go">    description = [0, 1, 2, 3, 4, 5, 6, 7, 8, 9, 10, 11, 12, 13, 14, 15]</span>
<span class="go">cipher_reference_code = None</span>
</pre></div>
</div>
</dd></dl>

<dl class="py function">
<dt class="sig sig-object py" id="editor.add_SHIFT_component">
<span class="sig-name descname"><span class="pre">add_SHIFT_component</span></span><span class="sig-paren">(</span><em class="sig-param"><span class="n"><span class="pre">cipher</span></span></em>, <em class="sig-param"><span class="n"><span class="pre">input_id_links</span></span></em>, <em class="sig-param"><span class="n"><span class="pre">input_bit_positions</span></span></em>, <em class="sig-param"><span class="n"><span class="pre">output_bit_size</span></span></em>, <em class="sig-param"><span class="n"><span class="pre">parameter</span></span></em><span class="sig-paren">)</span><a class="headerlink" href="#editor.add_SHIFT_component" title="Permalink to this definition">¶</a></dt>
<dd><p>Use this function to create and add a shift component to editor.</p>
<p>INPUT:</p>
<ul class="simple">
<li><p><code class="docutils literal notranslate"><span class="pre">cipher</span></code> – <strong>Cipher object</strong>; an instance of the object cipher</p></li>
<li><p><code class="docutils literal notranslate"><span class="pre">input_id_links</span></code> – <strong>list</strong>; the list of input_id links</p></li>
<li><p><code class="docutils literal notranslate"><span class="pre">input_bit_positions</span></code> – <strong>list</strong>; the list of input_bits corresponding to the input_id links</p></li>
<li><p><code class="docutils literal notranslate"><span class="pre">output_bit_size</span></code> – <strong>integer</strong>; the output bits of the component</p></li>
<li><p><code class="docutils literal notranslate"><span class="pre">parameter</span></code> – <strong>integer</strong>; the number of bits to be shifted, positive for right shift and negative for left
shift</p></li>
</ul>
<p>EXAMPLES:</p>
<div class="highlight-ipycon notranslate"><div class="highlight"><pre><span></span><span class="gp">sage: </span><span class="kn">from</span> <span class="nn">claasp.cipher</span> <span class="kn">import</span> <span class="n">Cipher</span>
<span class="gp">sage: </span><span class="n">cipher</span> <span class="o">=</span> <span class="n">Cipher</span><span class="p">(</span><span class="s2">&quot;cipher_name&quot;</span><span class="p">,</span> <span class="s2">&quot;permutation&quot;</span><span class="p">,</span> <span class="p">[</span><span class="s2">&quot;input&quot;</span><span class="p">],</span> <span class="p">[</span><span class="mi">4</span><span class="p">],</span> <span class="mi">4</span><span class="p">)</span>
<span class="gp">sage: </span><span class="n">cipher</span><span class="o">.</span><span class="n">add_round</span><span class="p">()</span>
<span class="gp">sage: </span><span class="n">shift_0_0</span> <span class="o">=</span> <span class="n">cipher</span><span class="o">.</span><span class="n">add_SHIFT_component</span><span class="p">([</span><span class="s2">&quot;input&quot;</span><span class="p">],</span> <span class="p">[[</span><span class="mi">0</span><span class="p">,</span><span class="mi">1</span><span class="p">,</span><span class="mi">2</span><span class="p">,</span><span class="mi">3</span><span class="p">]],</span> <span class="mi">4</span><span class="p">,</span> <span class="mi">2</span><span class="p">)</span>
<span class="gp">sage: </span><span class="n">cipher</span><span class="o">.</span><span class="n">print</span><span class="p">()</span>
<span class="go">cipher_id = cipher_name_i4_o4_r1</span>
<span class="go">cipher_type = permutation</span>
<span class="go">cipher_inputs = [&#39;input&#39;]</span>
<span class="go">cipher_inputs_bit_size = [4]</span>
<span class="go">cipher_output_bit_size = 4</span>
<span class="go">cipher_number_of_rounds = 1</span>

<span class="go">    # round = 0 - round component = 0</span>
<span class="go">    id = shift_0_0</span>
<span class="go">    type = word_operation</span>
<span class="go">    input_bit_size = 4</span>
<span class="go">    input_id_link = [&#39;input&#39;]</span>
<span class="go">    input_bit_positions = [[0, 1, 2, 3]]</span>
<span class="go">    output_bit_size = 4</span>
<span class="go">    description = [&#39;SHIFT&#39;, 2]</span>
<span class="go">cipher_reference_code = None</span>
</pre></div>
</div>
</dd></dl>

<dl class="py function">
<dt class="sig sig-object py" id="editor.add_XOR_component">
<span class="sig-name descname"><span class="pre">add_XOR_component</span></span><span class="sig-paren">(</span><em class="sig-param"><span class="n"><span class="pre">cipher</span></span></em>, <em class="sig-param"><span class="n"><span class="pre">input_id_links</span></span></em>, <em class="sig-param"><span class="n"><span class="pre">input_bit_positions</span></span></em>, <em class="sig-param"><span class="n"><span class="pre">output_bit_size</span></span></em><span class="sig-paren">)</span><a class="headerlink" href="#editor.add_XOR_component" title="Permalink to this definition">¶</a></dt>
<dd><p>Use this function to create and add a xor component to editor.</p>
<p>INPUT:</p>
<ul class="simple">
<li><p><code class="docutils literal notranslate"><span class="pre">cipher</span></code> – <strong>Cipher object</strong>; an instance of the object cipher</p></li>
<li><p><code class="docutils literal notranslate"><span class="pre">input_id_links</span></code> – <strong>list</strong>; the list of input_id links</p></li>
<li><p><code class="docutils literal notranslate"><span class="pre">input_bit_positions</span></code> – <strong>list</strong>; the list of input_bits corresponding to the input_id links</p></li>
<li><p><code class="docutils literal notranslate"><span class="pre">output_bit_size</span></code> – <strong>integer</strong>; the output bits of the component</p></li>
</ul>
<p>EXAMPLES:</p>
<div class="highlight-ipycon notranslate"><div class="highlight"><pre><span></span><span class="gp">sage: </span><span class="kn">from</span> <span class="nn">claasp.cipher</span> <span class="kn">import</span> <span class="n">Cipher</span>
<span class="gp">sage: </span><span class="n">cipher</span> <span class="o">=</span> <span class="n">Cipher</span><span class="p">(</span><span class="s2">&quot;cipher_name&quot;</span><span class="p">,</span> <span class="s2">&quot;permutation&quot;</span><span class="p">,</span> <span class="p">[</span><span class="s2">&quot;input&quot;</span><span class="p">],</span> <span class="p">[</span><span class="mi">4</span><span class="p">],</span> <span class="mi">4</span><span class="p">)</span>
<span class="gp">sage: </span><span class="n">cipher</span><span class="o">.</span><span class="n">add_round</span><span class="p">()</span>
<span class="gp">sage: </span><span class="n">xor_0_0</span> <span class="o">=</span> <span class="n">cipher</span><span class="o">.</span><span class="n">add_XOR_component</span><span class="p">([</span><span class="s2">&quot;input&quot;</span><span class="p">,</span><span class="s2">&quot;input&quot;</span><span class="p">],</span> <span class="p">[[</span><span class="mi">0</span><span class="p">,</span><span class="mi">1</span><span class="p">],[</span><span class="mi">2</span><span class="p">,</span><span class="mi">3</span><span class="p">]],</span> <span class="mi">2</span><span class="p">)</span>
<span class="gp">sage: </span><span class="n">cipher</span><span class="o">.</span><span class="n">print</span><span class="p">()</span>
<span class="go">cipher_id = cipher_name_i4_o4_r1</span>
<span class="go">cipher_type = permutation</span>
<span class="go">cipher_inputs = [&#39;input&#39;]</span>
<span class="go">cipher_inputs_bit_size = [4]</span>
<span class="go">cipher_output_bit_size = 4</span>
<span class="go">cipher_number_of_rounds = 1</span>

<span class="go">    # round = 0 - round component = 0</span>
<span class="go">    id = xor_0_0</span>
<span class="go">    type = word_operation</span>
<span class="go">    input_bit_size = 4</span>
<span class="go">    input_id_link = [&#39;input&#39;, &#39;input&#39;]</span>
<span class="go">    input_bit_positions = [[0, 1], [2, 3]]</span>
<span class="go">    output_bit_size = 2</span>
<span class="go">    description = [&#39;XOR&#39;, 2]</span>
<span class="go">cipher_reference_code = None</span>
</pre></div>
</div>
</dd></dl>

<dl class="py function">
<dt class="sig sig-object py" id="editor.add_cipher_output_component">
<span class="sig-name descname"><span class="pre">add_cipher_output_component</span></span><span class="sig-paren">(</span><em class="sig-param"><span class="n"><span class="pre">cipher</span></span></em>, <em class="sig-param"><span class="n"><span class="pre">input_id_links</span></span></em>, <em class="sig-param"><span class="n"><span class="pre">input_bit_positions</span></span></em>, <em class="sig-param"><span class="n"><span class="pre">output_bit_size</span></span></em><span class="sig-paren">)</span><a class="headerlink" href="#editor.add_cipher_output_component" title="Permalink to this definition">¶</a></dt>
<dd><p>Use this function to create and add a cipher output component to editor.</p>
<p>INPUT:</p>
<ul class="simple">
<li><p><code class="docutils literal notranslate"><span class="pre">cipher</span></code> – <strong>Cipher object</strong>; an instance of the object cipher</p></li>
<li><p><code class="docutils literal notranslate"><span class="pre">input_id_links</span></code> – <strong>list</strong>; the list of input_id links</p></li>
<li><p><code class="docutils literal notranslate"><span class="pre">input_bit_positions</span></code> – <strong>list</strong>; the list of input_bits corresponding to the input_id links</p></li>
<li><p><code class="docutils literal notranslate"><span class="pre">output_bit_size</span></code> – <strong>integer</strong>; the output bits of the component</p></li>
</ul>
<p>EXAMPLES:</p>
<div class="highlight-ipycon notranslate"><div class="highlight"><pre><span></span><span class="gp">sage: </span><span class="kn">from</span> <span class="nn">claasp.cipher</span> <span class="kn">import</span> <span class="n">Cipher</span>
<span class="gp">sage: </span><span class="n">cipher</span> <span class="o">=</span> <span class="n">Cipher</span><span class="p">(</span><span class="s2">&quot;cipher_name&quot;</span><span class="p">,</span> <span class="s2">&quot;permutation&quot;</span><span class="p">,</span> <span class="p">[</span><span class="s2">&quot;input&quot;</span><span class="p">],</span> <span class="p">[</span><span class="mi">4</span><span class="p">],</span> <span class="mi">4</span><span class="p">)</span>
<span class="gp">sage: </span><span class="n">cipher</span><span class="o">.</span><span class="n">add_round</span><span class="p">()</span>
<span class="gp">sage: </span><span class="n">component_0_0</span> <span class="o">=</span> <span class="n">cipher</span><span class="o">.</span><span class="n">add_cipher_output_component</span><span class="p">([</span><span class="s2">&quot;input&quot;</span><span class="p">],</span> <span class="p">[[</span><span class="mi">0</span><span class="p">,</span><span class="mi">1</span><span class="p">,</span><span class="mi">2</span><span class="p">,</span><span class="mi">3</span><span class="p">]],</span> <span class="mi">4</span><span class="p">)</span>
<span class="gp">sage: </span><span class="n">cipher</span><span class="o">.</span><span class="n">print</span><span class="p">()</span>
<span class="go">cipher_id = cipher_name_i4_o4_r1</span>
<span class="go">cipher_type = permutation</span>
<span class="go">cipher_inputs = [&#39;input&#39;]</span>
<span class="go">cipher_inputs_bit_size = [4]</span>
<span class="go">cipher_output_bit_size = 4</span>
<span class="go">cipher_number_of_rounds = 1</span>

<span class="go">    # round = 0 - round component = 0</span>
<span class="go">    id = cipher_output_0_0</span>
<span class="go">    type = cipher_output</span>
<span class="go">    input_bit_size = 4</span>
<span class="go">    input_id_link = [&#39;input&#39;]</span>
<span class="go">    input_bit_positions = [[0, 1, 2, 3]]</span>
<span class="go">    output_bit_size = 4</span>
<span class="go">    description = [&#39;cipher_output&#39;]</span>
<span class="go">cipher_reference_code = None</span>
</pre></div>
</div>
</dd></dl>

<dl class="py function">
<dt class="sig sig-object py" id="editor.add_component">
<span class="sig-name descname"><span class="pre">add_component</span></span><span class="sig-paren">(</span><em class="sig-param"><span class="n"><span class="pre">cipher</span></span></em>, <em class="sig-param"><span class="n"><span class="pre">component</span></span></em><span class="sig-paren">)</span><a class="headerlink" href="#editor.add_component" title="Permalink to this definition">¶</a></dt>
<dd></dd></dl>

<dl class="py function">
<dt class="sig sig-object py" id="editor.add_concatenate_component">
<span class="sig-name descname"><span class="pre">add_concatenate_component</span></span><span class="sig-paren">(</span><em class="sig-param"><span class="n"><span class="pre">cipher</span></span></em>, <em class="sig-param"><span class="n"><span class="pre">input_id_links</span></span></em>, <em class="sig-param"><span class="n"><span class="pre">input_bit_positions</span></span></em>, <em class="sig-param"><span class="n"><span class="pre">output_bit_size</span></span></em><span class="sig-paren">)</span><a class="headerlink" href="#editor.add_concatenate_component" title="Permalink to this definition">¶</a></dt>
<dd><p>Add concatenate component to the current (last) round of the editor.</p>
<p>INPUT:</p>
<ul class="simple">
<li><p><code class="docutils literal notranslate"><span class="pre">cipher</span></code> – <strong>Cipher object</strong>; an instance of the object cipher</p></li>
<li><p><code class="docutils literal notranslate"><span class="pre">input_id_links</span></code> – <strong>list</strong>; the list of input_id links</p></li>
<li><p><code class="docutils literal notranslate"><span class="pre">input_bit_positions</span></code> – <strong>list</strong>; the list of input_bits corresponding to the input_id links</p></li>
<li><p><code class="docutils literal notranslate"><span class="pre">output_bit_size</span></code> – <strong>integer</strong>; the output bits of the component</p></li>
</ul>
<p>EXAMPLES:</p>
<div class="highlight-ipycon notranslate"><div class="highlight"><pre><span></span><span class="gp">sage: </span><span class="kn">from</span> <span class="nn">claasp.cipher</span> <span class="kn">import</span> <span class="n">Cipher</span>
<span class="gp">sage: </span><span class="n">cipher</span> <span class="o">=</span> <span class="n">Cipher</span><span class="p">(</span><span class="s2">&quot;cipher_name&quot;</span><span class="p">,</span> <span class="s2">&quot;permutation&quot;</span><span class="p">,</span> <span class="p">[</span><span class="s2">&quot;input&quot;</span><span class="p">],</span> <span class="p">[</span><span class="mi">4</span><span class="p">],</span> <span class="mi">4</span><span class="p">)</span>
<span class="gp">sage: </span><span class="n">cipher</span><span class="o">.</span><span class="n">add_round</span><span class="p">()</span>
<span class="gp">sage: </span><span class="n">concatenate_0_0</span> <span class="o">=</span> <span class="n">cipher</span><span class="o">.</span><span class="n">add_concatenate_component</span><span class="p">([</span><span class="s2">&quot;input&quot;</span><span class="p">],</span> <span class="p">[[</span><span class="mi">0</span><span class="p">,</span><span class="mi">1</span><span class="p">,</span><span class="mi">2</span><span class="p">,</span><span class="mi">3</span><span class="p">]],</span> <span class="mi">4</span><span class="p">)</span>
<span class="gp">sage: </span><span class="n">cipher</span><span class="o">.</span><span class="n">print</span><span class="p">()</span>
<span class="go">cipher_id = cipher_name_i4_o4_r1</span>
<span class="go">cipher_type = permutation</span>
<span class="go">cipher_inputs = [&#39;input&#39;]</span>
<span class="go">cipher_inputs_bit_size = [4]</span>
<span class="go">cipher_output_bit_size = 4</span>
<span class="go">cipher_number_of_rounds = 1</span>

<span class="go">    # round = 0 - round component = 0</span>
<span class="go">    id = concatenate_0_0</span>
<span class="go">    type = concatenate</span>
<span class="go">    input_bit_size = 4</span>
<span class="go">    input_id_link = [&#39;input&#39;]</span>
<span class="go">    input_bit_positions = [[0, 1, 2, 3]]</span>
<span class="go">    output_bit_size = 4</span>
<span class="go">    description = [&#39;&#39;, 0]</span>
<span class="go">cipher_reference_code = None</span>
</pre></div>
</div>
</dd></dl>

<dl class="py function">
<dt class="sig sig-object py" id="editor.add_constant_component">
<span class="sig-name descname"><span class="pre">add_constant_component</span></span><span class="sig-paren">(</span><em class="sig-param"><span class="n"><span class="pre">cipher</span></span></em>, <em class="sig-param"><span class="n"><span class="pre">output_bit_size</span></span></em>, <em class="sig-param"><span class="n"><span class="pre">value</span></span></em><span class="sig-paren">)</span><a class="headerlink" href="#editor.add_constant_component" title="Permalink to this definition">¶</a></dt>
<dd><p>Use this function to create and add a constant component to editor.</p>
<p>INPUT:</p>
<ul class="simple">
<li><p><code class="docutils literal notranslate"><span class="pre">cipher</span></code> – <strong>Cipher object</strong>; an instance of the object cipher</p></li>
<li><p><code class="docutils literal notranslate"><span class="pre">output_bit_size</span></code> – <strong>integer</strong>; the output bits of the component</p></li>
<li><p><code class="docutils literal notranslate"><span class="pre">value</span></code> – <strong>string</strong>; the value of the constant</p></li>
</ul>
<p>EXAMPLES:</p>
<div class="highlight-ipycon notranslate"><div class="highlight"><pre><span></span><span class="gp">sage: </span><span class="kn">from</span> <span class="nn">claasp.cipher</span> <span class="kn">import</span> <span class="n">Cipher</span>
<span class="gp">sage: </span><span class="n">cipher</span> <span class="o">=</span> <span class="n">Cipher</span><span class="p">(</span><span class="s2">&quot;cipher_name&quot;</span><span class="p">,</span> <span class="s2">&quot;permutation&quot;</span><span class="p">,</span> <span class="p">[</span><span class="s2">&quot;input&quot;</span><span class="p">],</span> <span class="p">[</span><span class="mi">32</span><span class="p">],</span> <span class="mi">32</span><span class="p">)</span>
<span class="gp">sage: </span><span class="n">cipher</span><span class="o">.</span><span class="n">add_round</span><span class="p">()</span>
<span class="gp">sage: </span><span class="n">constant_0_0</span> <span class="o">=</span> <span class="n">cipher</span><span class="o">.</span><span class="n">add_constant_component</span><span class="p">(</span><span class="mi">16</span><span class="p">,</span> <span class="mh">0xAB01</span><span class="p">)</span>
<span class="gp">sage: </span><span class="n">constant_0_1</span> <span class="o">=</span> <span class="n">cipher</span><span class="o">.</span><span class="n">add_constant_component</span><span class="p">(</span><span class="mi">16</span><span class="p">,</span> <span class="mh">0xAB02</span><span class="p">)</span>
<span class="gp">sage: </span><span class="n">cipher</span><span class="o">.</span><span class="n">print</span><span class="p">()</span>
<span class="go">cipher_id = cipher_name_i32_o32_r1</span>
<span class="go">cipher_type = permutation</span>
<span class="go">cipher_inputs = [&#39;input&#39;]</span>
<span class="go">cipher_inputs_bit_size = [32]</span>
<span class="go">cipher_output_bit_size = 32</span>
<span class="go">cipher_number_of_rounds = 1</span>

<span class="go">    # round = 0 - round component = 0</span>
<span class="go">    id = constant_0_0</span>
<span class="go">    type = constant</span>
<span class="go">    input_bit_size = 0</span>
<span class="go">    input_id_link = [&#39;&#39;]</span>
<span class="go">    input_bit_positions = [[]]</span>
<span class="go">    output_bit_size = 16</span>
<span class="go">    description = [&#39;0xab01&#39;]</span>

<span class="go">    # round = 0 - round component = 1</span>
<span class="go">    id = constant_0_1</span>
<span class="go">    type = constant</span>
<span class="go">    input_bit_size = 0</span>
<span class="go">    input_id_link = [&#39;&#39;]</span>
<span class="go">    input_bit_positions = [[]]</span>
<span class="go">    output_bit_size = 16</span>
<span class="go">    description = [&#39;0xab02&#39;]</span>
<span class="go">cipher_reference_code = None</span>
</pre></div>
</div>
</dd></dl>

<dl class="py function">
<dt class="sig sig-object py" id="editor.add_intermediate_output_component">
<span class="sig-name descname"><span class="pre">add_intermediate_output_component</span></span><span class="sig-paren">(</span><em class="sig-param"><span class="n"><span class="pre">cipher</span></span></em>, <em class="sig-param"><span class="n"><span class="pre">input_id_links</span></span></em>, <em class="sig-param"><span class="n"><span class="pre">input_bit_positions</span></span></em>, <em class="sig-param"><span class="n"><span class="pre">output_bit_size</span></span></em>, <em class="sig-param"><span class="n"><span class="pre">output_tag</span></span></em><span class="sig-paren">)</span><a class="headerlink" href="#editor.add_intermediate_output_component" title="Permalink to this definition">¶</a></dt>
<dd><p>Use this function to create and add an intermediate output component to editor.</p>
<p>INPUT:</p>
<ul class="simple">
<li><p><code class="docutils literal notranslate"><span class="pre">cipher</span></code> – <strong>Cipher object</strong>; an instance of the object cipher</p></li>
<li><p><code class="docutils literal notranslate"><span class="pre">input_id_links</span></code> – <strong>list</strong>; the list of input_id links</p></li>
<li><p><code class="docutils literal notranslate"><span class="pre">input_bit_positions</span></code> – <strong>list</strong>; the list of input_bits corresponding to the input_id links</p></li>
<li><p><code class="docutils literal notranslate"><span class="pre">output_bit_size</span></code> – <strong>integer</strong>; the output bits of the component</p></li>
<li><p><code class="docutils literal notranslate"><span class="pre">output_tag</span></code> – <strong>string</strong>; tag to add to the component</p></li>
</ul>
<p>EXAMPLES:</p>
<div class="highlight-ipycon notranslate"><div class="highlight"><pre><span></span><span class="gp">sage: </span><span class="kn">from</span> <span class="nn">claasp.cipher</span> <span class="kn">import</span> <span class="n">Cipher</span>
<span class="gp">sage: </span><span class="n">cipher</span> <span class="o">=</span> <span class="n">Cipher</span><span class="p">(</span><span class="s2">&quot;cipher_name&quot;</span><span class="p">,</span> <span class="s2">&quot;permutation&quot;</span><span class="p">,</span> <span class="p">[</span><span class="s2">&quot;input&quot;</span><span class="p">],</span> <span class="p">[</span><span class="mi">4</span><span class="p">],</span> <span class="mi">4</span><span class="p">)</span>
<span class="gp">sage: </span><span class="n">cipher</span><span class="o">.</span><span class="n">add_round</span><span class="p">()</span>
<span class="gp">sage: </span><span class="n">component_0_0</span> <span class="o">=</span> <span class="n">cipher</span><span class="o">.</span><span class="n">add_intermediate_output_component</span><span class="p">([</span><span class="s2">&quot;input&quot;</span><span class="p">],</span> <span class="p">[[</span><span class="mi">0</span><span class="p">,</span><span class="mi">1</span><span class="p">,</span><span class="mi">2</span><span class="p">,</span><span class="mi">3</span><span class="p">]],</span> <span class="mi">4</span><span class="p">,</span> <span class="s2">&quot;output_tag&quot;</span><span class="p">)</span>
<span class="gp">sage: </span><span class="n">cipher</span><span class="o">.</span><span class="n">print</span><span class="p">()</span>
<span class="go">cipher_id = cipher_name_i4_o4_r1</span>
<span class="go">cipher_type = permutation</span>
<span class="go">cipher_inputs = [&#39;input&#39;]</span>
<span class="go">cipher_inputs_bit_size = [4]</span>
<span class="go">cipher_output_bit_size = 4</span>
<span class="go">cipher_number_of_rounds = 1</span>

<span class="go">    # round = 0 - round component = 0</span>
<span class="go">    id = intermediate_output_0_0</span>
<span class="go">    type = intermediate_output</span>
<span class="go">    input_bit_size = 4</span>
<span class="go">    input_id_link = [&#39;input&#39;]</span>
<span class="go">    input_bit_positions = [[0, 1, 2, 3]]</span>
<span class="go">    output_bit_size = 4</span>
<span class="go">    description = [&#39;output_tag&#39;]</span>
<span class="go">cipher_reference_code = None</span>
</pre></div>
</div>
</dd></dl>

<dl class="py function">
<dt class="sig sig-object py" id="editor.add_linear_layer_component">
<span class="sig-name descname"><span class="pre">add_linear_layer_component</span></span><span class="sig-paren">(</span><em class="sig-param"><span class="n"><span class="pre">cipher</span></span></em>, <em class="sig-param"><span class="n"><span class="pre">input_id_links</span></span></em>, <em class="sig-param"><span class="n"><span class="pre">input_bit_positions</span></span></em>, <em class="sig-param"><span class="n"><span class="pre">output_bit_size</span></span></em>, <em class="sig-param"><span class="n"><span class="pre">description</span></span></em><span class="sig-paren">)</span><a class="headerlink" href="#editor.add_linear_layer_component" title="Permalink to this definition">¶</a></dt>
<dd><p>Use this function to create and add a linear layer component as a binary matrix to editor.</p>
<p>INPUT:</p>
<ul class="simple">
<li><p><code class="docutils literal notranslate"><span class="pre">cipher</span></code> – <strong>Cipher object</strong>; an instance of the object cipher</p></li>
<li><p><code class="docutils literal notranslate"><span class="pre">input_id_links</span></code> – <strong>list</strong>; the list of input_id links</p></li>
<li><p><code class="docutils literal notranslate"><span class="pre">input_bit_positions</span></code> – <strong>list</strong>; the list of input_bits corresponding to the input_id links</p></li>
<li><p><code class="docutils literal notranslate"><span class="pre">output_bit_size</span></code> – <strong>integer</strong>; the output bits of the component</p></li>
<li><p><code class="docutils literal notranslate"><span class="pre">description</span></code> – <strong>string</strong>; the description of the linear layer</p></li>
</ul>
<p>EXAMPLES:</p>
<div class="highlight-ipycon notranslate"><div class="highlight"><pre><span></span><span class="gp">sage: </span><span class="kn">from</span> <span class="nn">claasp.cipher</span> <span class="kn">import</span> <span class="n">Cipher</span>
<span class="gp">sage: </span><span class="n">cipher</span> <span class="o">=</span> <span class="n">Cipher</span><span class="p">(</span><span class="s2">&quot;cipher_name&quot;</span><span class="p">,</span> <span class="s2">&quot;permutation&quot;</span><span class="p">,</span> <span class="p">[</span><span class="s2">&quot;input&quot;</span><span class="p">],</span> <span class="p">[</span><span class="mi">4</span><span class="p">],</span> <span class="mi">4</span><span class="p">)</span>
<span class="gp">sage: </span><span class="n">cipher</span><span class="o">.</span><span class="n">add_round</span><span class="p">()</span>
<span class="gp">sage: </span><span class="n">linear_layer_0_0</span> <span class="o">=</span> <span class="n">cipher</span><span class="o">.</span><span class="n">add_linear_layer_component</span><span class="p">(</span>
<span class="gp">....: </span><span class="p">[</span><span class="s2">&quot;input&quot;</span><span class="p">],</span> <span class="p">[[</span><span class="mi">0</span><span class="p">,</span><span class="mi">1</span><span class="p">,</span><span class="mi">2</span><span class="p">,</span><span class="mi">3</span><span class="p">]],</span> <span class="mi">4</span><span class="p">,</span> <span class="p">[[</span><span class="mi">1</span><span class="p">,</span><span class="mi">0</span><span class="p">,</span><span class="mi">0</span><span class="p">,</span><span class="mi">0</span><span class="p">],[</span><span class="mi">0</span><span class="p">,</span><span class="mi">1</span><span class="p">,</span><span class="mi">0</span><span class="p">,</span><span class="mi">0</span><span class="p">],[</span><span class="mi">0</span><span class="p">,</span><span class="mi">0</span><span class="p">,</span><span class="mi">1</span><span class="p">,</span><span class="mi">0</span><span class="p">],[</span><span class="mi">0</span><span class="p">,</span><span class="mi">0</span><span class="p">,</span><span class="mi">0</span><span class="p">,</span><span class="mi">1</span><span class="p">]])</span>
<span class="gp">sage: </span><span class="n">cipher</span><span class="o">.</span><span class="n">print</span><span class="p">()</span>
<span class="go">cipher_id = cipher_name_i4_o4_r1</span>
<span class="go">cipher_type = permutation</span>
<span class="go">cipher_inputs = [&#39;input&#39;]</span>
<span class="go">cipher_inputs_bit_size = [4]</span>
<span class="go">cipher_output_bit_size = 4</span>
<span class="go">cipher_number_of_rounds = 1</span>

<span class="go">    # round = 0 - round component = 0</span>
<span class="go">    id = linear_layer_0_0</span>
<span class="go">    type = linear_layer</span>
<span class="go">    input_bit_size = 4</span>
<span class="go">    input_id_link = [&#39;input&#39;]</span>
<span class="go">    input_bit_positions = [[0, 1, 2, 3]]</span>
<span class="go">    output_bit_size = 4</span>
<span class="go">    description = [[1, 0, 0, 0], [0, 1, 0, 0], [0, 0, 1, 0], [0, 0, 0, 1]]</span>
<span class="go">cipher_reference_code = None</span>
</pre></div>
</div>
</dd></dl>

<dl class="py function">
<dt class="sig sig-object py" id="editor.add_mix_column_component">
<span class="sig-name descname"><span class="pre">add_mix_column_component</span></span><span class="sig-paren">(</span><em class="sig-param"><span class="n"><span class="pre">cipher</span></span></em>, <em class="sig-param"><span class="n"><span class="pre">input_id_links</span></span></em>, <em class="sig-param"><span class="n"><span class="pre">input_bit_positions</span></span></em>, <em class="sig-param"><span class="n"><span class="pre">output_bit_size</span></span></em>, <em class="sig-param"><span class="n"><span class="pre">mix_column_description</span></span></em><span class="sig-paren">)</span><a class="headerlink" href="#editor.add_mix_column_component" title="Permalink to this definition">¶</a></dt>
<dd><p>Use this function to create a mixing column component in the editor.</p>
<p>INPUT:</p>
<ul class="simple">
<li><p><code class="docutils literal notranslate"><span class="pre">cipher</span></code> – <strong>Cipher object</strong>; an instance of the object cipher</p></li>
<li><p><code class="docutils literal notranslate"><span class="pre">input_id_links</span></code> – <strong>list</strong>; the list of input_id links</p></li>
<li><p><code class="docutils literal notranslate"><span class="pre">input_bit_positions</span></code> – <strong>list</strong>; the list of input_bits corresponding to the input_id links</p></li>
<li><p><code class="docutils literal notranslate"><span class="pre">output_bit_size</span></code> – <strong>integer</strong>; the output bits of the component</p></li>
<li><p><code class="docutils literal notranslate"><span class="pre">mix_column_description</span></code> – <strong>string</strong>; the description of the linear layer</p></li>
</ul>
<p>EXAMPLES:</p>
<div class="highlight-ipycon notranslate"><div class="highlight"><pre><span></span><span class="gp">sage: </span><span class="kn">from</span> <span class="nn">claasp.cipher</span> <span class="kn">import</span> <span class="n">Cipher</span>
<span class="gp">sage: </span><span class="n">cipher</span> <span class="o">=</span> <span class="n">Cipher</span><span class="p">(</span><span class="s2">&quot;cipher_name&quot;</span><span class="p">,</span> <span class="s2">&quot;permutation&quot;</span><span class="p">,</span> <span class="p">[</span><span class="s2">&quot;input&quot;</span><span class="p">],</span> <span class="p">[</span><span class="mi">4</span><span class="p">],</span> <span class="mi">4</span><span class="p">)</span>
<span class="gp">sage: </span><span class="n">cipher</span><span class="o">.</span><span class="n">add_round</span><span class="p">()</span>
<span class="gp">sage: </span><span class="n">mix_column_0_0</span> <span class="o">=</span> <span class="n">cipher</span><span class="o">.</span><span class="n">add_mix_column_component</span><span class="p">([</span><span class="s2">&quot;input&quot;</span><span class="p">],</span> <span class="p">[[</span><span class="mi">0</span><span class="p">,</span><span class="mi">1</span><span class="p">,</span><span class="mi">2</span><span class="p">,</span><span class="mi">3</span><span class="p">]],</span> <span class="mi">4</span><span class="p">,</span> <span class="p">[[[</span><span class="mi">2</span><span class="p">,</span> <span class="mi">3</span><span class="p">],</span> <span class="p">[</span><span class="mi">3</span><span class="p">,</span> <span class="mi">2</span><span class="p">]],</span> <span class="mi">1</span><span class="p">,</span> <span class="mi">3</span><span class="p">])</span>
<span class="gp">sage: </span><span class="n">cipher</span><span class="o">.</span><span class="n">print</span><span class="p">()</span>
<span class="go">cipher_id = cipher_name_i4_o4_r1</span>
<span class="go">cipher_type = permutation</span>
<span class="go">cipher_inputs = [&#39;input&#39;]</span>
<span class="go">cipher_inputs_bit_size = [4]</span>
<span class="go">cipher_output_bit_size = 4</span>
<span class="go">cipher_number_of_rounds = 1</span>

<span class="go">    # round = 0 - round component = 0</span>
<span class="go">    id = mix_column_0_0</span>
<span class="go">    type = mix_column</span>
<span class="go">    input_bit_size = 4</span>
<span class="go">    input_id_link = [&#39;input&#39;]</span>
<span class="go">    input_bit_positions = [[0, 1, 2, 3]]</span>
<span class="go">    output_bit_size = 4</span>
<span class="go">    description =  [[[2, 3], [3, 2]], 1, 3]</span>
<span class="go">cipher_reference_code = None</span>
</pre></div>
</div>
</dd></dl>

<dl class="py function">
<dt class="sig sig-object py" id="editor.add_permutation_component">
<span class="sig-name descname"><span class="pre">add_permutation_component</span></span><span class="sig-paren">(</span><em class="sig-param"><span class="n"><span class="pre">cipher</span></span></em>, <em class="sig-param"><span class="n"><span class="pre">input_id_links</span></span></em>, <em class="sig-param"><span class="n"><span class="pre">input_bit_positions</span></span></em>, <em class="sig-param"><span class="n"><span class="pre">output_bit_size</span></span></em>, <em class="sig-param"><span class="n"><span class="pre">permutation_description</span></span></em><span class="sig-paren">)</span><a class="headerlink" href="#editor.add_permutation_component" title="Permalink to this definition">¶</a></dt>
<dd><p>Create a permutation component to permute the bit position in the editor.</p>
<p>INPUT:</p>
<ul class="simple">
<li><p><code class="docutils literal notranslate"><span class="pre">cipher</span></code> – <strong>Cipher object</strong>; an instance of the object cipher</p></li>
<li><p><code class="docutils literal notranslate"><span class="pre">input_id_links</span></code> – <strong>list</strong>; the list of input_id links</p></li>
<li><p><code class="docutils literal notranslate"><span class="pre">input_bit_positions</span></code> – <strong>list</strong>; the list of input_bits corresponding to the input_id links</p></li>
<li><p><code class="docutils literal notranslate"><span class="pre">output_bit_size</span></code> – <strong>integer</strong>; the output bits of the component</p></li>
<li><p><code class="docutils literal notranslate"><span class="pre">permutation_description</span></code> – <strong>string</strong>; the description of the permutation</p></li>
</ul>
<p>EXAMPLES:</p>
<div class="highlight-ipycon notranslate"><div class="highlight"><pre><span></span><span class="gp">sage: </span><span class="kn">from</span> <span class="nn">claasp.cipher</span> <span class="kn">import</span> <span class="n">Cipher</span>
<span class="gp">sage: </span><span class="n">cipher</span> <span class="o">=</span> <span class="n">Cipher</span><span class="p">(</span><span class="s2">&quot;cipher_name&quot;</span><span class="p">,</span> <span class="s2">&quot;permutation&quot;</span><span class="p">,</span> <span class="p">[</span><span class="s2">&quot;input&quot;</span><span class="p">],</span> <span class="p">[</span><span class="mi">4</span><span class="p">],</span> <span class="mi">4</span><span class="p">)</span>
<span class="gp">sage: </span><span class="n">cipher</span><span class="o">.</span><span class="n">add_round</span><span class="p">()</span>
<span class="gp">sage: </span><span class="n">perm_0_0</span> <span class="o">=</span> <span class="n">cipher</span><span class="o">.</span><span class="n">add_permutation_component</span><span class="p">([</span><span class="s2">&quot;input&quot;</span><span class="p">],</span> <span class="p">[[</span><span class="mi">0</span><span class="p">,</span><span class="mi">1</span><span class="p">,</span><span class="mi">2</span><span class="p">,</span><span class="mi">3</span><span class="p">]],</span> <span class="mi">4</span><span class="p">,</span> <span class="p">[</span><span class="mi">3</span><span class="p">,</span><span class="mi">2</span><span class="p">,</span><span class="mi">1</span><span class="p">,</span><span class="mi">0</span><span class="p">])</span>
<span class="gp">sage: </span><span class="n">cipher</span><span class="o">.</span><span class="n">print</span><span class="p">()</span>
<span class="go">cipher_id = cipher_name_i4_o4_r1</span>
<span class="go">cipher_type = permutation</span>
<span class="go">cipher_inputs = [&#39;input&#39;]</span>
<span class="go">cipher_inputs_bit_size = [4]</span>
<span class="go">cipher_output_bit_size = 4</span>
<span class="go">cipher_number_of_rounds = 1</span>

<span class="go">    # round = 0 - round component = 0</span>
<span class="go">    id = linear_layer_0_0</span>
<span class="go">    type = linear_layer</span>
<span class="go">    input_bit_size = 4</span>
<span class="go">    input_id_link = [&#39;input&#39;]</span>
<span class="go">    input_bit_positions = [[0, 1, 2, 3]]</span>
<span class="go">    output_bit_size = 4</span>
<span class="go">    description = [[0, 0, 0, 1], [0, 0, 1, 0], [0, 1, 0, 0], [1, 0, 0, 0]]</span>
<span class="go">cipher_reference_code = None</span>
</pre></div>
</div>
</dd></dl>

<dl class="py function">
<dt class="sig sig-object py" id="editor.add_reverse_component">
<span class="sig-name descname"><span class="pre">add_reverse_component</span></span><span class="sig-paren">(</span><em class="sig-param"><span class="n"><span class="pre">cipher</span></span></em>, <em class="sig-param"><span class="n"><span class="pre">input_id_links</span></span></em>, <em class="sig-param"><span class="n"><span class="pre">input_bit_positions</span></span></em>, <em class="sig-param"><span class="n"><span class="pre">output_bit_size</span></span></em><span class="sig-paren">)</span><a class="headerlink" href="#editor.add_reverse_component" title="Permalink to this definition">¶</a></dt>
<dd><p>Create and add a reverse component to reverse the bit position in editor.</p>
<p>INPUT:</p>
<ul class="simple">
<li><p><code class="docutils literal notranslate"><span class="pre">cipher</span></code> – <strong>Cipher object</strong>; an instance of the object cipher</p></li>
<li><p><code class="docutils literal notranslate"><span class="pre">input_id_links</span></code> – <strong>list</strong>; the list of input_id links</p></li>
<li><p><code class="docutils literal notranslate"><span class="pre">input_bit_positions</span></code> – <strong>list</strong>; the list of input_bits corresponding to the input_id links</p></li>
<li><p><code class="docutils literal notranslate"><span class="pre">output_bit_size</span></code> – <strong>integer</strong>; the output bits of the component</p></li>
</ul>
<p>EXAMPLES:</p>
<div class="highlight-ipycon notranslate"><div class="highlight"><pre><span></span><span class="gp">sage: </span><span class="kn">from</span> <span class="nn">claasp.cipher</span> <span class="kn">import</span> <span class="n">Cipher</span>
<span class="gp">sage: </span><span class="n">cipher</span> <span class="o">=</span> <span class="n">Cipher</span><span class="p">(</span><span class="s2">&quot;cipher_name&quot;</span><span class="p">,</span> <span class="s2">&quot;permutation&quot;</span><span class="p">,</span> <span class="p">[</span><span class="s2">&quot;input&quot;</span><span class="p">],</span> <span class="p">[</span><span class="mi">4</span><span class="p">],</span> <span class="mi">4</span><span class="p">)</span>
<span class="gp">sage: </span><span class="n">cipher</span><span class="o">.</span><span class="n">add_round</span><span class="p">()</span>
<span class="gp">sage: </span><span class="n">rev_0_0</span> <span class="o">=</span> <span class="n">cipher</span><span class="o">.</span><span class="n">add_reverse_component</span><span class="p">([</span><span class="s2">&quot;input&quot;</span><span class="p">],</span> <span class="p">[[</span><span class="mi">0</span><span class="p">,</span><span class="mi">1</span><span class="p">,</span><span class="mi">2</span><span class="p">,</span><span class="mi">3</span><span class="p">]],</span> <span class="mi">4</span><span class="p">)</span>
<span class="gp">sage: </span><span class="n">cipher</span><span class="o">.</span><span class="n">print</span><span class="p">()</span>
<span class="go">cipher_id = cipher_name_i4_o4_r1</span>
<span class="go">cipher_type = permutation</span>
<span class="go">cipher_inputs = [&#39;input&#39;]</span>
<span class="go">cipher_inputs_bit_size = [4]</span>
<span class="go">cipher_output_bit_size = 4</span>
<span class="go">cipher_number_of_rounds = 1</span>

<span class="go">    # round = 0 - round component = 0</span>
<span class="go">    id = linear_layer_0_0</span>
<span class="go">    type = linear_layer</span>
<span class="go">    input_bit_size = 4</span>
<span class="go">    input_id_link = [&#39;input&#39;]</span>
<span class="go">    input_bit_positions = [[0, 1, 2, 3]]</span>
<span class="go">    output_bit_size = 4</span>
<span class="go">    description = [[0, 0, 0, 1], [0, 0, 1, 0], [0, 1, 0, 0], [1, 0, 0, 0]]</span>
<span class="go">cipher_reference_code = None</span>
</pre></div>
</div>
</dd></dl>

<dl class="py function">
<dt class="sig sig-object py" id="editor.add_rotate_component">
<span class="sig-name descname"><span class="pre">add_rotate_component</span></span><span class="sig-paren">(</span><em class="sig-param"><span class="n"><span class="pre">cipher</span></span></em>, <em class="sig-param"><span class="n"><span class="pre">input_id_links</span></span></em>, <em class="sig-param"><span class="n"><span class="pre">input_bit_positions</span></span></em>, <em class="sig-param"><span class="n"><span class="pre">output_bit_size</span></span></em>, <em class="sig-param"><span class="n"><span class="pre">parameter</span></span></em><span class="sig-paren">)</span><a class="headerlink" href="#editor.add_rotate_component" title="Permalink to this definition">¶</a></dt>
<dd><p>Use this function to create and add a rotate component to editor.</p>
<p>INPUT:</p>
<ul class="simple">
<li><p><code class="docutils literal notranslate"><span class="pre">cipher</span></code> – <strong>Cipher object</strong>; an instance of the object cipher</p></li>
<li><p><code class="docutils literal notranslate"><span class="pre">input_id_links</span></code> – <strong>list</strong>; the list of input_id links</p></li>
<li><p><code class="docutils literal notranslate"><span class="pre">input_bit_positions</span></code> – <strong>list</strong>; the list of input_bits corresponding to the input_id links</p></li>
<li><p><code class="docutils literal notranslate"><span class="pre">output_bit_size</span></code> – <strong>integer</strong>; the output bits of the component</p></li>
<li><p><code class="docutils literal notranslate"><span class="pre">parameter</span></code> – <strong>integer</strong>; the number of bits to be rotated, positive for right rotation and negative for left
rotation</p></li>
</ul>
<p>EXAMPLES:</p>
<div class="highlight-ipycon notranslate"><div class="highlight"><pre><span></span><span class="gp">sage: </span><span class="kn">from</span> <span class="nn">claasp.cipher</span> <span class="kn">import</span> <span class="n">Cipher</span>
<span class="gp">sage: </span><span class="n">cipher</span> <span class="o">=</span> <span class="n">Cipher</span><span class="p">(</span><span class="s2">&quot;cipher_name&quot;</span><span class="p">,</span> <span class="s2">&quot;permutation&quot;</span><span class="p">,</span> <span class="p">[</span><span class="s2">&quot;input&quot;</span><span class="p">],</span> <span class="p">[</span><span class="mi">4</span><span class="p">],</span> <span class="mi">4</span><span class="p">)</span>
<span class="gp">sage: </span><span class="n">cipher</span><span class="o">.</span><span class="n">add_round</span><span class="p">()</span>
<span class="gp">sage: </span><span class="n">rotate_0_0</span> <span class="o">=</span> <span class="n">cipher</span><span class="o">.</span><span class="n">add_rotate_component</span><span class="p">([</span><span class="s2">&quot;input&quot;</span><span class="p">],</span> <span class="p">[[</span><span class="mi">0</span><span class="p">,</span><span class="mi">1</span><span class="p">,</span><span class="mi">2</span><span class="p">,</span><span class="mi">3</span><span class="p">]],</span> <span class="mi">4</span><span class="p">,</span> <span class="mi">2</span><span class="p">)</span>
<span class="gp">sage: </span><span class="n">cipher</span><span class="o">.</span><span class="n">print</span><span class="p">()</span>
<span class="go">cipher_id = cipher_name_i4_o4_r1</span>
<span class="go">cipher_type = permutation</span>
<span class="go">cipher_inputs = [&#39;input&#39;]</span>
<span class="go">cipher_inputs_bit_size = [4]</span>
<span class="go">cipher_output_bit_size = 4</span>
<span class="go">cipher_number_of_rounds = 1</span>

<span class="go">    # round = 0 - round component = 0</span>
<span class="go">    id = rot_0_0</span>
<span class="go">    type = word_operation</span>
<span class="go">    input_bit_size = 4</span>
<span class="go">    input_id_link = [&#39;input&#39;]</span>
<span class="go">    input_bit_positions = [[0, 1, 2, 3]]</span>
<span class="go">    output_bit_size = 4</span>
<span class="go">    description = [&#39;ROTATE&#39;, 2]</span>
<span class="go">cipher_reference_code = None</span>
</pre></div>
</div>
</dd></dl>

<dl class="py function">
<dt class="sig sig-object py" id="editor.add_round">
<span class="sig-name descname"><span class="pre">add_round</span></span><span class="sig-paren">(</span><em class="sig-param"><span class="n"><span class="pre">cipher</span></span></em><span class="sig-paren">)</span><a class="headerlink" href="#editor.add_round" title="Permalink to this definition">¶</a></dt>
<dd><p>Use this function to add a new empty round to the cipher.</p>
<p>INPUT:</p>
<ul class="simple">
<li><p><code class="docutils literal notranslate"><span class="pre">cipher</span></code> – <strong>Cipher object</strong>; an instance of the object cipher</p></li>
</ul>
<p>EXAMPLES:</p>
<div class="highlight-ipycon notranslate"><div class="highlight"><pre><span></span><span class="gp">sage: </span><span class="kn">from</span> <span class="nn">claasp.cipher</span> <span class="kn">import</span> <span class="n">Cipher</span>
<span class="gp">sage: </span><span class="n">cipher</span> <span class="o">=</span> <span class="n">Cipher</span><span class="p">(</span><span class="s2">&quot;cipher_name&quot;</span><span class="p">,</span> <span class="s2">&quot;permutation&quot;</span><span class="p">,</span> <span class="p">[</span><span class="s2">&quot;input&quot;</span><span class="p">],</span> <span class="p">[</span><span class="mi">4</span><span class="p">],</span> <span class="mi">4</span><span class="p">)</span>
<span class="gp">sage: </span><span class="n">cipher</span><span class="o">.</span><span class="n">add_round</span><span class="p">()</span>
<span class="gp">sage: </span><span class="n">cipher</span><span class="o">.</span><span class="n">print_as_python_dictionary</span><span class="p">()</span>
<span class="go">cipher = {</span>
<span class="go">&#39;cipher_id&#39;: &#39;cipher_name_i4_o4_r1&#39;,</span>
<span class="go">&#39;cipher_type&#39;: &#39;permutation&#39;,</span>
<span class="go">&#39;cipher_inputs&#39;: [&#39;input&#39;],</span>
<span class="go">&#39;cipher_inputs_bit_size&#39;: [4],</span>
<span class="go">&#39;cipher_output_bit_size&#39;: 4,</span>
<span class="go">&#39;cipher_number_of_rounds&#39;: 1,</span>
<span class="go">&#39;cipher_rounds&#39; : [</span>
<span class="go">  # round 0</span>
<span class="go">  [</span>
<span class="go">  ],</span>
<span class="go">],</span>
<span class="go">&#39;cipher_reference_code&#39;: None,</span>
<span class="go">}</span>
</pre></div>
</div>
</dd></dl>

<dl class="py function">
<dt class="sig sig-object py" id="editor.add_round_key_output_component">
<span class="sig-name descname"><span class="pre">add_round_key_output_component</span></span><span class="sig-paren">(</span><em class="sig-param"><span class="n"><span class="pre">cipher</span></span></em>, <em class="sig-param"><span class="n"><span class="pre">input_id_links</span></span></em>, <em class="sig-param"><span class="n"><span class="pre">input_bit_positions</span></span></em>, <em class="sig-param"><span class="n"><span class="pre">output_bit_size</span></span></em><span class="sig-paren">)</span><a class="headerlink" href="#editor.add_round_key_output_component" title="Permalink to this definition">¶</a></dt>
<dd><p>Use this function to create a round key output component in editor.</p>
<p>INPUT:</p>
<ul class="simple">
<li><p><code class="docutils literal notranslate"><span class="pre">cipher</span></code> – <strong>Cipher object</strong>; an instance of the object cipher</p></li>
<li><p><code class="docutils literal notranslate"><span class="pre">input_id_links</span></code> – <strong>list</strong>; the list of input_id links</p></li>
<li><p><code class="docutils literal notranslate"><span class="pre">input_bit_positions</span></code> – <strong>list</strong>; the list of input_bits corresponding to the input_id links</p></li>
<li><p><code class="docutils literal notranslate"><span class="pre">output_bit_size</span></code> – <strong>integer</strong>; the output bits of the component</p></li>
</ul>
<p>EXAMPLES:</p>
<div class="highlight-ipycon notranslate"><div class="highlight"><pre><span></span><span class="gp">sage: </span><span class="kn">from</span> <span class="nn">claasp.cipher</span> <span class="kn">import</span> <span class="n">Cipher</span>
<span class="gp">sage: </span><span class="n">cipher</span> <span class="o">=</span> <span class="n">Cipher</span><span class="p">(</span><span class="s2">&quot;cipher_name&quot;</span><span class="p">,</span> <span class="s2">&quot;permutation&quot;</span><span class="p">,</span> <span class="p">[</span><span class="s2">&quot;input&quot;</span><span class="p">],</span> <span class="p">[</span><span class="mi">4</span><span class="p">],</span> <span class="mi">4</span><span class="p">)</span>
<span class="gp">sage: </span><span class="n">cipher</span><span class="o">.</span><span class="n">add_round</span><span class="p">()</span>
<span class="gp">sage: </span><span class="n">component_0_0</span> <span class="o">=</span> <span class="n">cipher</span><span class="o">.</span><span class="n">add_round_key_output_component</span><span class="p">([</span><span class="s2">&quot;input&quot;</span><span class="p">],</span> <span class="p">[[</span><span class="mi">0</span><span class="p">,</span><span class="mi">1</span><span class="p">,</span><span class="mi">2</span><span class="p">,</span><span class="mi">3</span><span class="p">]],</span> <span class="mi">4</span><span class="p">)</span>
<span class="gp">sage: </span><span class="n">cipher</span><span class="o">.</span><span class="n">print</span><span class="p">()</span>
<span class="go">cipher_id = cipher_name_i4_o4_r1</span>
<span class="go">cipher_type = permutation</span>
<span class="go">cipher_inputs = [&#39;input&#39;]</span>
<span class="go">cipher_inputs_bit_size = [4]</span>
<span class="go">cipher_output_bit_size = 4</span>
<span class="go">cipher_number_of_rounds = 1</span>

<span class="go">    # round = 0 - round component = 0</span>
<span class="go">    id = intermediate_output_0_0</span>
<span class="go">    type = intermediate_output</span>
<span class="go">    input_bit_size = 4</span>
<span class="go">    input_id_link = [&#39;input&#39;]</span>
<span class="go">    input_bit_positions = [[0, 1, 2, 3]]</span>
<span class="go">    output_bit_size = 4</span>
<span class="go">    description = [&#39;round_key_output&#39;]</span>
<span class="go">cipher_reference_code = None</span>
</pre></div>
</div>
</dd></dl>

<dl class="py function">
<dt class="sig sig-object py" id="editor.add_round_output_component">
<span class="sig-name descname"><span class="pre">add_round_output_component</span></span><span class="sig-paren">(</span><em class="sig-param"><span class="n"><span class="pre">cipher</span></span></em>, <em class="sig-param"><span class="n"><span class="pre">input_id_links</span></span></em>, <em class="sig-param"><span class="n"><span class="pre">input_bit_positions</span></span></em>, <em class="sig-param"><span class="n"><span class="pre">output_bit_size</span></span></em><span class="sig-paren">)</span><a class="headerlink" href="#editor.add_round_output_component" title="Permalink to this definition">¶</a></dt>
<dd><p>Use this function to create and add a round output component to editor.</p>
<p>INPUT:</p>
<ul class="simple">
<li><p><code class="docutils literal notranslate"><span class="pre">cipher</span></code> – <strong>Cipher object</strong>; an instance of the object cipher</p></li>
<li><p><code class="docutils literal notranslate"><span class="pre">input_id_links</span></code> – <strong>list</strong>; the list of input_id links</p></li>
<li><p><code class="docutils literal notranslate"><span class="pre">input_bit_positions</span></code> – <strong>list</strong>; the list of input_bits corresponding to the input_id links</p></li>
<li><p><code class="docutils literal notranslate"><span class="pre">output_bit_size</span></code> – <strong>integer</strong>; the output bits of the component</p></li>
</ul>
<p>EXAMPLES:</p>
<div class="highlight-ipycon notranslate"><div class="highlight"><pre><span></span><span class="gp">sage: </span><span class="kn">from</span> <span class="nn">claasp.cipher</span> <span class="kn">import</span> <span class="n">Cipher</span>
<span class="gp">sage: </span><span class="n">cipher</span> <span class="o">=</span> <span class="n">Cipher</span><span class="p">(</span><span class="s2">&quot;cipher_name&quot;</span><span class="p">,</span> <span class="s2">&quot;permutation&quot;</span><span class="p">,</span> <span class="p">[</span><span class="s2">&quot;input&quot;</span><span class="p">],</span> <span class="p">[</span><span class="mi">4</span><span class="p">],</span> <span class="mi">4</span><span class="p">)</span>
<span class="gp">sage: </span><span class="n">cipher</span><span class="o">.</span><span class="n">add_round</span><span class="p">()</span>
<span class="gp">sage: </span><span class="n">component_0_0</span> <span class="o">=</span> <span class="n">cipher</span><span class="o">.</span><span class="n">add_round_output_component</span><span class="p">([</span><span class="s2">&quot;input&quot;</span><span class="p">],</span> <span class="p">[[</span><span class="mi">0</span><span class="p">,</span><span class="mi">1</span><span class="p">,</span><span class="mi">2</span><span class="p">,</span><span class="mi">3</span><span class="p">]],</span> <span class="mi">4</span><span class="p">)</span>
<span class="gp">sage: </span><span class="n">cipher</span><span class="o">.</span><span class="n">print</span><span class="p">()</span>
<span class="go">cipher_id = cipher_name_i4_o4_r1</span>
<span class="go">cipher_type = permutation</span>
<span class="go">cipher_inputs = [&#39;input&#39;]</span>
<span class="go">cipher_inputs_bit_size = [4]</span>
<span class="go">cipher_output_bit_size = 4</span>
<span class="go">cipher_number_of_rounds = 1</span>

<span class="go">    # round = 0 - round component = 0</span>
<span class="go">    id = intermediate_output_0_0</span>
<span class="go">    type = intermediate_output</span>
<span class="go">    input_bit_size = 4</span>
<span class="go">    input_id_link = [&#39;input&#39;]</span>
<span class="go">    input_bit_positions = [[0, 1, 2, 3]]</span>
<span class="go">    output_bit_size = 4</span>
<span class="go">    description = [&#39;round_output&#39;]</span>
<span class="go">cipher_reference_code = None</span>
</pre></div>
</div>
</dd></dl>

<dl class="py function">
<dt class="sig sig-object py" id="editor.add_shift_rows_component">
<span class="sig-name descname"><span class="pre">add_shift_rows_component</span></span><span class="sig-paren">(</span><em class="sig-param"><span class="n"><span class="pre">cipher</span></span></em>, <em class="sig-param"><span class="n"><span class="pre">input_id_links</span></span></em>, <em class="sig-param"><span class="n"><span class="pre">input_bit_positions</span></span></em>, <em class="sig-param"><span class="n"><span class="pre">output_bit_size</span></span></em>, <em class="sig-param"><span class="n"><span class="pre">parameter</span></span></em><span class="sig-paren">)</span><a class="headerlink" href="#editor.add_shift_rows_component" title="Permalink to this definition">¶</a></dt>
<dd><p>Use this function to create rotate component in editor.</p>
<p>INPUT:</p>
<ul class="simple">
<li><p><code class="docutils literal notranslate"><span class="pre">cipher</span></code> – <strong>Cipher object</strong>; an instance of the object cipher</p></li>
<li><p><code class="docutils literal notranslate"><span class="pre">input_id_links</span></code> – <strong>list</strong>; the list of input_id links</p></li>
<li><p><code class="docutils literal notranslate"><span class="pre">input_bit_positions</span></code> – <strong>list</strong>; the list of input_bits corresponding to the input_id links</p></li>
<li><p><code class="docutils literal notranslate"><span class="pre">output_bit_size</span></code> – <strong>integer</strong>; the output bits of the component</p></li>
<li><p><code class="docutils literal notranslate"><span class="pre">parameter</span></code> – <strong>integer</strong>; the number of word to be shifted, positive for right rotation and negative for left
rotation</p></li>
</ul>
<p>EXAMPLES:</p>
<div class="highlight-ipycon notranslate"><div class="highlight"><pre><span></span><span class="gp">sage: </span><span class="kn">from</span> <span class="nn">claasp.cipher</span> <span class="kn">import</span> <span class="n">Cipher</span>
<span class="gp">sage: </span><span class="n">cipher</span> <span class="o">=</span> <span class="n">Cipher</span><span class="p">(</span><span class="s2">&quot;cipher_name&quot;</span><span class="p">,</span> <span class="s2">&quot;permutation&quot;</span><span class="p">,</span> <span class="p">[</span><span class="s2">&quot;input&quot;</span><span class="p">],</span> <span class="p">[</span><span class="mi">4</span><span class="p">],</span> <span class="mi">4</span><span class="p">)</span>
<span class="gp">sage: </span><span class="n">cipher</span><span class="o">.</span><span class="n">add_round</span><span class="p">()</span>
<span class="gp">sage: </span><span class="n">shift_row_0_0</span> <span class="o">=</span> <span class="n">cipher</span><span class="o">.</span><span class="n">add_shift_rows_component</span><span class="p">([</span><span class="s2">&quot;input&quot;</span><span class="p">],</span> <span class="p">[[</span><span class="mi">0</span><span class="p">,</span><span class="mi">1</span><span class="p">,</span><span class="mi">2</span><span class="p">,</span><span class="mi">3</span><span class="p">]],</span> <span class="mi">4</span><span class="p">,</span> <span class="mi">2</span><span class="p">)</span>
<span class="gp">sage: </span><span class="n">cipher</span><span class="o">.</span><span class="n">print</span><span class="p">()</span>
<span class="go">cipher_id = cipher_name_i4_o4_r1</span>
<span class="go">cipher_type = permutation</span>
<span class="go">cipher_inputs = [&#39;input&#39;]</span>
<span class="go">cipher_inputs_bit_size = [4]</span>
<span class="go">cipher_output_bit_size = 4</span>
<span class="go">cipher_number_of_rounds = 1</span>

<span class="go">    # round = 0 - round component = 0</span>
<span class="go">    id = shift_rows_0_0</span>
<span class="go">    type = word_operation</span>
<span class="go">    input_bit_size = 4</span>
<span class="go">    input_id_link = [&#39;input&#39;]</span>
<span class="go">    input_bit_positions = [[0, 1, 2, 3]]</span>
<span class="go">    output_bit_size = 4</span>
<span class="go">    description = [&#39;ROTATE&#39;, 2]</span>
<span class="go">cipher_reference_code = None</span>
</pre></div>
</div>
</dd></dl>

<dl class="py function">
<dt class="sig sig-object py" id="editor.add_sigma_component">
<span class="sig-name descname"><span class="pre">add_sigma_component</span></span><span class="sig-paren">(</span><em class="sig-param"><span class="n"><span class="pre">cipher</span></span></em>, <em class="sig-param"><span class="n"><span class="pre">input_id_links</span></span></em>, <em class="sig-param"><span class="n"><span class="pre">input_bit_positions</span></span></em>, <em class="sig-param"><span class="n"><span class="pre">output_bit_size</span></span></em>, <em class="sig-param"><span class="n"><span class="pre">rotation_amounts_parameter</span></span></em><span class="sig-paren">)</span><a class="headerlink" href="#editor.add_sigma_component" title="Permalink to this definition">¶</a></dt>
<dd><p>Use this function to create a sigma component in cipher.</p>
<div class="admonition note">
<p class="admonition-title">Note</p>
<p>See <a class="reference internal" href="ciphers/permutations/ascon_permutation.html#module-ciphers.permutations.ascon_permutation" title="ciphers.permutations.ascon_permutation"><code class="xref py py-class docutils literal notranslate"><span class="pre">Ascon</span> <span class="pre">Permutation</span></code></a>.</p>
</div>
<p>INPUT:</p>
<ul class="simple">
<li><p><code class="docutils literal notranslate"><span class="pre">cipher</span></code> – <strong>Cipher object</strong>; an instance of the object cipher</p></li>
<li><p><code class="docutils literal notranslate"><span class="pre">input_id_links</span></code> – <strong>list</strong>; the list of input_id links</p></li>
<li><p><code class="docutils literal notranslate"><span class="pre">input_bit_positions</span></code> – <strong>list</strong>; the list of input_bits corresponding to the input_id links</p></li>
<li><p><code class="docutils literal notranslate"><span class="pre">output_bit_size</span></code> – <strong>integer</strong>; the output bits of the component</p></li>
<li><p><code class="docutils literal notranslate"><span class="pre">rotation_amounts_parameter</span></code> – <strong>list</strong>; the direction of the rotation, positive for right rotation
and negative for left rotation</p></li>
</ul>
<p>EXAMPLES:</p>
<div class="highlight-ipycon notranslate"><div class="highlight"><pre><span></span><span class="gp">sage: </span><span class="kn">from</span> <span class="nn">claasp.cipher</span> <span class="kn">import</span> <span class="n">Cipher</span>
<span class="gp">sage: </span><span class="n">cipher</span> <span class="o">=</span> <span class="n">Cipher</span><span class="p">(</span><span class="s2">&quot;cipher_name&quot;</span><span class="p">,</span> <span class="s2">&quot;permutation&quot;</span><span class="p">,</span> <span class="p">[</span><span class="s2">&quot;input&quot;</span><span class="p">],</span> <span class="p">[</span><span class="mi">4</span><span class="p">],</span> <span class="mi">4</span><span class="p">)</span>
<span class="gp">sage: </span><span class="n">cipher</span><span class="o">.</span><span class="n">add_round</span><span class="p">()</span>
<span class="gp">sage: </span><span class="n">sigma_0_0</span> <span class="o">=</span> <span class="n">cipher</span><span class="o">.</span><span class="n">add_sigma_component</span><span class="p">([</span><span class="s2">&quot;input&quot;</span><span class="p">],</span> <span class="p">[[</span><span class="mi">0</span><span class="p">,</span><span class="mi">1</span><span class="p">,</span><span class="mi">2</span><span class="p">,</span><span class="mi">3</span><span class="p">]],</span> <span class="mi">4</span><span class="p">,</span> <span class="p">[</span><span class="mi">1</span><span class="p">,</span><span class="mi">3</span><span class="p">])</span>
<span class="gp">sage: </span><span class="n">cipher</span><span class="o">.</span><span class="n">print</span><span class="p">()</span>
<span class="go">cipher_id = cipher_name_i4_o4_r1</span>
<span class="go">cipher_type = permutation</span>
<span class="go">cipher_inputs = [&#39;input&#39;]</span>
<span class="go">cipher_inputs_bit_size = [4]</span>
<span class="go">cipher_output_bit_size = 4</span>
<span class="go">cipher_number_of_rounds = 1</span>

<span class="go">    # round = 0 - round component = 0</span>
<span class="go">    id = sigma_0_0</span>
<span class="go">    type = linear_layer</span>
<span class="go">    input_bit_size = 4</span>
<span class="go">    input_id_link = [&#39;input&#39;]</span>
<span class="go">    input_bit_positions = [[0, 1, 2, 3]]</span>
<span class="go">    output_bit_size = 4</span>
<span class="go">    description = [(1, 1, 0, 1), (1, 1, 1, 0), (0, 1, 1, 1), (1, 0, 1, 1)]</span>
<span class="go">cipher_reference_code = None</span>
</pre></div>
</div>
</dd></dl>

<dl class="py function">
<dt class="sig sig-object py" id="editor.add_theta_keccak_component">
<span class="sig-name descname"><span class="pre">add_theta_keccak_component</span></span><span class="sig-paren">(</span><em class="sig-param"><span class="n"><span class="pre">cipher</span></span></em>, <em class="sig-param"><span class="n"><span class="pre">input_id_links</span></span></em>, <em class="sig-param"><span class="n"><span class="pre">input_bit_positions</span></span></em>, <em class="sig-param"><span class="n"><span class="pre">output_bit_size</span></span></em><span class="sig-paren">)</span><a class="headerlink" href="#editor.add_theta_keccak_component" title="Permalink to this definition">¶</a></dt>
<dd><p>Use this function to create the theta component of Keccak in cipher.</p>
<div class="admonition note">
<p class="admonition-title">Note</p>
<p>See Keccak linear layer.</p>
</div>
<p>INPUT:</p>
<ul class="simple">
<li><p><code class="docutils literal notranslate"><span class="pre">cipher</span></code> – <strong>Cipher object</strong>; an instance of the object cipher</p></li>
<li><p><code class="docutils literal notranslate"><span class="pre">input_id_links</span></code> – <strong>list</strong>; the list of input_id links</p></li>
<li><p><code class="docutils literal notranslate"><span class="pre">input_bit_positions</span></code> – <strong>list</strong>; the list of input_bits corresponding to the input_id links</p></li>
<li><p><code class="docutils literal notranslate"><span class="pre">output_bit_size</span></code> – <strong>integer</strong>; the output bits of the component</p></li>
</ul>
<p>EXAMPLES:</p>
<div class="highlight-ipycon notranslate"><div class="highlight"><pre><span></span><span class="gp">sage: </span><span class="kn">from</span> <span class="nn">claasp.cipher</span> <span class="kn">import</span> <span class="n">Cipher</span>
<span class="gp">sage: </span><span class="n">cipher</span> <span class="o">=</span> <span class="n">Cipher</span><span class="p">(</span><span class="s2">&quot;cipher_name&quot;</span><span class="p">,</span> <span class="s2">&quot;permutation&quot;</span><span class="p">,</span> <span class="p">[</span><span class="s2">&quot;input&quot;</span><span class="p">],</span> <span class="p">[</span><span class="mi">1600</span><span class="p">],</span> <span class="mi">1600</span><span class="p">)</span>
<span class="gp">sage: </span><span class="n">cipher</span><span class="o">.</span><span class="n">add_round</span><span class="p">()</span>
<span class="gp">sage: </span><span class="n">input_bit_positions</span> <span class="o">=</span> <span class="p">[[</span><span class="n">i</span> <span class="k">for</span> <span class="n">i</span> <span class="ow">in</span> <span class="nb">range</span><span class="p">(</span><span class="mi">1600</span><span class="p">)]]</span>
<span class="gp">sage: </span><span class="n">theta_keccak_0_0</span> <span class="o">=</span> <span class="n">cipher</span><span class="o">.</span><span class="n">add_theta_keccak_component</span><span class="p">([</span><span class="s2">&quot;input&quot;</span><span class="p">],</span> <span class="n">input_bit_positions</span><span class="p">,</span> <span class="mi">1600</span><span class="p">)</span>
<span class="gp">sage: </span><span class="n">theta_keccak_0_0</span><span class="o">.</span><span class="n">type</span>
<span class="go">&#39;linear_layer&#39;</span>
</pre></div>
</div>
</dd></dl>

<dl class="py function">
<dt class="sig sig-object py" id="editor.add_theta_xoodoo_component">
<span class="sig-name descname"><span class="pre">add_theta_xoodoo_component</span></span><span class="sig-paren">(</span><em class="sig-param"><span class="n"><span class="pre">cipher</span></span></em>, <em class="sig-param"><span class="n"><span class="pre">input_id_links</span></span></em>, <em class="sig-param"><span class="n"><span class="pre">input_bit_positions</span></span></em>, <em class="sig-param"><span class="n"><span class="pre">output_bit_size</span></span></em><span class="sig-paren">)</span><a class="headerlink" href="#editor.add_theta_xoodoo_component" title="Permalink to this definition">¶</a></dt>
<dd><p>Use this function to create the theta component of Xoodoo in cipher.</p>
<div class="admonition note">
<p class="admonition-title">Note</p>
<p>See Xoodoo linear layer.</p>
</div>
<p>INPUT:</p>
<ul class="simple">
<li><p><code class="docutils literal notranslate"><span class="pre">cipher</span></code> – <strong>Cipher object</strong>; an instance of the object cipher</p></li>
<li><p><code class="docutils literal notranslate"><span class="pre">input_id_links</span></code> – <strong>list</strong>; the list of input_id links</p></li>
<li><p><code class="docutils literal notranslate"><span class="pre">input_bit_positions</span></code> – <strong>list</strong>; the list of input_bits corresponding to the input_id links</p></li>
<li><p><code class="docutils literal notranslate"><span class="pre">output_bit_size</span></code> – <strong>integer</strong>; the output bits of the component</p></li>
</ul>
<p>EXAMPLES:</p>
<div class="highlight-ipycon notranslate"><div class="highlight"><pre><span></span><span class="gp">sage: </span><span class="kn">from</span> <span class="nn">claasp.cipher</span> <span class="kn">import</span> <span class="n">Cipher</span>
<span class="gp">sage: </span><span class="n">cipher</span> <span class="o">=</span> <span class="n">Cipher</span><span class="p">(</span><span class="s2">&quot;cipher_name&quot;</span><span class="p">,</span> <span class="s2">&quot;permutation&quot;</span><span class="p">,</span> <span class="p">[</span><span class="s2">&quot;input&quot;</span><span class="p">],</span> <span class="p">[</span><span class="mi">384</span><span class="p">],</span> <span class="mi">384</span><span class="p">)</span>
<span class="gp">sage: </span><span class="n">cipher</span><span class="o">.</span><span class="n">add_round</span><span class="p">()</span>
<span class="gp">sage: </span><span class="n">input_bit_positions</span> <span class="o">=</span> <span class="p">[[</span><span class="n">i</span> <span class="k">for</span> <span class="n">i</span> <span class="ow">in</span> <span class="nb">range</span><span class="p">(</span><span class="mi">384</span><span class="p">)]]</span>
<span class="gp">sage: </span><span class="n">theta_xoodoo_0_0</span> <span class="o">=</span> <span class="n">cipher</span><span class="o">.</span><span class="n">add_theta_xoodoo_component</span><span class="p">([</span><span class="s2">&quot;input&quot;</span><span class="p">],</span> <span class="n">input_bit_positions</span><span class="p">,</span> <span class="mi">384</span><span class="p">)</span>
<span class="gp">sage: </span><span class="n">theta_xoodoo_0_0</span><span class="o">.</span><span class="n">type</span>
<span class="go">&#39;linear_layer&#39;</span>
</pre></div>
</div>
</dd></dl>

<dl class="py function">
<dt class="sig sig-object py" id="editor.add_variable_rotate_component">
<span class="sig-name descname"><span class="pre">add_variable_rotate_component</span></span><span class="sig-paren">(</span><em class="sig-param"><span class="n"><span class="pre">cipher</span></span></em>, <em class="sig-param"><span class="n"><span class="pre">input_id_links</span></span></em>, <em class="sig-param"><span class="n"><span class="pre">input_bit_positions</span></span></em>, <em class="sig-param"><span class="n"><span class="pre">output_bit_size</span></span></em>, <em class="sig-param"><span class="n"><span class="pre">parameter</span></span></em><span class="sig-paren">)</span><a class="headerlink" href="#editor.add_variable_rotate_component" title="Permalink to this definition">¶</a></dt>
<dd><p>Use this function to create a variable rotate component in editor.</p>
<p>INPUT:</p>
<ul class="simple">
<li><p><code class="docutils literal notranslate"><span class="pre">cipher</span></code> – <strong>Cipher object</strong>; an instance of the object cipher</p></li>
<li><p><code class="docutils literal notranslate"><span class="pre">input_id_links</span></code> – <strong>list</strong>; the list of input_id links</p></li>
<li><p><code class="docutils literal notranslate"><span class="pre">input_bit_positions</span></code> – <strong>list</strong>; the list of input_bits corresponding to the input_id links</p></li>
<li><p><code class="docutils literal notranslate"><span class="pre">output_bit_size</span></code> – <strong>integer</strong>; the output bits of the component</p></li>
<li><p><code class="docutils literal notranslate"><span class="pre">parameter</span></code> – <strong>list</strong>; the direction of the rotation, positive for right rotation and negative for left
rotation</p></li>
</ul>
<p>EXAMPLES:</p>
<div class="highlight-ipycon notranslate"><div class="highlight"><pre><span></span><span class="gp">sage: </span><span class="kn">from</span> <span class="nn">claasp.cipher</span> <span class="kn">import</span> <span class="n">Cipher</span>
<span class="gp">sage: </span><span class="n">cipher</span> <span class="o">=</span> <span class="n">Cipher</span><span class="p">(</span><span class="s2">&quot;cipher_name&quot;</span><span class="p">,</span> <span class="s2">&quot;permutation&quot;</span><span class="p">,</span> <span class="p">[</span><span class="s2">&quot;input&quot;</span><span class="p">],</span> <span class="p">[</span><span class="mi">4</span><span class="p">],</span> <span class="mi">4</span><span class="p">)</span>
<span class="gp">sage: </span><span class="n">cipher</span><span class="o">.</span><span class="n">add_round</span><span class="p">()</span>
<span class="gp">sage: </span><span class="n">var_rotate_0_0</span> <span class="o">=</span> <span class="n">cipher</span><span class="o">.</span><span class="n">add_variable_rotate_component</span><span class="p">([</span><span class="s2">&quot;input&quot;</span><span class="p">,</span> <span class="s2">&quot;input&quot;</span><span class="p">],</span> <span class="p">[[</span><span class="mi">0</span><span class="p">,</span> <span class="mi">1</span><span class="p">,</span> <span class="mi">2</span><span class="p">,</span> <span class="mi">3</span><span class="p">],</span>
<span class="gp">....: </span><span class="p">[</span><span class="mi">4</span><span class="p">,</span> <span class="mi">5</span><span class="p">,</span> <span class="mi">6</span><span class="p">,</span> <span class="mi">7</span><span class="p">]],</span> <span class="mi">4</span><span class="p">,</span> <span class="o">-</span><span class="mi">1</span><span class="p">)</span>
<span class="gp">sage: </span><span class="n">cipher</span><span class="o">.</span><span class="n">print</span><span class="p">()</span>
<span class="go">cipher_id = cipher_name_i4_o4_r1</span>
<span class="go">cipher_type = permutation</span>
<span class="go">cipher_inputs = [&#39;input&#39;]</span>
<span class="go">cipher_inputs_bit_size = [4]</span>
<span class="go">cipher_output_bit_size = 4</span>
<span class="go">cipher_number_of_rounds = 1</span>

<span class="go">    # round = 0 - round component = 0</span>
<span class="go">    id = var_rot_0_0</span>
<span class="go">    type = word_operation</span>
<span class="go">    input_bit_size = 8</span>
<span class="go">    input_id_link = [&#39;input&#39;, &#39;input&#39;]</span>
<span class="go">    input_bit_positions = [[0, 1, 2, 3], [4, 5, 6, 7]]</span>
<span class="go">    output_bit_size = 4</span>
<span class="go">    description = [&#39;ROTATE_BY_VARIABLE_AMOUNT&#39;, -1]</span>
<span class="go">cipher_reference_code = None</span>
</pre></div>
</div>
</dd></dl>

<dl class="py function">
<dt class="sig sig-object py" id="editor.add_variable_shift_component">
<span class="sig-name descname"><span class="pre">add_variable_shift_component</span></span><span class="sig-paren">(</span><em class="sig-param"><span class="n"><span class="pre">cipher</span></span></em>, <em class="sig-param"><span class="n"><span class="pre">input_id_links</span></span></em>, <em class="sig-param"><span class="n"><span class="pre">input_bit_positions</span></span></em>, <em class="sig-param"><span class="n"><span class="pre">output_bit_size</span></span></em>, <em class="sig-param"><span class="n"><span class="pre">parameter</span></span></em><span class="sig-paren">)</span><a class="headerlink" href="#editor.add_variable_shift_component" title="Permalink to this definition">¶</a></dt>
<dd><p>Use this function to create a variable shift component in editor.</p>
<p>INPUT:</p>
<ul class="simple">
<li><p><code class="docutils literal notranslate"><span class="pre">cipher</span></code> – <strong>Cipher object</strong>; an instance of the object cipher</p></li>
<li><p><code class="docutils literal notranslate"><span class="pre">input_id_links</span></code> – <strong>list</strong>; the list of input_id links</p></li>
<li><p><code class="docutils literal notranslate"><span class="pre">input_bit_positions</span></code> – <strong>list</strong>; the list of input_bits corresponding to the input_id links</p></li>
<li><p><code class="docutils literal notranslate"><span class="pre">output_bit_size</span></code> – <strong>integer</strong>; the output bits of the component</p></li>
<li><p><code class="docutils literal notranslate"><span class="pre">parameter</span></code> – <strong>integer</strong>; the direction of the shift, positive for right shift and negative for left shift</p></li>
</ul>
<p>EXAMPLES:</p>
<div class="highlight-ipycon notranslate"><div class="highlight"><pre><span></span><span class="gp">sage: </span><span class="kn">from</span> <span class="nn">claasp.cipher</span> <span class="kn">import</span> <span class="n">Cipher</span>
<span class="gp">sage: </span><span class="n">cipher</span> <span class="o">=</span> <span class="n">Cipher</span><span class="p">(</span><span class="s2">&quot;cipher_name&quot;</span><span class="p">,</span> <span class="s2">&quot;permutation&quot;</span><span class="p">,</span> <span class="p">[</span><span class="s2">&quot;input&quot;</span><span class="p">],</span> <span class="p">[</span><span class="mi">4</span><span class="p">],</span> <span class="mi">4</span><span class="p">)</span>
<span class="gp">sage: </span><span class="n">cipher</span><span class="o">.</span><span class="n">add_round</span><span class="p">()</span>
<span class="gp">sage: </span><span class="n">var_shift_0_0</span> <span class="o">=</span> <span class="n">cipher</span><span class="o">.</span><span class="n">add_variable_shift_component</span><span class="p">([</span><span class="s2">&quot;input&quot;</span><span class="p">,</span> <span class="s2">&quot;input&quot;</span><span class="p">],</span> <span class="p">[[</span><span class="mi">0</span><span class="p">,</span><span class="mi">1</span><span class="p">,</span><span class="mi">2</span><span class="p">,</span><span class="mi">3</span><span class="p">],</span> <span class="p">[</span><span class="mi">4</span><span class="p">,</span><span class="mi">5</span><span class="p">,</span><span class="mi">6</span><span class="p">,</span><span class="mi">7</span><span class="p">]],</span> <span class="mi">4</span><span class="p">,</span> <span class="o">-</span><span class="mi">1</span><span class="p">)</span>
<span class="gp">sage: </span><span class="n">cipher</span><span class="o">.</span><span class="n">print</span><span class="p">()</span>
<span class="go">cipher_id = cipher_name_i4_o4_r1</span>
<span class="go">cipher_type = permutation</span>
<span class="go">cipher_inputs = [&#39;input&#39;]</span>
<span class="go">cipher_inputs_bit_size = [4]</span>
<span class="go">cipher_output_bit_size = 4</span>
<span class="go">cipher_number_of_rounds = 1</span>

<span class="go">    # round = 0 - round component = 0</span>
<span class="go">    id = var_shift_0_0</span>
<span class="go">    type = word_operation</span>
<span class="go">    input_bit_size = 8</span>
<span class="go">    input_id_link = [&#39;input&#39;, &#39;input&#39;]</span>
<span class="go">    input_bit_positions = [[0, 1, 2, 3], [4, 5, 6, 7]]</span>
<span class="go">    output_bit_size = 4</span>
<span class="go">    description = [&#39;SHIFT_BY_VARIABLE_AMOUNT&#39;, -1]</span>
<span class="go">cipher_reference_code = None</span>
</pre></div>
</div>
</dd></dl>

<dl class="py function">
<dt class="sig sig-object py" id="editor.add_word_permutation_component">
<span class="sig-name descname"><span class="pre">add_word_permutation_component</span></span><span class="sig-paren">(</span><em class="sig-param"><span class="n"><span class="pre">cipher</span></span></em>, <em class="sig-param"><span class="n"><span class="pre">input_id_links</span></span></em>, <em class="sig-param"><span class="n"><span class="pre">input_bit_positions</span></span></em>, <em class="sig-param"><span class="n"><span class="pre">output_bit_size</span></span></em>, <em class="sig-param"><span class="n"><span class="pre">permutation_description</span></span></em>, <em class="sig-param"><span class="n"><span class="pre">word_size</span></span></em><span class="sig-paren">)</span><a class="headerlink" href="#editor.add_word_permutation_component" title="Permalink to this definition">¶</a></dt>
<dd><p>Create a permutation component to permute the word position in the editor.</p>
<p>INPUT:</p>
<ul class="simple">
<li><p><code class="docutils literal notranslate"><span class="pre">cipher</span></code> – <strong>Cipher object</strong>; an instance of the object cipher</p></li>
<li><p><code class="docutils literal notranslate"><span class="pre">input_id_links</span></code> – <strong>list</strong>; the list of input_id links</p></li>
<li><p><code class="docutils literal notranslate"><span class="pre">input_bit_positions</span></code> – <strong>list</strong>; the list of input_bits corresponding to the input_id links</p></li>
<li><p><code class="docutils literal notranslate"><span class="pre">output_bit_size</span></code> – <strong>integer</strong>; the output bits of the component</p></li>
<li><p><code class="docutils literal notranslate"><span class="pre">permutation_description</span></code> – <strong>list</strong>; the description of the permutation (word_based)</p></li>
<li><p><code class="docutils literal notranslate"><span class="pre">word_size</span></code> – <strong>integer</strong>; define the size of each word</p></li>
</ul>
<p>EXAMPLES:</p>
<div class="highlight-ipycon notranslate"><div class="highlight"><pre><span></span><span class="gp">sage: </span><span class="kn">from</span> <span class="nn">claasp.cipher</span> <span class="kn">import</span> <span class="n">Cipher</span>
<span class="gp">sage: </span><span class="n">cipher</span> <span class="o">=</span> <span class="n">Cipher</span><span class="p">(</span><span class="s2">&quot;cipher_name&quot;</span><span class="p">,</span> <span class="s2">&quot;permutation&quot;</span><span class="p">,</span> <span class="p">[</span><span class="s2">&quot;input&quot;</span><span class="p">],</span> <span class="p">[</span><span class="mi">4</span><span class="p">],</span> <span class="mi">4</span><span class="p">)</span>
<span class="gp">sage: </span><span class="n">cipher</span><span class="o">.</span><span class="n">add_round</span><span class="p">()</span>
<span class="gp">sage: </span><span class="n">perm_0_0</span> <span class="o">=</span> <span class="n">cipher</span><span class="o">.</span><span class="n">add_word_permutation_component</span><span class="p">([</span><span class="s2">&quot;input&quot;</span><span class="p">],</span> <span class="p">[[</span><span class="mi">0</span><span class="p">,</span><span class="mi">1</span><span class="p">,</span><span class="mi">2</span><span class="p">,</span><span class="mi">3</span><span class="p">]],</span> <span class="mi">4</span><span class="p">,</span> <span class="p">[</span><span class="mi">1</span><span class="p">,</span><span class="mi">0</span><span class="p">],</span> <span class="mi">2</span><span class="p">)</span>
<span class="gp">sage: </span><span class="n">cipher</span><span class="o">.</span><span class="n">print</span><span class="p">()</span>
<span class="go">cipher_id = cipher_name_i4_o4_r1</span>
<span class="go">cipher_type = permutation</span>
<span class="go">cipher_inputs = [&#39;input&#39;]</span>
<span class="go">cipher_inputs_bit_size = [4]</span>
<span class="go">cipher_output_bit_size = 4</span>
<span class="go">cipher_number_of_rounds = 1</span>

<span class="go">    # round = 0 - round component = 0</span>
<span class="go">    id = mix_column_0_0</span>
<span class="go">    type = mix_column</span>
<span class="go">    input_bit_size = 4</span>
<span class="go">    input_id_link = [&#39;input&#39;]</span>
<span class="go">    input_bit_positions = [[0, 1, 2, 3]]</span>
<span class="go">    output_bit_size = 4</span>
<span class="go">    description = [[[0, 1], [1, 0]], 0, 2]</span>
<span class="go">cipher_reference_code = None</span>
</pre></div>
</div>
</dd></dl>

<dl class="py function">
<dt class="sig sig-object py" id="editor.generate_expanded_links">
<span class="sig-name descname"><span class="pre">generate_expanded_links</span></span><span class="sig-paren">(</span><em class="sig-param"><span class="n"><span class="pre">component</span></span></em>, <em class="sig-param"><span class="n"><span class="pre">input_bit_positions</span></span></em><span class="sig-paren">)</span><a class="headerlink" href="#editor.generate_expanded_links" title="Permalink to this definition">¶</a></dt>
<dd></dd></dl>

<dl class="py function">
<dt class="sig sig-object py" id="editor.get_final_input_positions">
<span class="sig-name descname"><span class="pre">get_final_input_positions</span></span><span class="sig-paren">(</span><em class="sig-param"><span class="n"><span class="pre">new_input_positions</span></span></em>, <em class="sig-param"><span class="n"><span class="pre">unique_lengths</span></span></em><span class="sig-paren">)</span><a class="headerlink" href="#editor.get_final_input_positions" title="Permalink to this definition">¶</a></dt>
<dd></dd></dl>

<dl class="py function">
<dt class="sig sig-object py" id="editor.get_unique_links_information">
<span class="sig-name descname"><span class="pre">get_unique_links_information</span></span><span class="sig-paren">(</span><em class="sig-param"><span class="n"><span class="pre">new_links</span></span></em><span class="sig-paren">)</span><a class="headerlink" href="#editor.get_unique_links_information" title="Permalink to this definition">¶</a></dt>
<dd></dd></dl>

<dl class="py function">
<dt class="sig sig-object py" id="editor.is_linear_layer_permutation">
<span class="sig-name descname"><span class="pre">is_linear_layer_permutation</span></span><span class="sig-paren">(</span><em class="sig-param"><span class="n"><span class="pre">M</span></span></em>, <em class="sig-param"><span class="n"><span class="pre">M_T</span></span></em><span class="sig-paren">)</span><a class="headerlink" href="#editor.is_linear_layer_permutation" title="Permalink to this definition">¶</a></dt>
<dd></dd></dl>

<dl class="py function">
<dt class="sig sig-object py" id="editor.make_cipher_id">
<span class="sig-name descname"><span class="pre">make_cipher_id</span></span><span class="sig-paren">(</span><em class="sig-param"><span class="n"><span class="pre">family_name</span></span></em>, <em class="sig-param"><span class="n"><span class="pre">inputs</span></span></em>, <em class="sig-param"><span class="n"><span class="pre">inputs_bit_size</span></span></em>, <em class="sig-param"><span class="n"><span class="pre">output_bit_size</span></span></em>, <em class="sig-param"><span class="n"><span class="pre">number_of_rounds</span></span></em><span class="sig-paren">)</span><a class="headerlink" href="#editor.make_cipher_id" title="Permalink to this definition">¶</a></dt>
<dd></dd></dl>

<dl class="py function">
<dt class="sig sig-object py" id="editor.make_file_name">
<span class="sig-name descname"><span class="pre">make_file_name</span></span><span class="sig-paren">(</span><em class="sig-param"><span class="n"><span class="pre">cipher_id</span></span></em><span class="sig-paren">)</span><a class="headerlink" href="#editor.make_file_name" title="Permalink to this definition">¶</a></dt>
<dd></dd></dl>

<dl class="py function">
<dt class="sig sig-object py" id="editor.next_component_index_from">
<span class="sig-name descname"><span class="pre">next_component_index_from</span></span><span class="sig-paren">(</span><em class="sig-param"><span class="n"><span class="pre">index</span></span></em><span class="sig-paren">)</span><a class="headerlink" href="#editor.next_component_index_from" title="Permalink to this definition">¶</a></dt>
<dd></dd></dl>

<dl class="py function">
<dt class="sig sig-object py" id="editor.propagate_equivalences">
<span class="sig-name descname"><span class="pre">propagate_equivalences</span></span><span class="sig-paren">(</span><em class="sig-param"><span class="n"><span class="pre">cipher</span></span></em>, <em class="sig-param"><span class="n"><span class="pre">round_id</span></span></em>, <em class="sig-param"><span class="n"><span class="pre">component_id</span></span></em>, <em class="sig-param"><span class="n"><span class="pre">new_expanded_links</span></span></em>, <em class="sig-param"><span class="n"><span class="pre">new_positions</span></span></em><span class="sig-paren">)</span><a class="headerlink" href="#editor.propagate_equivalences" title="Permalink to this definition">¶</a></dt>
<dd></dd></dl>

<dl class="py function">
<dt class="sig sig-object py" id="editor.propagate_permutations">
<span class="sig-name descname"><span class="pre">propagate_permutations</span></span><span class="sig-paren">(</span><em class="sig-param"><span class="n"><span class="pre">cipher</span></span></em><span class="sig-paren">)</span><a class="headerlink" href="#editor.propagate_permutations" title="Permalink to this definition">¶</a></dt>
<dd></dd></dl>

<dl class="py function">
<dt class="sig sig-object py" id="editor.propagate_rotations">
<span class="sig-name descname"><span class="pre">propagate_rotations</span></span><span class="sig-paren">(</span><em class="sig-param"><span class="n"><span class="pre">cipher</span></span></em><span class="sig-paren">)</span><a class="headerlink" href="#editor.propagate_rotations" title="Permalink to this definition">¶</a></dt>
<dd></dd></dl>

<dl class="py function">
<dt class="sig sig-object py" id="editor.remove_cipher_input_keys">
<span class="sig-name descname"><span class="pre">remove_cipher_input_keys</span></span><span class="sig-paren">(</span><em class="sig-param"><span class="n"><span class="pre">cipher</span></span></em><span class="sig-paren">)</span><a class="headerlink" href="#editor.remove_cipher_input_keys" title="Permalink to this definition">¶</a></dt>
<dd></dd></dl>

<dl class="py function">
<dt class="sig sig-object py" id="editor.remove_forbidden_parents">
<span class="sig-name descname"><span class="pre">remove_forbidden_parents</span></span><span class="sig-paren">(</span><em class="sig-param"><span class="n"><span class="pre">rounds</span></span></em>, <em class="sig-param"><span class="n"><span class="pre">cipher_without_key_schedule</span></span></em><span class="sig-paren">)</span><a class="headerlink" href="#editor.remove_forbidden_parents" title="Permalink to this definition">¶</a></dt>
<dd></dd></dl>

<dl class="py function">
<dt class="sig sig-object py" id="editor.remove_key_schedule">
<span class="sig-name descname"><span class="pre">remove_key_schedule</span></span><span class="sig-paren">(</span><em class="sig-param"><span class="n"><span class="pre">cipher</span></span></em><span class="sig-paren">)</span><a class="headerlink" href="#editor.remove_key_schedule" title="Permalink to this definition">¶</a></dt>
<dd><p>Return a dictionary. A key is an output bit of a component.</p>
<p>A value is a list of input bits which are the end point of an arc in Cipher for the relative key.</p>
<p>INPUT:</p>
<ul class="simple">
<li><p><code class="docutils literal notranslate"><span class="pre">cipher</span></code> – <strong>Cipher object</strong>; an instance of the object cipher</p></li>
</ul>
<p>EXAMPLES:</p>
<div class="highlight-ipycon notranslate"><div class="highlight"><pre><span></span><span class="gp">sage: </span><span class="kn">from</span> <span class="nn">claasp.ciphers.block_ciphers.speck_block_cipher</span> <span class="kn">import</span> <span class="n">SpeckBlockCipher</span>
<span class="gp">sage: </span><span class="n">speck</span> <span class="o">=</span> <span class="n">SpeckBlockCipher</span><span class="p">(</span><span class="n">number_of_rounds</span><span class="o">=</span><span class="mi">4</span><span class="p">)</span>
<span class="gp">sage: </span><span class="n">removed_key_speck</span> <span class="o">=</span> <span class="n">speck</span><span class="o">.</span><span class="n">remove_key_schedule</span><span class="p">()</span>
<span class="gp">sage: </span><span class="n">removed_key_speck</span><span class="o">.</span><span class="n">print_as_python_dictionary</span><span class="p">()</span>
<span class="go">cipher = {</span>
<span class="go">...</span>
<span class="go">&#39;cipher_rounds&#39; : [</span>
<span class="go">  # round 0</span>
<span class="go">  ...</span>
<span class="go">  # round 1</span>
<span class="go">  [</span>
<span class="go">  {</span>
<span class="go">    # round = 1 - round component = 0</span>
<span class="go">    &#39;id&#39;: &#39;rot_1_6&#39;,</span>
<span class="go">    &#39;type&#39;: &#39;word_operation&#39;,</span>
<span class="go">    &#39;input_bit_size&#39;: 16,</span>
<span class="go">    &#39;input_id_link&#39;: [&#39;xor_0_2&#39;],</span>
<span class="go">    &#39;input_bit_positions&#39;: [[0, 1, 2, 3, 4, 5, 6, 7, 8, 9, 10, 11, 12, 13, 14, 15]],</span>
<span class="go">    &#39;output_bit_size&#39;: 16,</span>
<span class="go">    &#39;description&#39;: [&#39;ROTATE&#39;, 7],</span>
<span class="go">  },</span>
<span class="go">  ...</span>
<span class="go">  ],</span>
<span class="go">  # round 2</span>
<span class="go">  ...</span>
<span class="go">  # round 3</span>
<span class="go">  ...</span>
<span class="go">  ],</span>
<span class="go">&#39;cipher_reference_code&#39;: None,</span>
<span class="go">}</span>
</pre></div>
</div>
</dd></dl>

<dl class="py function">
<dt class="sig sig-object py" id="editor.remove_orphan_components">
<span class="sig-name descname"><span class="pre">remove_orphan_components</span></span><span class="sig-paren">(</span><em class="sig-param"><span class="n"><span class="pre">cipher_without_key_schedule</span></span></em><span class="sig-paren">)</span><a class="headerlink" href="#editor.remove_orphan_components" title="Permalink to this definition">¶</a></dt>
<dd></dd></dl>

<dl class="py function">
<dt class="sig sig-object py" id="editor.remove_permutations">
<span class="sig-name descname"><span class="pre">remove_permutations</span></span><span class="sig-paren">(</span><em class="sig-param"><span class="n"><span class="pre">cipher</span></span></em><span class="sig-paren">)</span><a class="headerlink" href="#editor.remove_permutations" title="Permalink to this definition">¶</a></dt>
<dd><p>Remove rotation components from the cipher instance keeping its effect.</p>
<p>INPUT:</p>
<ul class="simple">
<li><p><code class="docutils literal notranslate"><span class="pre">cipher</span></code> – <strong>Cipher object</strong>; an instance of the object cipher</p></li>
</ul>
<p>EXAMPLES:</p>
<div class="highlight-ipycon notranslate"><div class="highlight"><pre><span></span><span class="gp">sage: </span><span class="kn">from</span> <span class="nn">claasp.ciphers.block_ciphers.present_block_cipher</span> <span class="kn">import</span> <span class="n">PresentBlockCipher</span>
<span class="gp">sage: </span><span class="kn">from</span> <span class="nn">claasp.editor</span> <span class="kn">import</span> <span class="n">remove_permutations</span>
<span class="gp">sage: </span><span class="n">present</span> <span class="o">=</span> <span class="n">PresentBlockCipher</span><span class="p">(</span><span class="n">number_of_rounds</span><span class="o">=</span><span class="mi">5</span><span class="p">)</span>
<span class="gp">sage: </span><span class="n">removed_permutations_present</span> <span class="o">=</span> <span class="n">remove_permutations</span><span class="p">(</span><span class="n">present</span><span class="p">)</span>
<span class="gp">sage: </span><span class="n">removed_permutations_present</span><span class="o">.</span><span class="n">print_as_python_dictionary</span><span class="p">()</span>
<span class="go">cipher = {</span>
<span class="go">...</span>
<span class="go">&#39;cipher_rounds&#39; : [</span>
<span class="go">  ...</span>
<span class="go">  {</span>
<span class="go">    # round = 0 - round component = 16</span>
<span class="go">    &#39;id&#39;: &#39;sbox_0_16&#39;,</span>
<span class="go">    &#39;type&#39;: &#39;sbox&#39;,</span>
<span class="go">    &#39;input_bit_size&#39;: 4,</span>
<span class="go">    &#39;input_id_link&#39;: [&#39;xor_0_0&#39;],</span>
<span class="go">    &#39;input_bit_positions&#39;: [[60, 61, 62, 63]],</span>
<span class="go">    &#39;output_bit_size&#39;: 4,</span>
<span class="go">    &#39;description&#39;: [12, 5, 6, 11, 9, 0, 10, 13, 3, 14, 15, 8, 4, 7, 1, 2],</span>
<span class="go">  },</span>
<span class="go">  {</span>
<span class="go">    # round = 0 - round component = 17</span>
<span class="go">    &#39;id&#39;: &#39;rot_0_18&#39;,</span>
<span class="go">    &#39;type&#39;: &#39;word_operation&#39;,</span>
<span class="go">    &#39;input_bit_size&#39;: 80,</span>
<span class="go">    &#39;input_id_link&#39;: [&#39;key&#39;],</span>
<span class="go">    &#39;input_bit_positions&#39;: [[0, 1, 2, 3, 4, 5, 6, 7, 8, 9, 10, 11, 12, 13, 14, 15, 16, 17, 18, 19, 20, 21, 22, 23, 24, 25, 26, 27, 28, 29, 30, 31, 32, 33, 34, 35, 36, 37, 38, 39, 40, 41, 42, 43, 44, 45, 46, 47, 48, 49, 50, 51, 52, 53, 54, 55, 56, 57, 58, 59, 60, 61, 62, 63, 64, 65, 66, 67, 68, 69, 70, 71, 72, 73, 74, 75, 76, 77, 78, 79]],</span>
<span class="go">    &#39;output_bit_size&#39;: 80,</span>
<span class="go">    &#39;description&#39;: [&#39;ROTATE&#39;, -61],</span>
<span class="go">  },</span>
<span class="go">  {</span>
<span class="go">    # round = 0 - round component = 18</span>
<span class="go">    &#39;id&#39;: &#39;sbox_0_19&#39;,</span>
<span class="go">    &#39;type&#39;: &#39;sbox&#39;,</span>
<span class="go">    &#39;input_bit_size&#39;: 4,</span>
<span class="go">    &#39;input_id_link&#39;: [&#39;rot_0_18&#39;],</span>
<span class="go">    &#39;input_bit_positions&#39;: [[0, 1, 2, 3]],</span>
<span class="go">    &#39;output_bit_size&#39;: 4,</span>
<span class="go">    &#39;description&#39;: [12, 5, 6, 11, 9, 0, 10, 13, 3, 14, 15, 8, 4, 7, 1, 2],</span>
<span class="go">  },</span>
<span class="go">  ...</span>
<span class="go">    return int_to_bytearray(state, 64)</span>
<span class="go">&#39;&#39;&#39;,</span>
<span class="go">}</span>
</pre></div>
</div>
</dd></dl>

<dl class="py function">
<dt class="sig sig-object py" id="editor.remove_rotations">
<span class="sig-name descname"><span class="pre">remove_rotations</span></span><span class="sig-paren">(</span><em class="sig-param"><span class="n"><span class="pre">cipher</span></span></em><span class="sig-paren">)</span><a class="headerlink" href="#editor.remove_rotations" title="Permalink to this definition">¶</a></dt>
<dd><p>Remove rotation components from the cipher instance keeping its effect.</p>
<p>INPUT:</p>
<ul class="simple">
<li><p><code class="docutils literal notranslate"><span class="pre">cipher</span></code> – <strong>Cipher object</strong>; an instance of the object cipher</p></li>
</ul>
<p>EXAMPLES:</p>
<div class="highlight-ipycon notranslate"><div class="highlight"><pre><span></span><span class="gp">sage: </span><span class="kn">from</span> <span class="nn">claasp.ciphers.block_ciphers.speck_block_cipher</span> <span class="kn">import</span> <span class="n">SpeckBlockCipher</span>
<span class="gp">sage: </span><span class="kn">from</span> <span class="nn">claasp.editor</span> <span class="kn">import</span> <span class="n">remove_rotations</span>
<span class="gp">sage: </span><span class="n">speck</span> <span class="o">=</span> <span class="n">SpeckBlockCipher</span><span class="p">(</span><span class="n">number_of_rounds</span><span class="o">=</span><span class="mi">5</span><span class="p">)</span>
<span class="gp">sage: </span><span class="n">removed_rotations_speck</span> <span class="o">=</span> <span class="n">remove_rotations</span><span class="p">(</span><span class="n">speck</span><span class="p">)</span>
<span class="gp">sage: </span><span class="n">removed_rotations_speck</span><span class="o">.</span><span class="n">print_as_python_dictionary</span><span class="p">()</span>
<span class="go">cipher = {</span>
<span class="go">...</span>
<span class="go">&#39;cipher_rounds&#39; : [</span>
<span class="go">  # round 0</span>
<span class="go">  [</span>
<span class="go">  {</span>
<span class="go">    # round = 0 - round component = 0</span>
<span class="go">    &#39;id&#39;: &#39;modadd_0_1&#39;,</span>
<span class="go">    &#39;type&#39;: &#39;word_operation&#39;,</span>
<span class="go">    &#39;input_bit_size&#39;: 32,</span>
<span class="go">    &#39;input_id_link&#39;: [&#39;plaintext&#39;, &#39;plaintext&#39;],</span>
<span class="go">    &#39;input_bit_positions&#39;: [[9, 10, 11, 12, 13, 14, 15, 0, 1, 2, 3, 4, 5, 6, 7, 8], [16, 17, 18, 19, 20, 21, 22, 23, 24, 25, 26, 27, 28, 29, 30, 31]],</span>
<span class="go">    &#39;output_bit_size&#39;: 16,</span>
<span class="go">    &#39;description&#39;: [&#39;MODADD&#39;, 2],</span>
<span class="go">  },</span>
<span class="go">  {</span>
<span class="go">    # round = 0 - round component = 1</span>
<span class="go">    &#39;id&#39;: &#39;xor_0_2&#39;,</span>
<span class="go">    &#39;type&#39;: &#39;word_operation&#39;,</span>
<span class="go">    &#39;input_bit_size&#39;: 32,</span>
<span class="go">    &#39;input_id_link&#39;: [&#39;modadd_0_1&#39;, &#39;key&#39;],</span>
<span class="go">    &#39;input_bit_positions&#39;: [[0, 1, 2, 3, 4, 5, 6, 7, 8, 9, 10, 11, 12, 13, 14, 15], [48, 49, 50, 51, 52, 53, 54, 55, 56, 57, 58, 59, 60, 61, 62, 63]],</span>
<span class="go">    &#39;output_bit_size&#39;: 16,</span>
<span class="go">    &#39;description&#39;: [&#39;XOR&#39;, 2],</span>
<span class="go">  },</span>
<span class="go">  {</span>
<span class="go">    # round = 0 - round component = 2</span>
<span class="go">    &#39;id&#39;: &#39;xor_0_4&#39;,</span>
<span class="go">    &#39;type&#39;: &#39;word_operation&#39;,</span>
<span class="go">    &#39;input_bit_size&#39;: 32,</span>
<span class="go">    &#39;input_id_link&#39;: [&#39;xor_0_2&#39;, &#39;plaintext&#39;],</span>
<span class="go">    &#39;input_bit_positions&#39;: [[0, 1, 2, 3, 4, 5, 6, 7, 8, 9, 10, 11, 12, 13, 14, 15], [18, 19, 20, 21, 22, 23, 24, 25, 26, 27, 28, 29, 30, 31, 16, 17]],</span>
<span class="go">    &#39;output_bit_size&#39;: 16,</span>
<span class="go">    &#39;description&#39;: [&#39;XOR&#39;, 2],</span>
<span class="go">  },</span>
<span class="go">  ...</span>
<span class="go">&#39;cipher_reference_code&#39;: None,</span>
<span class="go">}</span>
</pre></div>
</div>
</dd></dl>

<dl class="py function">
<dt class="sig sig-object py" id="editor.remove_round_component">
<span class="sig-name descname"><span class="pre">remove_round_component</span></span><span class="sig-paren">(</span><em class="sig-param"><span class="n"><span class="pre">cipher</span></span></em>, <em class="sig-param"><span class="n"><span class="pre">round_id</span></span></em>, <em class="sig-param"><span class="n"><span class="pre">component</span></span></em><span class="sig-paren">)</span><a class="headerlink" href="#editor.remove_round_component" title="Permalink to this definition">¶</a></dt>
<dd></dd></dl>

<dl class="py function">
<dt class="sig sig-object py" id="editor.remove_round_component_from_id">
<span class="sig-name descname"><span class="pre">remove_round_component_from_id</span></span><span class="sig-paren">(</span><em class="sig-param"><span class="n"><span class="pre">cipher</span></span></em>, <em class="sig-param"><span class="n"><span class="pre">round_id</span></span></em>, <em class="sig-param"><span class="n"><span class="pre">component_id</span></span></em><span class="sig-paren">)</span><a class="headerlink" href="#editor.remove_round_component_from_id" title="Permalink to this definition">¶</a></dt>
<dd></dd></dl>

<dl class="py function">
<dt class="sig sig-object py" id="editor.sort_cipher">
<span class="sig-name descname"><span class="pre">sort_cipher</span></span><span class="sig-paren">(</span><em class="sig-param"><span class="n"><span class="pre">cipher</span></span></em><span class="sig-paren">)</span><a class="headerlink" href="#editor.sort_cipher" title="Permalink to this definition">¶</a></dt>
<dd><p>Sort the cipher in a way that each component input is defined before the current component.</p>
<p>INPUT:</p>
<ul class="simple">
<li><p><code class="docutils literal notranslate"><span class="pre">cipher</span></code> – <strong>Cipher object</strong>; an instance of the object cipher</p></li>
</ul>
<p>EXAMPLES:</p>
<div class="highlight-ipycon notranslate"><div class="highlight"><pre><span></span><span class="gp">sage: </span><span class="kn">from</span> <span class="nn">claasp.cipher</span> <span class="kn">import</span> <span class="n">Cipher</span>
<span class="gp">sage: </span><span class="n">cipher</span> <span class="o">=</span> <span class="n">Cipher</span><span class="p">(</span><span class="s2">&quot;cipher_name&quot;</span><span class="p">,</span> <span class="s2">&quot;permutation&quot;</span><span class="p">,</span> <span class="p">[</span><span class="s2">&quot;input&quot;</span><span class="p">],</span> <span class="p">[</span><span class="mi">4</span><span class="p">],</span> <span class="mi">4</span><span class="p">)</span>
<span class="gp">sage: </span><span class="n">cipher</span><span class="o">.</span><span class="n">add_round</span><span class="p">()</span>
<span class="gp">sage: </span><span class="n">sbox_that_should_be_second</span> <span class="o">=</span> <span class="n">cipher</span><span class="o">.</span><span class="n">add_SBOX_component</span><span class="p">([</span><span class="s2">&quot;sbox_0_1&quot;</span><span class="p">],</span> <span class="p">[[</span><span class="mi">0</span><span class="p">,</span><span class="mi">1</span><span class="p">,</span><span class="mi">2</span><span class="p">,</span><span class="mi">3</span><span class="p">]],</span> <span class="mi">4</span><span class="p">,</span>
<span class="gp">....: </span><span class="p">[</span><span class="mi">0</span><span class="p">,</span><span class="mi">1</span><span class="p">,</span><span class="mi">2</span><span class="p">,</span><span class="mi">3</span><span class="p">,</span><span class="mi">4</span><span class="p">,</span><span class="mi">5</span><span class="p">,</span><span class="mi">6</span><span class="p">,</span><span class="mi">7</span><span class="p">,</span><span class="mi">8</span><span class="p">,</span><span class="mi">9</span><span class="p">,</span><span class="mi">10</span><span class="p">,</span><span class="mi">11</span><span class="p">,</span><span class="mi">12</span><span class="p">,</span><span class="mi">13</span><span class="p">,</span><span class="mi">14</span><span class="p">,</span><span class="mi">15</span><span class="p">])</span>
<span class="gp">sage: </span><span class="n">sbox_that_should_be_first</span> <span class="o">=</span> <span class="n">cipher</span><span class="o">.</span><span class="n">add_SBOX_component</span><span class="p">([</span><span class="s2">&quot;input&quot;</span><span class="p">],</span> <span class="p">[[</span><span class="mi">0</span><span class="p">,</span><span class="mi">1</span><span class="p">,</span><span class="mi">2</span><span class="p">,</span><span class="mi">3</span><span class="p">]],</span> <span class="mi">4</span><span class="p">,</span>
<span class="gp">....: </span><span class="p">[</span><span class="mi">0</span><span class="p">,</span><span class="mi">1</span><span class="p">,</span><span class="mi">2</span><span class="p">,</span><span class="mi">3</span><span class="p">,</span><span class="mi">4</span><span class="p">,</span><span class="mi">5</span><span class="p">,</span><span class="mi">6</span><span class="p">,</span><span class="mi">7</span><span class="p">,</span><span class="mi">8</span><span class="p">,</span><span class="mi">9</span><span class="p">,</span><span class="mi">10</span><span class="p">,</span><span class="mi">11</span><span class="p">,</span><span class="mi">12</span><span class="p">,</span><span class="mi">13</span><span class="p">,</span><span class="mi">14</span><span class="p">,</span><span class="mi">15</span><span class="p">])</span>
<span class="gp">sage: </span><span class="n">cipher</span><span class="o">.</span><span class="n">print_as_python_dictionary</span><span class="p">()</span>
<span class="go">cipher = {</span>
<span class="go">&#39;cipher_id&#39;: &#39;cipher_name_i4_o4_r1&#39;,</span>
<span class="go">&#39;cipher_type&#39;: &#39;permutation&#39;,</span>
<span class="go">&#39;cipher_inputs&#39;: [&#39;input&#39;],</span>
<span class="go">&#39;cipher_inputs_bit_size&#39;: [4],</span>
<span class="go">&#39;cipher_output_bit_size&#39;: 4,</span>
<span class="go">&#39;cipher_number_of_rounds&#39;: 1,</span>
<span class="go">&#39;cipher_rounds&#39; : [</span>
<span class="go"># round 0</span>
<span class="go">[</span>
<span class="go">{</span>
<span class="go">    # round = 0 - round component = 0</span>
<span class="go">    &#39;id&#39;: &#39;sbox_0_0&#39;,</span>
<span class="go">    &#39;type&#39;: &#39;sbox&#39;,</span>
<span class="go">    &#39;input_bit_size&#39;: 4,</span>
<span class="go">    &#39;input_id_link&#39;: [&#39;sbox_0_1&#39;],</span>
<span class="go">    &#39;input_bit_positions&#39;: [[0, 1, 2, 3]],</span>
<span class="go">    &#39;output_bit_size&#39;: 4,</span>
<span class="go">    &#39;description&#39;: [0, 1, 2, 3, 4, 5, 6, 7, 8, 9, 10, 11, 12, 13, 14, 15],</span>
<span class="go">},</span>
<span class="go">{</span>
<span class="go">    # round = 0 - round component = 1</span>
<span class="go">    &#39;id&#39;: &#39;sbox_0_1&#39;,</span>
<span class="go">    &#39;type&#39;: &#39;sbox&#39;,</span>
<span class="go">    &#39;input_bit_size&#39;: 4,</span>
<span class="go">    &#39;input_id_link&#39;: [&#39;input&#39;],</span>
<span class="go">    &#39;input_bit_positions&#39;: [[0, 1, 2, 3]],</span>
<span class="go">    &#39;output_bit_size&#39;: 4,</span>
<span class="go">    &#39;description&#39;: [0, 1, 2, 3, 4, 5, 6, 7, 8, 9, 10, 11, 12, 13, 14, 15],</span>
<span class="go">},</span>
<span class="go">],</span>
<span class="go">],</span>
<span class="go">&#39;cipher_reference_code&#39;: None,</span>
<span class="go">}</span>

<span class="gp">sage: </span><span class="n">cipher</span><span class="o">.</span><span class="n">sort_cipher</span><span class="p">()</span>
<span class="gp">sage: </span><span class="n">cipher</span><span class="o">.</span><span class="n">print_as_python_dictionary</span><span class="p">()</span>
<span class="go">cipher = {</span>
<span class="go">&#39;cipher_id&#39;: &#39;cipher_name_i4_o4_r1&#39;,</span>
<span class="go">&#39;cipher_type&#39;: &#39;permutation&#39;,</span>
<span class="go">&#39;cipher_inputs&#39;: [&#39;input&#39;],</span>
<span class="go">&#39;cipher_inputs_bit_size&#39;: [4],</span>
<span class="go">&#39;cipher_output_bit_size&#39;: 4,</span>
<span class="go">&#39;cipher_number_of_rounds&#39;: 1,</span>
<span class="go">&#39;cipher_rounds&#39; : [</span>
<span class="go"># round 0</span>
<span class="go">[</span>
<span class="go">{</span>
<span class="go">    # round = 0 - round component = 0</span>
<span class="go">    &#39;id&#39;: &#39;sbox_0_1&#39;,</span>
<span class="go">    &#39;type&#39;: &#39;sbox&#39;,</span>
<span class="go">    &#39;input_bit_size&#39;: 4,</span>
<span class="go">    &#39;input_id_link&#39;: [&#39;input&#39;],</span>
<span class="go">    &#39;input_bit_positions&#39;: [[0, 1, 2, 3]],</span>
<span class="go">    &#39;output_bit_size&#39;: 4,</span>
<span class="go">    &#39;description&#39;: [0, 1, 2, 3, 4, 5, 6, 7, 8, 9, 10, 11, 12, 13, 14, 15],</span>
<span class="go">},</span>
<span class="go">{</span>
<span class="go">    # round = 0 - round component = 1</span>
<span class="go">    &#39;id&#39;: &#39;sbox_0_0&#39;,</span>
<span class="go">    &#39;type&#39;: &#39;sbox&#39;,</span>
<span class="go">    &#39;input_bit_size&#39;: 4,</span>
<span class="go">    &#39;input_id_link&#39;: [&#39;sbox_0_1&#39;],</span>
<span class="go">    &#39;input_bit_positions&#39;: [[0, 1, 2, 3]],</span>
<span class="go">    &#39;output_bit_size&#39;: 4,</span>
<span class="go">    &#39;description&#39;: [0, 1, 2, 3, 4, 5, 6, 7, 8, 9, 10, 11, 12, 13, 14, 15],</span>
<span class="go">},</span>
<span class="go">],</span>
<span class="go">],</span>
<span class="go">&#39;cipher_reference_code&#39;: None,</span>
<span class="go">}</span>
</pre></div>
</div>
</dd></dl>

<dl class="py function">
<dt class="sig sig-object py" id="editor.update_cipher_inputs">
<span class="sig-name descname"><span class="pre">update_cipher_inputs</span></span><span class="sig-paren">(</span><em class="sig-param"><span class="n"><span class="pre">cipher_without_key_schedule</span></span></em>, <em class="sig-param"><span class="n"><span class="pre">component_id</span></span></em>, <em class="sig-param"><span class="n"><span class="pre">modified</span></span></em>, <em class="sig-param"><span class="n"><span class="pre">offset</span></span></em><span class="sig-paren">)</span><a class="headerlink" href="#editor.update_cipher_inputs" title="Permalink to this definition">¶</a></dt>
<dd></dd></dl>

<dl class="py function">
<dt class="sig sig-object py" id="editor.update_component_inputs">
<span class="sig-name descname"><span class="pre">update_component_inputs</span></span><span class="sig-paren">(</span><em class="sig-param"><span class="n"><span class="pre">component</span></span></em>, <em class="sig-param"><span class="n"><span class="pre">component_id</span></span></em>, <em class="sig-param"><span class="n"><span class="pre">parent_links</span></span></em><span class="sig-paren">)</span><a class="headerlink" href="#editor.update_component_inputs" title="Permalink to this definition">¶</a></dt>
<dd></dd></dl>

<dl class="py function">
<dt class="sig sig-object py" id="editor.update_inputs">
<span class="sig-name descname"><span class="pre">update_inputs</span></span><span class="sig-paren">(</span><em class="sig-param"><span class="n"><span class="pre">cipher_without_key_schedule</span></span></em><span class="sig-paren">)</span><a class="headerlink" href="#editor.update_inputs" title="Permalink to this definition">¶</a></dt>
<dd></dd></dl>

</section>


            <div class="clearer"></div>
          </div>
        </div>
      </div>
      <div class="sphinxsidebar" role="navigation" aria-label="main navigation">
        <div class="sphinxsidebarwrapper">
  <div>
    <h4>Previous topic</h4>
<<<<<<< HEAD
    <p class="topless"><a href="component.html"
                          title="previous chapter">Component</a></p>
  </div>
  <div>
    <h4>Next topic</h4>
    <p class="topless"><a href="input.html"
                          title="next chapter">Input</a></p>
=======
    <p class="topless"><a href="round.html"
                          title="previous chapter">Round</a></p>
  </div>
  <div>
    <h4>Next topic</h4>
    <p class="topless"><a href="utils/templates.html"
                          title="next chapter">Templates</a></p>
>>>>>>> 269cec9e
  </div>
  <div role="note" aria-label="source link">
    <h3>This Page</h3>
    <ul class="this-page-menu">
      <li><a href="_sources/editor.rst.txt"
            rel="nofollow">Show Source</a></li>
    </ul>
   </div>
<div id="searchbox" style="display: none" role="search">
  <h3 id="searchlabel">Quick search</h3>
    <div class="searchformwrapper">
    <form class="search" action="search.html" method="get">
      <input type="text" name="q" aria-labelledby="searchlabel" autocomplete="off" autocorrect="off" autocapitalize="off" spellcheck="false"/>
      <input type="submit" value="Go" />
    </form>
    </div>
</div>
<script>$('#searchbox').show(0);</script>
        </div>
      </div>
      <div class="clearer"></div>
    </div>
    <div class="related" role="navigation" aria-label="related navigation">
      <h3>Navigation</h3>
      <ul>
        <li class="right" style="margin-right: 10px">
          <a href="genindex.html" title="General Index"
             >index</a></li>
        <li class="right" >
          <a href="py-modindex.html" title="Python Module Index"
             >modules</a> |</li>
        <li class="right" >
<<<<<<< HEAD
          <a href="input.html" title="Input"
             >next</a> |</li>
        <li class="right" >
          <a href="component.html" title="Component"
=======
          <a href="utils/templates.html" title="Templates"
             >next</a> |</li>
        <li class="right" >
          <a href="round.html" title="Round"
>>>>>>> 269cec9e
             >previous</a> |</li>
        <li class="nav-item nav-item-0"><a href="index.html">CLAASP: Cryptographic Library for Automated Analysis of Symmetric Primitives 1.1.0 documentation</a> &#187;</li>
        <li class="nav-item nav-item-this"><a href="">Editor</a></li> 
      </ul>
    </div>
    
    <div class="footer" role="contentinfo">
        &#169; Copyright 2005--2022, The Sage Development Team.
    </div>
    <script type="text/javascript">
/*global jQuery, window */
/* Sphinx sidebar toggle.  Putting this code at the end of the body
 * enables the toggle for the live, static, and offline docs.  Note:
 * sage.misc.html.math_parse() eats jQuery's dollar-sign shortcut. */
var jq = jQuery;
jq(document).ready(function () {
    var bar, bod, bg, fg, key, tog, wid_old, wid_new, resize, get_state, set_state;
    bod = jq('div.bodywrapper');
    bar = jq('div.sphinxsidebar');
    tog = jq('<div class="sphinxsidebartoggle"></div>');

    /* Delayed resize helper.  Not perfect but good enough. */
    resize = function () {
        setTimeout(function () {
            tog.height(bod.height());
        }, 100);
    };
    jq(window).resize(function () {
        resize();
    });

    /* Setup and add the toggle. See Sphinx v0.5.1 default.css. */
    fg = jq('div.sphinxsidebar p a').css('color') || 'rgb(152, 219, 204)';
    bg = jq('div.document').css('background-color') || 'rgb(28, 78, 99)';
    wid_old = '230px';
    wid_new = '5px';
    tog.css('background-color', bg)
        .css('border-width', '0px')
        .css('border-right', wid_new + ' ridge ' + bg)
        .css('cursor', 'pointer')
        .css('position', 'absolute')
        .css('left', '-' + wid_new)
        .css('top', '0px')
        .css('width', wid_new);
    bod.css('position', 'relative');
    bod.prepend(tog);
    resize();

    /* Cookie helpers. */
    key = 'sphinxsidebar=';
    set_state = function (s) {
        var date = new Date();
        /* Expiry in 7 days. */
        date.setTime(date.getTime() + (7 * 24 * 3600 * 1000));
        document.cookie = key + encodeURIComponent(s) + '; expires=' +
            date.toUTCString() + '; path=/';
    };
    get_state = function () {
        var i, c, crumbs = document.cookie.split(';');
        for (i = 0; i < crumbs.length; i += 1) {
            c = crumbs[i].replace(/^\s+/, '');
            if (c.indexOf(key) === 0) {
                return decodeURIComponent(c.substring(key.length, c.length));
            }
        }
        return null;
    };

    /* Event handlers. */
    tog.mouseover(function (ev) {
        tog.css('border-right-color', fg);
    }).mouseout(function (ev) {
        tog.css('border-right-color', bg);
    }).click(function (ev) {
        if (bod.hasClass('wide')) {
            bod.removeClass('wide');
            bod.css('margin-left', wid_old);
            bar.css('width', wid_old);
            bar.show();
            set_state('visible');
        } else {
            set_state('hidden');
            bar.hide();
            bar.css('width', '0px');
            bod.css('margin-left', wid_new);
            bod.addClass('wide');
        }
        resize();
    });

    /* Hide the normally visible sidebar? */
    if (get_state() === 'hidden') {
        tog.trigger('click');
    } else {
        set_state('visible');
    }
});
    </script>
  </body>
</html><|MERGE_RESOLUTION|>--- conflicted
+++ resolved
@@ -13,15 +13,11 @@
     <script src="_static/jquery.js"></script>
     <script src="_static/underscore.js"></script>
     <script src="_static/doctools.js"></script>
+    <link rel="shortcut icon" href="_static/favicon.ico"/>
     <link rel="index" title="Index" href="genindex.html" />
     <link rel="search" title="Search" href="search.html" />
-<<<<<<< HEAD
-    <link rel="next" title="Input" href="input.html" />
-    <link rel="prev" title="Component" href="component.html" />
-=======
     <link rel="next" title="Templates" href="utils/templates.html" />
     <link rel="prev" title="Round" href="round.html" />
->>>>>>> 269cec9e
     <link rel="icon" href="_static/sageicon.png" type="image/x-icon" />
     <script src="_static/thebe.js" type="text/javascript"></script>
     <script src="_static/thebe-sage.js" type="text/javascript"></script>
@@ -37,19 +33,19 @@
           <a href="py-modindex.html" title="Python Module Index"
              >modules</a> |</li>
         <li class="right" >
-<<<<<<< HEAD
-          <a href="input.html" title="Input"
-             accesskey="N">next</a> |</li>
-        <li class="right" >
-          <a href="component.html" title="Component"
-=======
           <a href="utils/templates.html" title="Templates"
              accesskey="N">next</a> |</li>
         <li class="right" >
           <a href="round.html" title="Round"
->>>>>>> 269cec9e
              accesskey="P">previous</a> |</li>
+  
+    
+      <a href="../index.html"><img src="_static/logo_tii.svg" height="28" style="vertical-align: middle" title="TII Logo"></a>
+    
+  
+  
         <li class="nav-item nav-item-0"><a href="index.html">CLAASP: Cryptographic Library for Automated Analysis of Symmetric Primitives 1.1.0 documentation</a> &#187;</li>
+
         <li class="nav-item nav-item-this"><a href="">Editor</a></li> 
       </ul>
     </div>  
@@ -1422,15 +1418,6 @@
         <div class="sphinxsidebarwrapper">
   <div>
     <h4>Previous topic</h4>
-<<<<<<< HEAD
-    <p class="topless"><a href="component.html"
-                          title="previous chapter">Component</a></p>
-  </div>
-  <div>
-    <h4>Next topic</h4>
-    <p class="topless"><a href="input.html"
-                          title="next chapter">Input</a></p>
-=======
     <p class="topless"><a href="round.html"
                           title="previous chapter">Round</a></p>
   </div>
@@ -1438,7 +1425,6 @@
     <h4>Next topic</h4>
     <p class="topless"><a href="utils/templates.html"
                           title="next chapter">Templates</a></p>
->>>>>>> 269cec9e
   </div>
   <div role="note" aria-label="source link">
     <h3>This Page</h3>
@@ -1471,19 +1457,19 @@
           <a href="py-modindex.html" title="Python Module Index"
              >modules</a> |</li>
         <li class="right" >
-<<<<<<< HEAD
-          <a href="input.html" title="Input"
-             >next</a> |</li>
-        <li class="right" >
-          <a href="component.html" title="Component"
-=======
           <a href="utils/templates.html" title="Templates"
              >next</a> |</li>
         <li class="right" >
           <a href="round.html" title="Round"
->>>>>>> 269cec9e
              >previous</a> |</li>
+  
+    
+      <a href="../index.html"><img src="_static/logo_tii.svg" height="28" style="vertical-align: middle" title="TII Logo"></a>
+    
+  
+  
         <li class="nav-item nav-item-0"><a href="index.html">CLAASP: Cryptographic Library for Automated Analysis of Symmetric Primitives 1.1.0 documentation</a> &#187;</li>
+
         <li class="nav-item nav-item-this"><a href="">Editor</a></li> 
       </ul>
     </div>
