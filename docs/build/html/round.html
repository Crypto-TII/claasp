--- conflicted
+++ resolved
@@ -13,13 +13,10 @@
     <script src="_static/jquery.js"></script>
     <script src="_static/underscore.js"></script>
     <script src="_static/doctools.js"></script>
+    <link rel="shortcut icon" href="_static/favicon.ico"/>
     <link rel="index" title="Index" href="genindex.html" />
     <link rel="search" title="Search" href="search.html" />
-<<<<<<< HEAD
-    <link rel="next" title="Rounds" href="rounds.html" />
-=======
     <link rel="next" title="Editor" href="editor.html" />
->>>>>>> 269cec9e
     <link rel="prev" title="Input" href="input.html" />
     <link rel="icon" href="_static/sageicon.png" type="image/x-icon" />
     <script src="_static/thebe.js" type="text/javascript"></script>
@@ -36,16 +33,19 @@
           <a href="py-modindex.html" title="Python Module Index"
              >modules</a> |</li>
         <li class="right" >
-<<<<<<< HEAD
-          <a href="rounds.html" title="Rounds"
-=======
           <a href="editor.html" title="Editor"
->>>>>>> 269cec9e
              accesskey="N">next</a> |</li>
         <li class="right" >
           <a href="input.html" title="Input"
              accesskey="P">previous</a> |</li>
+  
+    
+      <a href="../index.html"><img src="_static/logo_tii.svg" height="28" style="vertical-align: middle" title="TII Logo"></a>
+    
+  
+  
         <li class="nav-item nav-item-0"><a href="index.html">CLAASP: Cryptographic Library for Automated Analysis of Symmetric Primitives 1.1.0 documentation</a> &#187;</li>
+
         <li class="nav-item nav-item-this"><a href="">Round</a></li> 
       </ul>
     </div>  
@@ -169,13 +169,8 @@
   </div>
   <div>
     <h4>Next topic</h4>
-<<<<<<< HEAD
-    <p class="topless"><a href="rounds.html"
-                          title="next chapter">Rounds</a></p>
-=======
     <p class="topless"><a href="editor.html"
                           title="next chapter">Editor</a></p>
->>>>>>> 269cec9e
   </div>
   <div role="note" aria-label="source link">
     <h3>This Page</h3>
@@ -208,16 +203,19 @@
           <a href="py-modindex.html" title="Python Module Index"
              >modules</a> |</li>
         <li class="right" >
-<<<<<<< HEAD
-          <a href="rounds.html" title="Rounds"
-=======
           <a href="editor.html" title="Editor"
->>>>>>> 269cec9e
              >next</a> |</li>
         <li class="right" >
           <a href="input.html" title="Input"
              >previous</a> |</li>
+  
+    
+      <a href="../index.html"><img src="_static/logo_tii.svg" height="28" style="vertical-align: middle" title="TII Logo"></a>
+    
+  
+  
         <li class="nav-item nav-item-0"><a href="index.html">CLAASP: Cryptographic Library for Automated Analysis of Symmetric Primitives 1.1.0 documentation</a> &#187;</li>
+
         <li class="nav-item nav-item-this"><a href="">Round</a></li> 
       </ul>
     </div>
