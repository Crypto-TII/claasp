--- conflicted
+++ resolved
@@ -13,6 +13,7 @@
     <script src="_static/jquery.js"></script>
     <script src="_static/underscore.js"></script>
     <script src="_static/doctools.js"></script>
+    <link rel="shortcut icon" href="_static/favicon.ico"/>
     <link rel="index" title="Index" href="genindex.html" />
     <link rel="search" title="Search" href="search.html" />
     <link rel="icon" href="_static/sageicon.png" type="image/x-icon" />
@@ -29,7 +30,14 @@
         <li class="right" >
           <a href="py-modindex.html" title="Python Module Index"
              >modules</a> |</li>
+  
+    
+      <a href="../index.html"><img src="_static/logo_tii.svg" height="28" style="vertical-align: middle" title="TII Logo"></a>
+    
+  
+  
         <li class="nav-item nav-item-0"><a href="index.html">CLAASP: Cryptographic Library for Automated Analysis of Symmetric Primitives 1.1.0 documentation</a> &#187;</li>
+
         <li class="nav-item nav-item-this"><a href="">Index</a></li> 
       </ul>
     </div>  
@@ -167,11 +175,8 @@
 </li>
         <li><a href="ciphers/block_ciphers/raiden_block_cipher.html#ciphers.block_ciphers.raiden_block_cipher.RaidenBlockCipher.delete_generated_evaluate_c_shared_library">(RaidenBlockCipher method)</a>
 </li>
-<<<<<<< HEAD
-=======
         <li><a href="ciphers/block_ciphers/rc5_block_cipher.html#ciphers.block_ciphers.rc5_block_cipher.RC5BlockCipher.delete_generated_evaluate_c_shared_library">(RC5BlockCipher method)</a>
 </li>
->>>>>>> e85feab5
         <li><a href="ciphers/permutations/salsa_permutation.html#ciphers.permutations.salsa_permutation.SalsaPermutation.delete_generated_evaluate_c_shared_library">(SalsaPermutation method)</a>
 </li>
         <li><a href="ciphers/hash_functions/sha1_hash_function.html#ciphers.hash_functions.sha1_hash_function.SHA1HashFunction.delete_generated_evaluate_c_shared_library">(SHA1HashFunction method)</a>
@@ -376,11 +381,8 @@
 </li>
         <li><a href="ciphers/block_ciphers/raiden_block_cipher.html#ciphers.block_ciphers.raiden_block_cipher.RaidenBlockCipher.diffusion_tests">(RaidenBlockCipher method)</a>
 </li>
-<<<<<<< HEAD
-=======
         <li><a href="ciphers/block_ciphers/rc5_block_cipher.html#ciphers.block_ciphers.rc5_block_cipher.RC5BlockCipher.diffusion_tests">(RC5BlockCipher method)</a>
 </li>
->>>>>>> e85feab5
         <li><a href="ciphers/permutations/salsa_permutation.html#ciphers.permutations.salsa_permutation.SalsaPermutation.diffusion_tests">(SalsaPermutation method)</a>
 </li>
         <li><a href="ciphers/hash_functions/sha1_hash_function.html#ciphers.hash_functions.sha1_hash_function.SHA1HashFunction.diffusion_tests">(SHA1HashFunction method)</a>
@@ -471,7 +473,14 @@
         <li class="right" >
           <a href="py-modindex.html" title="Python Module Index"
              >modules</a> |</li>
+  
+    
+      <a href="../index.html"><img src="_static/logo_tii.svg" height="28" style="vertical-align: middle" title="TII Logo"></a>
+    
+  
+  
         <li class="nav-item nav-item-0"><a href="index.html">CLAASP: Cryptographic Library for Automated Analysis of Symmetric Primitives 1.1.0 documentation</a> &#187;</li>
+
         <li class="nav-item nav-item-this"><a href="">Index</a></li> 
       </ul>
     </div>
