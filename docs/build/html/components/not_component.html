
<!DOCTYPE html>

<html>
  <head>
    <meta charset="utf-8" />
    <meta name="viewport" content="width=device-width, initial-scale=1.0" /><meta name="generator" content="Docutils 0.17.1: http://docutils.sourceforge.net/" />

    <title>Not component &#8212; CLAASP: Cryptographic Library for Automated Analysis of Symmetric Primitives 1.1.0 documentation</title>
    <link rel="stylesheet" type="text/css" href="../_static/pygments.css" />
    <link rel="stylesheet" type="text/css" href="../_static/sage.css" />
    <script data-url_root="../" id="documentation_options" src="../_static/documentation_options.js"></script>
    <script src="../_static/jquery.js"></script>
    <script src="../_static/underscore.js"></script>
    <script src="../_static/doctools.js"></script>
    <link rel="index" title="Index" href="../genindex.html" />
    <link rel="search" title="Search" href="../search.html" />
<<<<<<< HEAD
    <link rel="next" title="Or component" href="or_component.html" />
    <link rel="prev" title="Multi input non linear logical operator component" href="multi_input_non_linear_logical_operator_component.html" />
=======
    <link rel="next" title="Concatenate component" href="concatenate_component.html" />
    <link rel="prev" title="Modular component" href="modular_component.html" />
>>>>>>> 269cec9e
    <link rel="icon" href="../_static/sageicon.png" type="image/x-icon" />
    <script src="../_static/thebe.js" type="text/javascript"></script>
    <script src="../_static/thebe-sage.js" type="text/javascript"></script>

  </head><body>
    <div class="related" role="navigation" aria-label="related navigation">
      <h3>Navigation</h3>
      <ul>
        <li class="right" style="margin-right: 10px">
          <a href="../genindex.html" title="General Index"
             accesskey="I">index</a></li>
        <li class="right" >
          <a href="../py-modindex.html" title="Python Module Index"
             >modules</a> |</li>
        <li class="right" >
<<<<<<< HEAD
          <a href="or_component.html" title="Or component"
             accesskey="N">next</a> |</li>
        <li class="right" >
          <a href="multi_input_non_linear_logical_operator_component.html" title="Multi input non linear logical operator component"
=======
          <a href="concatenate_component.html" title="Concatenate component"
             accesskey="N">next</a> |</li>
        <li class="right" >
          <a href="modular_component.html" title="Modular component"
>>>>>>> 269cec9e
             accesskey="P">previous</a> |</li>
        <li class="nav-item nav-item-0"><a href="../index.html">CLAASP: Cryptographic Library for Automated Analysis of Symmetric Primitives 1.1.0 documentation</a> &#187;</li>
        <li class="nav-item nav-item-this"><a href="">Not component</a></li> 
      </ul>
    </div>  

    <div class="document">
      <div class="documentwrapper">
        <div class="bodywrapper">
          <div class="body" role="main">
            
  <section id="module-components.not_component">
<span id="not-component"></span><h1>Not component<a class="headerlink" href="#module-components.not_component" title="Permalink to this headline">¶</a></h1>
<dl class="py class">
<dt class="sig sig-object py" id="components.not_component.NOT">
<em class="property"><span class="pre">class</span><span class="w"> </span></em><span class="sig-name descname"><span class="pre">NOT</span></span><span class="sig-paren">(</span><em class="sig-param"><span class="n"><span class="pre">current_round_number</span></span></em>, <em class="sig-param"><span class="n"><span class="pre">current_round_number_of_components</span></span></em>, <em class="sig-param"><span class="n"><span class="pre">input_id_links</span></span></em>, <em class="sig-param"><span class="n"><span class="pre">input_bit_positions</span></span></em>, <em class="sig-param"><span class="n"><span class="pre">output_bit_size</span></span></em><span class="sig-paren">)</span><a class="headerlink" href="#components.not_component.NOT" title="Permalink to this definition">¶</a></dt>
<dd><p>Bases: <code class="xref py py-class docutils literal notranslate"><span class="pre">claasp.component.Component</span></code></p>
<dl class="py method">
<dt class="sig sig-object py" id="components.not_component.NOT.algebraic_polynomials">
<span class="sig-name descname"><span class="pre">algebraic_polynomials</span></span><span class="sig-paren">(</span><em class="sig-param"><span class="n"><span class="pre">model</span></span></em><span class="sig-paren">)</span><a class="headerlink" href="#components.not_component.NOT.algebraic_polynomials" title="Permalink to this definition">¶</a></dt>
<dd><p>Return a list of polynomials for bitwise NOT.</p>
<p>INPUT:</p>
<ul class="simple">
<li><p><code class="docutils literal notranslate"><span class="pre">model</span></code> – <strong>model object</strong>; a model instance</p></li>
</ul>
<p>EXAMPLES:</p>
<div class="highlight-ipycon notranslate"><div class="highlight"><pre><span></span><span class="gp">sage: </span><span class="kn">from</span> <span class="nn">claasp.ciphers.permutations.ascon_permutation</span> <span class="kn">import</span> <span class="n">AsconPermutation</span>
<span class="gp">sage: </span><span class="kn">from</span> <span class="nn">claasp.cipher_modules.models.algebraic.algebraic_model</span> <span class="kn">import</span> <span class="n">AlgebraicModel</span>
<span class="gp">sage: </span><span class="n">ascon</span> <span class="o">=</span> <span class="n">AsconPermutation</span><span class="p">(</span><span class="n">number_of_rounds</span><span class="o">=</span><span class="mi">2</span><span class="p">)</span>
<span class="gp">sage: </span><span class="n">algebraic</span> <span class="o">=</span> <span class="n">AlgebraicModel</span><span class="p">(</span><span class="n">ascon</span><span class="p">)</span>
<span class="gp">sage: </span><span class="n">not_component</span> <span class="o">=</span> <span class="n">ascon</span><span class="o">.</span><span class="n">get_component_from_id</span><span class="p">(</span><span class="s2">&quot;not_0_5&quot;</span><span class="p">)</span>
<span class="gp">sage: </span><span class="n">not_component</span><span class="o">.</span><span class="n">algebraic_polynomials</span><span class="p">(</span><span class="n">algebraic</span><span class="p">)</span>
<span class="go">[not_0_5_y0 + not_0_5_x0 + 1,</span>
<span class="go"> not_0_5_y1 + not_0_5_x1 + 1,</span>
<span class="go"> not_0_5_y2 + not_0_5_x2 + 1,</span>
<span class="go">...</span>
<span class="go"> not_0_5_y61 + not_0_5_x61 + 1,</span>
<span class="go"> not_0_5_y62 + not_0_5_x62 + 1,</span>
<span class="go"> not_0_5_y63 + not_0_5_x63 + 1]</span>
</pre></div>
</div>
</dd></dl>

<dl class="py method">
<dt class="sig sig-object py" id="components.not_component.NOT.as_python_dictionary">
<span class="sig-name descname"><span class="pre">as_python_dictionary</span></span><span class="sig-paren">(</span><span class="sig-paren">)</span><a class="headerlink" href="#components.not_component.NOT.as_python_dictionary" title="Permalink to this definition">¶</a></dt>
<dd></dd></dl>

<dl class="py method">
<dt class="sig sig-object py" id="components.not_component.NOT.check_output_size">
<span class="sig-name descname"><span class="pre">check_output_size</span></span><span class="sig-paren">(</span><em class="sig-param"><span class="n"><span class="pre">available_word_sizes</span></span></em>, <em class="sig-param"><span class="n"><span class="pre">fixed</span></span></em>, <em class="sig-param"><span class="n"><span class="pre">word_size</span></span></em><span class="sig-paren">)</span><a class="headerlink" href="#components.not_component.NOT.check_output_size" title="Permalink to this definition">¶</a></dt>
<dd></dd></dl>

<dl class="py method">
<dt class="sig sig-object py" id="components.not_component.NOT.cms_constraints">
<span class="sig-name descname"><span class="pre">cms_constraints</span></span><span class="sig-paren">(</span><span class="sig-paren">)</span><a class="headerlink" href="#components.not_component.NOT.cms_constraints" title="Permalink to this definition">¶</a></dt>
<dd><p>Return a list of variables and a list of clauses for NOT operation in CMS CIPHER model.</p>
<div class="admonition seealso">
<p class="admonition-title">See also</p>
<p><a class="reference internal" href="../cipher_modules/models/sat/sat_model.html#sat-standard"><span class="std std-ref">SAT standard of Cipher</span></a> for the format.</p>
</div>
<p>INPUT:</p>
<ul class="simple">
<li><p>None</p></li>
</ul>
<p>EXAMPLES:</p>
<div class="highlight-ipycon notranslate"><div class="highlight"><pre><span></span><span class="gp">sage: </span><span class="kn">from</span> <span class="nn">claasp.ciphers.permutations.gift_permutation</span> <span class="kn">import</span> <span class="n">GiftPermutation</span>
<span class="gp">sage: </span><span class="n">gift</span> <span class="o">=</span> <span class="n">GiftPermutation</span><span class="p">(</span><span class="n">number_of_rounds</span><span class="o">=</span><span class="mi">3</span><span class="p">)</span>
<span class="gp">sage: </span><span class="n">not_component</span> <span class="o">=</span> <span class="n">gift</span><span class="o">.</span><span class="n">component_from</span><span class="p">(</span><span class="mi">0</span><span class="p">,</span> <span class="mi">8</span><span class="p">)</span>
<span class="gp">sage: </span><span class="n">not_component</span><span class="o">.</span><span class="n">cms_constraints</span><span class="p">()</span>
<span class="go">([&#39;not_0_8_0&#39;,</span>
<span class="go">  &#39;not_0_8_1&#39;,</span>
<span class="go">  &#39;not_0_8_2&#39;,</span>
<span class="go">  ...</span>
<span class="go">  &#39;-not_0_8_30 -xor_0_6_30&#39;,</span>
<span class="go">  &#39;not_0_8_31 xor_0_6_31&#39;,</span>
<span class="go">  &#39;-not_0_8_31 -xor_0_6_31&#39;])</span>
</pre></div>
</div>
</dd></dl>

<dl class="py method">
<dt class="sig sig-object py" id="components.not_component.NOT.cms_xor_differential_propagation_constraints">
<span class="sig-name descname"><span class="pre">cms_xor_differential_propagation_constraints</span></span><span class="sig-paren">(</span><em class="sig-param"><span class="n"><span class="pre">model</span></span></em><span class="sig-paren">)</span><a class="headerlink" href="#components.not_component.NOT.cms_xor_differential_propagation_constraints" title="Permalink to this definition">¶</a></dt>
<dd></dd></dl>

<dl class="py method">
<dt class="sig sig-object py" id="components.not_component.NOT.cms_xor_linear_mask_propagation_constraints">
<span class="sig-name descname"><span class="pre">cms_xor_linear_mask_propagation_constraints</span></span><span class="sig-paren">(</span><em class="sig-param"><span class="n"><span class="pre">model</span></span></em><span class="sig-paren">)</span><a class="headerlink" href="#components.not_component.NOT.cms_xor_linear_mask_propagation_constraints" title="Permalink to this definition">¶</a></dt>
<dd></dd></dl>

<dl class="py method">
<dt class="sig sig-object py" id="components.not_component.NOT.cp_constraints">
<span class="sig-name descname"><span class="pre">cp_constraints</span></span><span class="sig-paren">(</span><span class="sig-paren">)</span><a class="headerlink" href="#components.not_component.NOT.cp_constraints" title="Permalink to this definition">¶</a></dt>
<dd><p>Return lists of declarations and constraints for NOT component for CP CIPHER model.</p>
<p>INPUT:</p>
<ul class="simple">
<li><p>None</p></li>
</ul>
<p>EXAMPLES:</p>
<div class="highlight-ipycon notranslate"><div class="highlight"><pre><span></span><span class="gp">sage: </span><span class="kn">from</span> <span class="nn">claasp.ciphers.permutations.gift_permutation</span> <span class="kn">import</span> <span class="n">GiftPermutation</span>
<span class="gp">sage: </span><span class="n">gift</span> <span class="o">=</span> <span class="n">GiftPermutation</span><span class="p">(</span><span class="n">number_of_rounds</span><span class="o">=</span><span class="mi">3</span><span class="p">)</span>
<span class="gp">sage: </span><span class="n">not_component</span> <span class="o">=</span> <span class="n">gift</span><span class="o">.</span><span class="n">component_from</span><span class="p">(</span><span class="mi">0</span><span class="p">,</span> <span class="mi">8</span><span class="p">)</span>
<span class="gp">sage: </span><span class="n">not_component</span><span class="o">.</span><span class="n">cp_constraints</span><span class="p">()</span>
<span class="go">([],</span>
<span class="go"> [&#39;constraint not_0_8[0] = (xor_0_6[0] + 1) mod 2;&#39;,</span>
<span class="go"> ...</span>
<span class="go">  &#39;constraint not_0_8[31] = (xor_0_6[31] + 1) mod 2;&#39;])</span>
</pre></div>
</div>
</dd></dl>

<dl class="py method">
<dt class="sig sig-object py" id="components.not_component.NOT.cp_deterministic_truncated_xor_differential_constraints">
<span class="sig-name descname"><span class="pre">cp_deterministic_truncated_xor_differential_constraints</span></span><span class="sig-paren">(</span><em class="sig-param"><span class="n"><span class="pre">inverse</span></span><span class="o"><span class="pre">=</span></span><span class="default_value"><span class="pre">False</span></span></em><span class="sig-paren">)</span><a class="headerlink" href="#components.not_component.NOT.cp_deterministic_truncated_xor_differential_constraints" title="Permalink to this definition">¶</a></dt>
<dd><p>Return lists of declarations and constraints for NOT for CP deterministic truncated xor differential model.</p>
<p>INPUT:</p>
<ul class="simple">
<li><p><code class="docutils literal notranslate"><span class="pre">inverse</span></code> – <strong>boolean</strong> (default: <span class="math">False</span>)</p></li>
</ul>
<p>EXAMPLES:</p>
<div class="highlight-ipycon notranslate"><div class="highlight"><pre><span></span><span class="gp">sage: </span><span class="kn">from</span> <span class="nn">claasp.ciphers.permutations.gift_permutation</span> <span class="kn">import</span> <span class="n">GiftPermutation</span>
<span class="gp">sage: </span><span class="n">gift</span> <span class="o">=</span> <span class="n">GiftPermutation</span><span class="p">(</span><span class="n">number_of_rounds</span><span class="o">=</span><span class="mi">3</span><span class="p">)</span>
<span class="gp">sage: </span><span class="n">not_component</span> <span class="o">=</span> <span class="n">gift</span><span class="o">.</span><span class="n">component_from</span><span class="p">(</span><span class="mi">0</span><span class="p">,</span> <span class="mi">8</span><span class="p">)</span>
<span class="gp">sage: </span><span class="n">not_component</span><span class="o">.</span><span class="n">cp_deterministic_truncated_xor_differential_constraints</span><span class="p">()</span>
<span class="go">([],</span>
<span class="go"> [&#39;constraint not_0_8[0] = xor_0_6[0];&#39;,</span>
<span class="go"> ...</span>
<span class="go">  &#39;constraint not_0_8[31] = xor_0_6[31];&#39;])</span>
</pre></div>
</div>
</dd></dl>

<dl class="py method">
<dt class="sig sig-object py" id="components.not_component.NOT.cp_deterministic_truncated_xor_differential_trail_constraints">
<span class="sig-name descname"><span class="pre">cp_deterministic_truncated_xor_differential_trail_constraints</span></span><span class="sig-paren">(</span><span class="sig-paren">)</span><a class="headerlink" href="#components.not_component.NOT.cp_deterministic_truncated_xor_differential_trail_constraints" title="Permalink to this definition">¶</a></dt>
<dd></dd></dl>

<dl class="py method">
<dt class="sig sig-object py" id="components.not_component.NOT.cp_xor_differential_first_step_constraints">
<span class="sig-name descname"><span class="pre">cp_xor_differential_first_step_constraints</span></span><span class="sig-paren">(</span><em class="sig-param"><span class="n"><span class="pre">model</span></span></em><span class="sig-paren">)</span><a class="headerlink" href="#components.not_component.NOT.cp_xor_differential_first_step_constraints" title="Permalink to this definition">¶</a></dt>
<dd><p>Return lists of declarations and constraints for NOT component for the CP xor differential first step model.</p>
<p>INPUT:</p>
<ul class="simple">
<li><p><code class="docutils literal notranslate"><span class="pre">model</span></code> – <strong>model object</strong>; a model instance</p></li>
</ul>
<p>EXAMPLES:</p>
<div class="highlight-ipycon notranslate"><div class="highlight"><pre><span></span><span class="gp">sage: </span><span class="kn">from</span> <span class="nn">claasp.ciphers.block_ciphers.aes_block_cipher</span> <span class="kn">import</span> <span class="n">AESBlockCipher</span>
<span class="gp">sage: </span><span class="kn">from</span> <span class="nn">claasp.cipher_modules.models.cp.cp_model</span> <span class="kn">import</span> <span class="n">CpModel</span>
<span class="gp">sage: </span><span class="kn">from</span> <span class="nn">claasp.components.not_component</span> <span class="kn">import</span> <span class="n">NOT</span>
<span class="gp">sage: </span><span class="n">aes</span> <span class="o">=</span> <span class="n">AESBlockCipher</span><span class="p">()</span>
<span class="gp">sage: </span><span class="n">cp</span> <span class="o">=</span> <span class="n">CpModel</span><span class="p">(</span><span class="n">aes</span><span class="p">)</span>
<span class="gp">sage: </span><span class="n">not_component</span> <span class="o">=</span> <span class="n">NOT</span><span class="p">(</span><span class="mi">0</span><span class="p">,</span> <span class="mi">18</span><span class="p">,</span> <span class="p">[</span><span class="s1">&#39;sbox_0_2&#39;</span><span class="p">,</span> <span class="s1">&#39;sbox_0_6&#39;</span><span class="p">,</span> <span class="s1">&#39;sbox_0_10&#39;</span><span class="p">,</span> <span class="s1">&#39;sbox_0_14&#39;</span><span class="p">],</span> <span class="p">[[</span><span class="mi">0</span><span class="p">,</span> <span class="mi">1</span><span class="p">,</span> <span class="mi">2</span><span class="p">,</span> <span class="mi">3</span><span class="p">,</span> <span class="mi">4</span><span class="p">,</span> <span class="mi">5</span><span class="p">,</span> <span class="mi">6</span><span class="p">,</span> <span class="mi">7</span><span class="p">],</span> <span class="p">[</span><span class="mi">0</span><span class="p">,</span> <span class="mi">1</span><span class="p">,</span> <span class="mi">2</span><span class="p">,</span> <span class="mi">3</span><span class="p">,</span> <span class="mi">4</span><span class="p">,</span> <span class="mi">5</span><span class="p">,</span> <span class="mi">6</span><span class="p">,</span> <span class="mi">7</span><span class="p">],</span> <span class="p">[</span><span class="mi">0</span><span class="p">,</span> <span class="mi">1</span><span class="p">,</span> <span class="mi">2</span><span class="p">,</span> <span class="mi">3</span><span class="p">,</span> <span class="mi">4</span><span class="p">,</span> <span class="mi">5</span><span class="p">,</span> <span class="mi">6</span><span class="p">,</span> <span class="mi">7</span><span class="p">],</span> <span class="p">[</span><span class="mi">0</span><span class="p">,</span> <span class="mi">1</span><span class="p">,</span> <span class="mi">2</span><span class="p">,</span> <span class="mi">3</span><span class="p">,</span> <span class="mi">4</span><span class="p">,</span> <span class="mi">5</span><span class="p">,</span> <span class="mi">6</span><span class="p">,</span> <span class="mi">7</span><span class="p">]],</span> <span class="mi">32</span><span class="p">)</span>
<span class="gp">sage: </span><span class="n">not_component</span><span class="o">.</span><span class="n">cp_xor_differential_first_step_constraints</span><span class="p">(</span><span class="n">cp</span><span class="p">)</span>
<span class="go">([&#39;array[0..3] of var 0..1: not_0_18;&#39;],</span>
<span class="go"> [&#39;constraint not_0_18[0] = sbox_0_2[0];&#39;,</span>
<span class="go">  &#39;constraint not_0_18[1] = sbox_0_6[0];&#39;,</span>
<span class="go">  &#39;constraint not_0_18[2] = sbox_0_10[0];&#39;,</span>
<span class="go">  &#39;constraint not_0_18[3] = sbox_0_14[0];&#39;])</span>
</pre></div>
</div>
</dd></dl>

<dl class="py method">
<dt class="sig sig-object py" id="components.not_component.NOT.cp_xor_differential_propagation_constraints">
<span class="sig-name descname"><span class="pre">cp_xor_differential_propagation_constraints</span></span><span class="sig-paren">(</span><em class="sig-param"><span class="n"><span class="pre">model</span></span><span class="o"><span class="pre">=</span></span><span class="default_value"><span class="pre">None</span></span></em><span class="sig-paren">)</span><a class="headerlink" href="#components.not_component.NOT.cp_xor_differential_propagation_constraints" title="Permalink to this definition">¶</a></dt>
<dd><p>Return lists of declarations and constraints for NOT component for CP xor differential.</p>
<p>INPUT:</p>
<ul class="simple">
<li><p><code class="docutils literal notranslate"><span class="pre">model</span></code> – <strong>model object</strong> (default: <span class="math">None</span>); a model instance</p></li>
</ul>
<p>EXAMPLES:</p>
<div class="highlight-ipycon notranslate"><div class="highlight"><pre><span></span><span class="gp">sage: </span><span class="kn">from</span> <span class="nn">claasp.ciphers.permutations.gift_permutation</span> <span class="kn">import</span> <span class="n">GiftPermutation</span>
<span class="gp">sage: </span><span class="n">gift</span> <span class="o">=</span> <span class="n">GiftPermutation</span><span class="p">(</span><span class="n">number_of_rounds</span><span class="o">=</span><span class="mi">3</span><span class="p">)</span>
<span class="gp">sage: </span><span class="n">not_component</span> <span class="o">=</span> <span class="n">gift</span><span class="o">.</span><span class="n">component_from</span><span class="p">(</span><span class="mi">0</span><span class="p">,</span> <span class="mi">8</span><span class="p">)</span>
<span class="gp">sage: </span><span class="n">not_component</span><span class="o">.</span><span class="n">cp_xor_differential_propagation_constraints</span><span class="p">()</span>
<span class="go">([],</span>
<span class="go"> [&#39;constraint not_0_8[0] = xor_0_6[0];&#39;,</span>
<span class="go"> ...</span>
<span class="go">  &#39;constraint not_0_8[31] = xor_0_6[31];&#39;])</span>
</pre></div>
</div>
</dd></dl>

<dl class="py method">
<dt class="sig sig-object py" id="components.not_component.NOT.cp_xor_differential_propagation_first_step_constraints">
<span class="sig-name descname"><span class="pre">cp_xor_differential_propagation_first_step_constraints</span></span><span class="sig-paren">(</span><em class="sig-param"><span class="n"><span class="pre">model</span></span></em><span class="sig-paren">)</span><a class="headerlink" href="#components.not_component.NOT.cp_xor_differential_propagation_first_step_constraints" title="Permalink to this definition">¶</a></dt>
<dd></dd></dl>

<dl class="py method">
<dt class="sig sig-object py" id="components.not_component.NOT.cp_xor_linear_mask_propagation_constraints">
<span class="sig-name descname"><span class="pre">cp_xor_linear_mask_propagation_constraints</span></span><span class="sig-paren">(</span><em class="sig-param"><span class="n"><span class="pre">model</span></span><span class="o"><span class="pre">=</span></span><span class="default_value"><span class="pre">None</span></span></em><span class="sig-paren">)</span><a class="headerlink" href="#components.not_component.NOT.cp_xor_linear_mask_propagation_constraints" title="Permalink to this definition">¶</a></dt>
<dd><p>Return lists of declarations and constraints for NOT component for CP xor linear model.</p>
<p>INPUT:</p>
<ul class="simple">
<li><p><code class="docutils literal notranslate"><span class="pre">model</span></code> – <strong>model object</strong> (default: <span class="math">None</span>); a model instance</p></li>
</ul>
<p>EXAMPLES:</p>
<div class="highlight-ipycon notranslate"><div class="highlight"><pre><span></span><span class="gp">sage: </span><span class="kn">from</span> <span class="nn">claasp.ciphers.permutations.ascon_permutation</span> <span class="kn">import</span> <span class="n">AsconPermutation</span>
<span class="gp">sage: </span><span class="n">ascon</span> <span class="o">=</span> <span class="n">AsconPermutation</span><span class="p">(</span><span class="n">number_of_rounds</span><span class="o">=</span><span class="mi">1</span><span class="p">)</span>
<span class="gp">sage: </span><span class="n">not_component</span> <span class="o">=</span> <span class="n">ascon</span><span class="o">.</span><span class="n">component_from</span><span class="p">(</span><span class="mi">0</span><span class="p">,</span> <span class="mi">5</span><span class="p">)</span>
<span class="gp">sage: </span><span class="n">not_component</span><span class="o">.</span><span class="n">cp_xor_linear_mask_propagation_constraints</span><span class="p">()</span>
<span class="go">([&#39;array[0..63] of var 0..1:not_0_5_i;&#39;,</span>
<span class="go">  &#39;array[0..63] of var 0..1:not_0_5_o;&#39;],</span>
<span class="go"> [&#39;constraint not_0_5_o[0]=not_0_5_i[0];&#39;,</span>
<span class="go">  ...</span>
<span class="go">  &#39;constraint not_0_5_o[63]=not_0_5_i[63];&#39;])</span>
</pre></div>
</div>
</dd></dl>

<dl class="py property">
<dt class="sig sig-object py" id="components.not_component.NOT.description">
<em class="property"><span class="pre">property</span><span class="w"> </span></em><span class="sig-name descname"><span class="pre">description</span></span><a class="headerlink" href="#components.not_component.NOT.description" title="Permalink to this definition">¶</a></dt>
<dd></dd></dl>

<dl class="py method">
<dt class="sig sig-object py" id="components.not_component.NOT.generic_sign_linear_constraints">
<span class="sig-name descname"><span class="pre">generic_sign_linear_constraints</span></span><span class="sig-paren">(</span><em class="sig-param"><span class="n"><span class="pre">inputs</span></span></em><span class="sig-paren">)</span><a class="headerlink" href="#components.not_component.NOT.generic_sign_linear_constraints" title="Permalink to this definition">¶</a></dt>
<dd><p>Return the constraints for finding the sign of an NOT component.</p>
<p>INPUT:</p>
<ul class="simple">
<li><p><code class="docutils literal notranslate"><span class="pre">inputs</span></code> – <strong>list</strong>; the input of the NOT component</p></li>
</ul>
<p>EXAMPLES:</p>
<div class="highlight-ipycon notranslate"><div class="highlight"><pre><span></span><span class="gp">sage: </span><span class="kn">from</span> <span class="nn">claasp.ciphers.permutations.gift_permutation</span> <span class="kn">import</span> <span class="n">GiftPermutation</span>
<span class="gp">sage: </span><span class="kn">from</span> <span class="nn">claasp.components.not_component</span> <span class="kn">import</span> <span class="n">NOT</span>
<span class="gp">sage: </span><span class="n">gift</span> <span class="o">=</span> <span class="n">GiftPermutation</span><span class="p">(</span><span class="n">number_of_rounds</span><span class="o">=</span><span class="mi">1</span><span class="p">)</span>
<span class="gp">sage: </span><span class="n">not_component</span> <span class="o">=</span> <span class="n">gift</span><span class="o">.</span><span class="n">component_from</span><span class="p">(</span><span class="mi">0</span><span class="p">,</span> <span class="mi">8</span><span class="p">)</span>
<span class="gp">sage: </span><span class="n">inputs</span> <span class="o">=</span> <span class="p">[</span><span class="mi">0</span><span class="p">,</span> <span class="mi">0</span><span class="p">,</span> <span class="mi">1</span><span class="p">,</span> <span class="mi">0</span><span class="p">,</span> <span class="mi">1</span><span class="p">,</span> <span class="mi">0</span><span class="p">,</span> <span class="mi">1</span><span class="p">,</span> <span class="mi">0</span><span class="p">,</span> <span class="mi">0</span><span class="p">,</span> <span class="mi">0</span><span class="p">,</span> <span class="mi">0</span><span class="p">,</span> <span class="mi">1</span><span class="p">,</span> <span class="mi">0</span><span class="p">,</span> <span class="mi">1</span><span class="p">,</span> <span class="mi">1</span><span class="p">,</span> <span class="mi">0</span><span class="p">]</span>
<span class="gp">sage: </span><span class="n">not_component</span><span class="o">.</span><span class="n">generic_sign_linear_constraints</span><span class="p">(</span><span class="n">inputs</span><span class="p">)</span>
<span class="go">1</span>
</pre></div>
</div>
</dd></dl>

<dl class="py method">
<dt class="sig sig-object py" id="components.not_component.NOT.get_bit_based_vectorized_python_code">
<span class="sig-name descname"><span class="pre">get_bit_based_vectorized_python_code</span></span><span class="sig-paren">(</span><em class="sig-param"><span class="n"><span class="pre">params</span></span></em>, <em class="sig-param"><span class="n"><span class="pre">convert_output_to_bytes</span></span></em><span class="sig-paren">)</span><a class="headerlink" href="#components.not_component.NOT.get_bit_based_vectorized_python_code" title="Permalink to this definition">¶</a></dt>
<dd></dd></dl>

<dl class="py method">
<dt class="sig sig-object py" id="components.not_component.NOT.get_byte_based_vectorized_python_code">
<span class="sig-name descname"><span class="pre">get_byte_based_vectorized_python_code</span></span><span class="sig-paren">(</span><em class="sig-param"><span class="n"><span class="pre">params</span></span></em><span class="sig-paren">)</span><a class="headerlink" href="#components.not_component.NOT.get_byte_based_vectorized_python_code" title="Permalink to this definition">¶</a></dt>
<dd></dd></dl>

<dl class="py method">
<dt class="sig sig-object py" id="components.not_component.NOT.get_graph_representation">
<span class="sig-name descname"><span class="pre">get_graph_representation</span></span><span class="sig-paren">(</span><span class="sig-paren">)</span><a class="headerlink" href="#components.not_component.NOT.get_graph_representation" title="Permalink to this definition">¶</a></dt>
<dd></dd></dl>

<dl class="py method">
<dt class="sig sig-object py" id="components.not_component.NOT.get_word_operation_sign">
<span class="sig-name descname"><span class="pre">get_word_operation_sign</span></span><span class="sig-paren">(</span><em class="sig-param"><span class="n"><span class="pre">sign</span></span></em>, <em class="sig-param"><span class="n"><span class="pre">solution</span></span></em><span class="sig-paren">)</span><a class="headerlink" href="#components.not_component.NOT.get_word_operation_sign" title="Permalink to this definition">¶</a></dt>
<dd></dd></dl>

<dl class="py property">
<dt class="sig sig-object py" id="components.not_component.NOT.id">
<em class="property"><span class="pre">property</span><span class="w"> </span></em><span class="sig-name descname"><span class="pre">id</span></span><a class="headerlink" href="#components.not_component.NOT.id" title="Permalink to this definition">¶</a></dt>
<dd></dd></dl>

<dl class="py property">
<dt class="sig sig-object py" id="components.not_component.NOT.input_bit_positions">
<em class="property"><span class="pre">property</span><span class="w"> </span></em><span class="sig-name descname"><span class="pre">input_bit_positions</span></span><a class="headerlink" href="#components.not_component.NOT.input_bit_positions" title="Permalink to this definition">¶</a></dt>
<dd></dd></dl>

<dl class="py property">
<dt class="sig sig-object py" id="components.not_component.NOT.input_bit_size">
<em class="property"><span class="pre">property</span><span class="w"> </span></em><span class="sig-name descname"><span class="pre">input_bit_size</span></span><a class="headerlink" href="#components.not_component.NOT.input_bit_size" title="Permalink to this definition">¶</a></dt>
<dd></dd></dl>

<dl class="py property">
<dt class="sig sig-object py" id="components.not_component.NOT.input_id_links">
<em class="property"><span class="pre">property</span><span class="w"> </span></em><span class="sig-name descname"><span class="pre">input_id_links</span></span><a class="headerlink" href="#components.not_component.NOT.input_id_links" title="Permalink to this definition">¶</a></dt>
<dd></dd></dl>

<dl class="py method">
<dt class="sig sig-object py" id="components.not_component.NOT.is_forbidden">
<span class="sig-name descname"><span class="pre">is_forbidden</span></span><span class="sig-paren">(</span><em class="sig-param"><span class="n"><span class="pre">forbidden_types</span></span></em>, <em class="sig-param"><span class="n"><span class="pre">forbidden_descriptions</span></span></em><span class="sig-paren">)</span><a class="headerlink" href="#components.not_component.NOT.is_forbidden" title="Permalink to this definition">¶</a></dt>
<dd></dd></dl>

<dl class="py method">
<dt class="sig sig-object py" id="components.not_component.NOT.is_id_equal_to">
<span class="sig-name descname"><span class="pre">is_id_equal_to</span></span><span class="sig-paren">(</span><em class="sig-param"><span class="n"><span class="pre">component_id</span></span></em><span class="sig-paren">)</span><a class="headerlink" href="#components.not_component.NOT.is_id_equal_to" title="Permalink to this definition">¶</a></dt>
<dd></dd></dl>

<dl class="py method">
<dt class="sig sig-object py" id="components.not_component.NOT.is_power_of_2_word_based">
<span class="sig-name descname"><span class="pre">is_power_of_2_word_based</span></span><span class="sig-paren">(</span><em class="sig-param"><span class="n"><span class="pre">dto</span></span></em><span class="sig-paren">)</span><a class="headerlink" href="#components.not_component.NOT.is_power_of_2_word_based" title="Permalink to this definition">¶</a></dt>
<dd></dd></dl>

<dl class="py method">
<dt class="sig sig-object py" id="components.not_component.NOT.milp_constraints">
<span class="sig-name descname"><span class="pre">milp_constraints</span></span><span class="sig-paren">(</span><em class="sig-param"><span class="n"><span class="pre">model</span></span></em><span class="sig-paren">)</span><a class="headerlink" href="#components.not_component.NOT.milp_constraints" title="Permalink to this definition">¶</a></dt>
<dd><p>Return lists of variables and constraints for the NOT component for MILP CIPHER model.</p>
<p>INPUT:</p>
<ul class="simple">
<li><p><code class="docutils literal notranslate"><span class="pre">model</span></code> – <strong>model object</strong>; a model instance</p></li>
</ul>
<p>EXAMPLES:</p>
<div class="highlight-ipycon notranslate"><div class="highlight"><pre><span></span><span class="gp">sage: </span><span class="kn">from</span> <span class="nn">claasp.ciphers.permutations.ascon_permutation</span> <span class="kn">import</span> <span class="n">AsconPermutation</span>
<span class="gp">sage: </span><span class="kn">from</span> <span class="nn">claasp.cipher_modules.models.milp.milp_model</span> <span class="kn">import</span> <span class="n">MilpModel</span>
<span class="gp">sage: </span><span class="n">ascon</span> <span class="o">=</span> <span class="n">AsconPermutation</span><span class="p">()</span>
<span class="gp">sage: </span><span class="n">milp</span> <span class="o">=</span> <span class="n">MilpModel</span><span class="p">(</span><span class="n">ascon</span><span class="p">)</span>
<span class="gp">sage: </span><span class="n">milp</span><span class="o">.</span><span class="n">init_model_in_sage_milp_class</span><span class="p">()</span>
<span class="gp">sage: </span><span class="n">not_component</span> <span class="o">=</span> <span class="n">ascon</span><span class="o">.</span><span class="n">component_from</span><span class="p">(</span><span class="mi">0</span><span class="p">,</span><span class="mi">5</span><span class="p">)</span>
<span class="gp">sage: </span><span class="n">variables</span><span class="p">,</span> <span class="n">constraints</span> <span class="o">=</span> <span class="n">not_component</span><span class="o">.</span><span class="n">milp_constraints</span><span class="p">(</span><span class="n">milp</span><span class="p">)</span>
<span class="gp">sage: </span><span class="n">variables</span>
<span class="go">[(&#39;x[xor_0_2_0]&#39;, x_0),</span>
<span class="go">(&#39;x[xor_0_2_1]&#39;, x_1),</span>
<span class="go">...</span>
<span class="go">(&#39;x[not_0_5_62]&#39;, x_126),</span>
<span class="go">(&#39;x[not_0_5_63]&#39;, x_127)]</span>
<span class="gp">sage: </span><span class="n">constraints</span>
<span class="go">[x_0 + x_64 == 1,</span>
<span class="go">x_1 + x_65 == 1,</span>
<span class="go">...</span>
<span class="go">x_62 + x_126 == 1,</span>
<span class="go">x_63 + x_127 == 1]</span>
</pre></div>
</div>
</dd></dl>

<dl class="py method">
<dt class="sig sig-object py" id="components.not_component.NOT.milp_xor_differential_propagation_constraints">
<span class="sig-name descname"><span class="pre">milp_xor_differential_propagation_constraints</span></span><span class="sig-paren">(</span><em class="sig-param"><span class="n"><span class="pre">model</span></span></em><span class="sig-paren">)</span><a class="headerlink" href="#components.not_component.NOT.milp_xor_differential_propagation_constraints" title="Permalink to this definition">¶</a></dt>
<dd><p>Return a list of variables and a list of constraints for the NOT component for MILP xor differential.</p>
<p>INPUT:</p>
<ul class="simple">
<li><p><code class="docutils literal notranslate"><span class="pre">model</span></code> – <strong>model object</strong>; a model instance</p></li>
</ul>
<p>EXAMPLES:</p>
<div class="highlight-ipycon notranslate"><div class="highlight"><pre><span></span><span class="gp">sage: </span><span class="kn">from</span> <span class="nn">claasp.ciphers.permutations.ascon_permutation</span> <span class="kn">import</span> <span class="n">AsconPermutation</span>
<span class="gp">sage: </span><span class="kn">from</span> <span class="nn">claasp.cipher_modules.models.milp.milp_model</span> <span class="kn">import</span> <span class="n">MilpModel</span>
<span class="gp">sage: </span><span class="n">ascon</span> <span class="o">=</span> <span class="n">AsconPermutation</span><span class="p">()</span>
<span class="gp">sage: </span><span class="n">milp</span> <span class="o">=</span> <span class="n">MilpModel</span><span class="p">(</span><span class="n">ascon</span><span class="p">)</span>
<span class="gp">sage: </span><span class="n">milp</span><span class="o">.</span><span class="n">init_model_in_sage_milp_class</span><span class="p">()</span>
<span class="gp">sage: </span><span class="n">not_component</span> <span class="o">=</span> <span class="n">ascon</span><span class="o">.</span><span class="n">component_from</span><span class="p">(</span><span class="mi">0</span><span class="p">,</span><span class="mi">5</span><span class="p">)</span>
<span class="gp">sage: </span><span class="n">variables</span><span class="p">,</span> <span class="n">constraints</span> <span class="o">=</span> <span class="n">not_component</span><span class="o">.</span><span class="n">milp_xor_differential_propagation_constraints</span><span class="p">(</span><span class="n">milp</span><span class="p">)</span>
<span class="gp">sage: </span><span class="n">variables</span>
<span class="go">[(&#39;x[xor_0_2_0]&#39;, x_0),</span>
<span class="go">(&#39;x[xor_0_2_1]&#39;, x_1),</span>
<span class="go">...</span>
<span class="go"> (&#39;x[not_0_5_62]&#39;, x_126),</span>
<span class="go"> (&#39;x[not_0_5_63]&#39;, x_127)]</span>
<span class="gp">sage: </span><span class="n">constraints</span>
<span class="go">[x_64 == x_0,</span>
<span class="go"> x_65 == x_1,</span>
<span class="go">...</span>
<span class="go"> x_126 == x_62,</span>
<span class="go"> x_127 == x_63]</span>
</pre></div>
</div>
</dd></dl>

<dl class="py method">
<dt class="sig sig-object py" id="components.not_component.NOT.milp_xor_linear_mask_propagation_constraints">
<span class="sig-name descname"><span class="pre">milp_xor_linear_mask_propagation_constraints</span></span><span class="sig-paren">(</span><em class="sig-param"><span class="n"><span class="pre">model</span></span></em><span class="sig-paren">)</span><a class="headerlink" href="#components.not_component.NOT.milp_xor_linear_mask_propagation_constraints" title="Permalink to this definition">¶</a></dt>
<dd><p>Return a list of variables and a list of constraints for the NOT component for MILP xor linear.</p>
<p>INPUT:</p>
<ul class="simple">
<li><p><code class="docutils literal notranslate"><span class="pre">model</span></code> – <strong>model object</strong>; a model instance</p></li>
</ul>
<p>EXAMPLES:</p>
<div class="highlight-ipycon notranslate"><div class="highlight"><pre><span></span><span class="gp">sage: </span><span class="kn">from</span> <span class="nn">claasp.ciphers.permutations.ascon_permutation</span> <span class="kn">import</span> <span class="n">AsconPermutation</span>
<span class="gp">sage: </span><span class="kn">from</span> <span class="nn">claasp.cipher_modules.models.milp.milp_model</span> <span class="kn">import</span> <span class="n">MilpModel</span>
<span class="gp">sage: </span><span class="n">ascon</span> <span class="o">=</span> <span class="n">AsconPermutation</span><span class="p">()</span>
<span class="gp">sage: </span><span class="n">milp</span> <span class="o">=</span> <span class="n">MilpModel</span><span class="p">(</span><span class="n">ascon</span><span class="p">)</span>
<span class="gp">sage: </span><span class="n">milp</span><span class="o">.</span><span class="n">init_model_in_sage_milp_class</span><span class="p">()</span>
<span class="gp">sage: </span><span class="n">not_component</span> <span class="o">=</span> <span class="n">ascon</span><span class="o">.</span><span class="n">component_from</span><span class="p">(</span><span class="mi">0</span><span class="p">,</span><span class="mi">5</span><span class="p">)</span>
<span class="gp">sage: </span><span class="n">variables</span><span class="p">,</span> <span class="n">constraints</span> <span class="o">=</span> <span class="n">not_component</span><span class="o">.</span><span class="n">milp_xor_linear_mask_propagation_constraints</span><span class="p">(</span><span class="n">milp</span><span class="p">)</span>
<span class="gp">sage: </span><span class="n">variables</span>
<span class="go">[(&#39;x[not_0_5_0_i]&#39;, x_0),</span>
<span class="go"> (&#39;x[not_0_5_1_i]&#39;, x_1),</span>
<span class="go">...</span>
<span class="go"> (&#39;x[not_0_5_62_o]&#39;, x_126),</span>
<span class="go"> (&#39;x[not_0_5_63_o]&#39;, x_127)]</span>
<span class="gp">sage: </span><span class="n">constraints</span>
<span class="go">[x_64 == x_0,</span>
<span class="go"> x_65 == x_1,</span>
<span class="go">...</span>
<span class="go"> x_126 == x_62,</span>
<span class="go"> x_127 == x_63]</span>
</pre></div>
</div>
</dd></dl>

<dl class="py property">
<dt class="sig sig-object py" id="components.not_component.NOT.output_bit_size">
<em class="property"><span class="pre">property</span><span class="w"> </span></em><span class="sig-name descname"><span class="pre">output_bit_size</span></span><a class="headerlink" href="#components.not_component.NOT.output_bit_size" title="Permalink to this definition">¶</a></dt>
<dd></dd></dl>

<dl class="py method">
<dt class="sig sig-object py" id="components.not_component.NOT.output_size_for_concatenate">
<span class="sig-name descname"><span class="pre">output_size_for_concatenate</span></span><span class="sig-paren">(</span><em class="sig-param"><span class="n"><span class="pre">available_word_sizes</span></span></em>, <em class="sig-param"><span class="n"><span class="pre">fixed</span></span></em>, <em class="sig-param"><span class="n"><span class="pre">word_size</span></span></em><span class="sig-paren">)</span><a class="headerlink" href="#components.not_component.NOT.output_size_for_concatenate" title="Permalink to this definition">¶</a></dt>
<dd></dd></dl>

<dl class="py method">
<dt class="sig sig-object py" id="components.not_component.NOT.print">
<span class="sig-name descname"><span class="pre">print</span></span><span class="sig-paren">(</span><span class="sig-paren">)</span><a class="headerlink" href="#components.not_component.NOT.print" title="Permalink to this definition">¶</a></dt>
<dd></dd></dl>

<dl class="py method">
<dt class="sig sig-object py" id="components.not_component.NOT.print_as_python_dictionary">
<span class="sig-name descname"><span class="pre">print_as_python_dictionary</span></span><span class="sig-paren">(</span><span class="sig-paren">)</span><a class="headerlink" href="#components.not_component.NOT.print_as_python_dictionary" title="Permalink to this definition">¶</a></dt>
<dd></dd></dl>

<dl class="py method">
<dt class="sig sig-object py" id="components.not_component.NOT.print_values">
<span class="sig-name descname"><span class="pre">print_values</span></span><span class="sig-paren">(</span><em class="sig-param"><span class="n"><span class="pre">code</span></span></em><span class="sig-paren">)</span><a class="headerlink" href="#components.not_component.NOT.print_values" title="Permalink to this definition">¶</a></dt>
<dd></dd></dl>

<dl class="py method">
<dt class="sig sig-object py" id="components.not_component.NOT.print_word_values">
<span class="sig-name descname"><span class="pre">print_word_values</span></span><span class="sig-paren">(</span><em class="sig-param"><span class="n"><span class="pre">code</span></span></em><span class="sig-paren">)</span><a class="headerlink" href="#components.not_component.NOT.print_word_values" title="Permalink to this definition">¶</a></dt>
<dd></dd></dl>

<dl class="py method">
<dt class="sig sig-object py" id="components.not_component.NOT.sat_constraints">
<span class="sig-name descname"><span class="pre">sat_constraints</span></span><span class="sig-paren">(</span><span class="sig-paren">)</span><a class="headerlink" href="#components.not_component.NOT.sat_constraints" title="Permalink to this definition">¶</a></dt>
<dd><p>Return a list of variables and a list of clauses for NOT operation in SAT CIPHER model.</p>
<div class="admonition seealso">
<p class="admonition-title">See also</p>
<p><a class="reference internal" href="../cipher_modules/models/sat/sat_model.html#sat-standard"><span class="std std-ref">SAT standard of Cipher</span></a> for the format.</p>
</div>
<p>INPUT:</p>
<ul class="simple">
<li><p>None</p></li>
</ul>
<p>EXAMPLES:</p>
<div class="highlight-ipycon notranslate"><div class="highlight"><pre><span></span><span class="gp">sage: </span><span class="kn">from</span> <span class="nn">claasp.ciphers.permutations.gift_permutation</span> <span class="kn">import</span> <span class="n">GiftPermutation</span>
<span class="gp">sage: </span><span class="n">gift</span> <span class="o">=</span> <span class="n">GiftPermutation</span><span class="p">(</span><span class="n">number_of_rounds</span><span class="o">=</span><span class="mi">3</span><span class="p">)</span>
<span class="gp">sage: </span><span class="n">not_component</span> <span class="o">=</span> <span class="n">gift</span><span class="o">.</span><span class="n">component_from</span><span class="p">(</span><span class="mi">0</span><span class="p">,</span> <span class="mi">8</span><span class="p">)</span>
<span class="gp">sage: </span><span class="n">not_component</span><span class="o">.</span><span class="n">sat_constraints</span><span class="p">()</span>
<span class="go">([&#39;not_0_8_0&#39;,</span>
<span class="go">  &#39;not_0_8_1&#39;,</span>
<span class="go">  &#39;not_0_8_2&#39;,</span>
<span class="go">  ...</span>
<span class="go">  &#39;-not_0_8_30 -xor_0_6_30&#39;,</span>
<span class="go">  &#39;not_0_8_31 xor_0_6_31&#39;,</span>
<span class="go">  &#39;-not_0_8_31 -xor_0_6_31&#39;])</span>
</pre></div>
</div>
</dd></dl>

<dl class="py method">
<dt class="sig sig-object py" id="components.not_component.NOT.sat_xor_differential_propagation_constraints">
<span class="sig-name descname"><span class="pre">sat_xor_differential_propagation_constraints</span></span><span class="sig-paren">(</span><em class="sig-param"><span class="n"><span class="pre">model</span></span><span class="o"><span class="pre">=</span></span><span class="default_value"><span class="pre">None</span></span></em><span class="sig-paren">)</span><a class="headerlink" href="#components.not_component.NOT.sat_xor_differential_propagation_constraints" title="Permalink to this definition">¶</a></dt>
<dd><p>Return a list of variables and a list of clauses for NOT operation in SAT xor differential.</p>
<div class="admonition seealso">
<p class="admonition-title">See also</p>
<p><a class="reference internal" href="../cipher_modules/models/sat/sat_model.html#sat-standard"><span class="std std-ref">SAT standard of Cipher</span></a> for the format.</p>
</div>
<p>INPUT:</p>
<ul class="simple">
<li><p><code class="docutils literal notranslate"><span class="pre">model</span></code> – <strong>model object</strong> (default: <span class="math">None</span>); a model instance</p></li>
</ul>
<p>EXAMPLES:</p>
<div class="highlight-ipycon notranslate"><div class="highlight"><pre><span></span><span class="gp">sage: </span><span class="kn">from</span> <span class="nn">claasp.ciphers.permutations.gift_permutation</span> <span class="kn">import</span> <span class="n">GiftPermutation</span>
<span class="gp">sage: </span><span class="n">gift</span> <span class="o">=</span> <span class="n">GiftPermutation</span><span class="p">(</span><span class="n">number_of_rounds</span><span class="o">=</span><span class="mi">3</span><span class="p">)</span>
<span class="gp">sage: </span><span class="n">not_component</span> <span class="o">=</span> <span class="n">gift</span><span class="o">.</span><span class="n">component_from</span><span class="p">(</span><span class="mi">0</span><span class="p">,</span> <span class="mi">8</span><span class="p">)</span>
<span class="gp">sage: </span><span class="n">not_component</span><span class="o">.</span><span class="n">sat_xor_differential_propagation_constraints</span><span class="p">()</span>
<span class="go">([&#39;not_0_8_0&#39;,</span>
<span class="go">  &#39;not_0_8_1&#39;,</span>
<span class="go">  &#39;not_0_8_2&#39;,</span>
<span class="go">  ...</span>
<span class="go">  &#39;xor_0_6_30 -not_0_8_30&#39;,</span>
<span class="go">  &#39;not_0_8_31 -xor_0_6_31&#39;,</span>
<span class="go">  &#39;xor_0_6_31 -not_0_8_31&#39;])</span>
</pre></div>
</div>
</dd></dl>

<dl class="py method">
<dt class="sig sig-object py" id="components.not_component.NOT.sat_xor_linear_mask_propagation_constraints">
<span class="sig-name descname"><span class="pre">sat_xor_linear_mask_propagation_constraints</span></span><span class="sig-paren">(</span><em class="sig-param"><span class="n"><span class="pre">model</span></span><span class="o"><span class="pre">=</span></span><span class="default_value"><span class="pre">None</span></span></em><span class="sig-paren">)</span><a class="headerlink" href="#components.not_component.NOT.sat_xor_linear_mask_propagation_constraints" title="Permalink to this definition">¶</a></dt>
<dd><p>Return a list of variables and a list of clauses for NOT operation in SAT XOR LINEAR model.</p>
<div class="admonition seealso">
<p class="admonition-title">See also</p>
<p><a class="reference internal" href="../cipher_modules/models/sat/sat_model.html#sat-standard"><span class="std std-ref">SAT standard of Cipher</span></a> for the format.</p>
</div>
<p>INPUT:</p>
<ul class="simple">
<li><p><code class="docutils literal notranslate"><span class="pre">model</span></code> – <strong>model object</strong> (default: <span class="math">None</span>); a model instance</p></li>
</ul>
<p>EXAMPLES:</p>
<div class="highlight-ipycon notranslate"><div class="highlight"><pre><span></span><span class="gp">sage: </span><span class="kn">from</span> <span class="nn">claasp.ciphers.permutations.gift_permutation</span> <span class="kn">import</span> <span class="n">GiftPermutation</span>
<span class="gp">sage: </span><span class="n">gift</span> <span class="o">=</span> <span class="n">GiftPermutation</span><span class="p">(</span><span class="n">number_of_rounds</span><span class="o">=</span><span class="mi">3</span><span class="p">)</span>
<span class="gp">sage: </span><span class="n">not_component</span> <span class="o">=</span> <span class="n">gift</span><span class="o">.</span><span class="n">component_from</span><span class="p">(</span><span class="mi">0</span><span class="p">,</span> <span class="mi">8</span><span class="p">)</span>
<span class="gp">sage: </span><span class="n">not_component</span><span class="o">.</span><span class="n">sat_xor_linear_mask_propagation_constraints</span><span class="p">()</span>
<span class="go">([&#39;not_0_8_0_i&#39;,</span>
<span class="go">  &#39;not_0_8_1_i&#39;,</span>
<span class="go">  &#39;not_0_8_2_i&#39;,</span>
<span class="go">  ...</span>
<span class="go">  &#39;not_0_8_30_o -not_0_8_30_i&#39;,</span>
<span class="go">  &#39;not_0_8_31_i -not_0_8_31_o&#39;,</span>
<span class="go">  &#39;not_0_8_31_o -not_0_8_31_i&#39;])</span>
</pre></div>
</div>
</dd></dl>

<dl class="py method">
<dt class="sig sig-object py" id="components.not_component.NOT.select_bits">
<span class="sig-name descname"><span class="pre">select_bits</span></span><span class="sig-paren">(</span><em class="sig-param"><span class="n"><span class="pre">code</span></span></em><span class="sig-paren">)</span><a class="headerlink" href="#components.not_component.NOT.select_bits" title="Permalink to this definition">¶</a></dt>
<dd></dd></dl>

<dl class="py method">
<dt class="sig sig-object py" id="components.not_component.NOT.select_words">
<span class="sig-name descname"><span class="pre">select_words</span></span><span class="sig-paren">(</span><em class="sig-param"><span class="n"><span class="pre">code</span></span></em>, <em class="sig-param"><span class="n"><span class="pre">word_size</span></span></em>, <em class="sig-param"><span class="n"><span class="pre">input</span></span><span class="o"><span class="pre">=</span></span><span class="default_value"><span class="pre">True</span></span></em><span class="sig-paren">)</span><a class="headerlink" href="#components.not_component.NOT.select_words" title="Permalink to this definition">¶</a></dt>
<dd></dd></dl>

<dl class="py method">
<dt class="sig sig-object py" id="components.not_component.NOT.set_description">
<span class="sig-name descname"><span class="pre">set_description</span></span><span class="sig-paren">(</span><em class="sig-param"><span class="n"><span class="pre">description</span></span></em><span class="sig-paren">)</span><a class="headerlink" href="#components.not_component.NOT.set_description" title="Permalink to this definition">¶</a></dt>
<dd></dd></dl>

<dl class="py method">
<dt class="sig sig-object py" id="components.not_component.NOT.set_input_bit_positions">
<span class="sig-name descname"><span class="pre">set_input_bit_positions</span></span><span class="sig-paren">(</span><em class="sig-param"><span class="n"><span class="pre">bit_positions</span></span></em><span class="sig-paren">)</span><a class="headerlink" href="#components.not_component.NOT.set_input_bit_positions" title="Permalink to this definition">¶</a></dt>
<dd></dd></dl>

<dl class="py method">
<dt class="sig sig-object py" id="components.not_component.NOT.set_input_id_links">
<span class="sig-name descname"><span class="pre">set_input_id_links</span></span><span class="sig-paren">(</span><em class="sig-param"><span class="n"><span class="pre">input_id_links</span></span></em><span class="sig-paren">)</span><a class="headerlink" href="#components.not_component.NOT.set_input_id_links" title="Permalink to this definition">¶</a></dt>
<dd></dd></dl>

<dl class="py method">
<dt class="sig sig-object py" id="components.not_component.NOT.smt_constraints">
<span class="sig-name descname"><span class="pre">smt_constraints</span></span><span class="sig-paren">(</span><span class="sig-paren">)</span><a class="headerlink" href="#components.not_component.NOT.smt_constraints" title="Permalink to this definition">¶</a></dt>
<dd><p>Return a variable list and SMT-LIB list asserts for NOT operation for SMT CIPHER model.</p>
<p>INPUT:</p>
<ul class="simple">
<li><p>None</p></li>
</ul>
<p>EXAMPLES:</p>
<div class="highlight-ipycon notranslate"><div class="highlight"><pre><span></span><span class="gp">sage: </span><span class="kn">from</span> <span class="nn">claasp.ciphers.permutations.ascon_permutation</span> <span class="kn">import</span> <span class="n">AsconPermutation</span>
<span class="gp">sage: </span><span class="n">ascon</span> <span class="o">=</span> <span class="n">AsconPermutation</span><span class="p">(</span><span class="n">number_of_rounds</span><span class="o">=</span><span class="mi">3</span><span class="p">)</span>
<span class="gp">sage: </span><span class="n">not_component</span> <span class="o">=</span> <span class="n">ascon</span><span class="o">.</span><span class="n">component_from</span><span class="p">(</span><span class="mi">0</span><span class="p">,</span> <span class="mi">5</span><span class="p">)</span>
<span class="gp">sage: </span><span class="n">not_component</span><span class="o">.</span><span class="n">smt_constraints</span><span class="p">()</span>
<span class="go">([&#39;not_0_5_0&#39;,</span>
<span class="go">  &#39;not_0_5_1&#39;,</span>
<span class="go">  ...</span>
<span class="go">  &#39;not_0_5_62&#39;,</span>
<span class="go">  &#39;not_0_5_63&#39;],</span>
<span class="go"> [&#39;(assert (distinct not_0_5_0 xor_0_2_0))&#39;,</span>
<span class="go">  &#39;(assert (distinct not_0_5_1 xor_0_2_1))&#39;,</span>
<span class="go">  ...</span>
<span class="go">  &#39;(assert (distinct not_0_5_62 xor_0_2_62))&#39;,</span>
<span class="go">  &#39;(assert (distinct not_0_5_63 xor_0_2_63))&#39;])</span>
</pre></div>
</div>
</dd></dl>

<dl class="py method">
<dt class="sig sig-object py" id="components.not_component.NOT.smt_xor_differential_propagation_constraints">
<span class="sig-name descname"><span class="pre">smt_xor_differential_propagation_constraints</span></span><span class="sig-paren">(</span><em class="sig-param"><span class="n"><span class="pre">model</span></span><span class="o"><span class="pre">=</span></span><span class="default_value"><span class="pre">None</span></span></em><span class="sig-paren">)</span><a class="headerlink" href="#components.not_component.NOT.smt_xor_differential_propagation_constraints" title="Permalink to this definition">¶</a></dt>
<dd><p>Return a variable list and SMT-LIB list asserts for NOT operation SMT xor differential.</p>
<p>INPUT:</p>
<ul class="simple">
<li><p><code class="docutils literal notranslate"><span class="pre">model</span></code> – <strong>model object</strong> (default: <span class="math">None</span>); a model instance</p></li>
</ul>
<p>EXAMPLES:</p>
<div class="highlight-ipycon notranslate"><div class="highlight"><pre><span></span><span class="gp">sage: </span><span class="kn">from</span> <span class="nn">claasp.ciphers.permutations.ascon_permutation</span> <span class="kn">import</span> <span class="n">AsconPermutation</span>
<span class="gp">sage: </span><span class="n">ascon</span> <span class="o">=</span> <span class="n">AsconPermutation</span><span class="p">(</span><span class="n">number_of_rounds</span><span class="o">=</span><span class="mi">3</span><span class="p">)</span>
<span class="gp">sage: </span><span class="n">not_component</span> <span class="o">=</span> <span class="n">ascon</span><span class="o">.</span><span class="n">component_from</span><span class="p">(</span><span class="mi">0</span><span class="p">,</span> <span class="mi">5</span><span class="p">)</span>
<span class="gp">sage: </span><span class="n">not_component</span><span class="o">.</span><span class="n">smt_xor_differential_propagation_constraints</span><span class="p">()</span>
<span class="go">([&#39;not_0_5_0&#39;,</span>
<span class="go">  &#39;not_0_5_1&#39;,</span>
<span class="go">  ...</span>
<span class="go">  &#39;not_0_5_62&#39;,</span>
<span class="go">  &#39;not_0_5_63&#39;],</span>
<span class="go"> [&#39;(assert (= not_0_5_0 xor_0_2_0))&#39;,</span>
<span class="go">  &#39;(assert (= not_0_5_1 xor_0_2_1))&#39;,</span>
<span class="go">  ...</span>
<span class="go">  &#39;(assert (= not_0_5_62 xor_0_2_62))&#39;,</span>
<span class="go">  &#39;(assert (= not_0_5_63 xor_0_2_63))&#39;])</span>
</pre></div>
</div>
</dd></dl>

<dl class="py method">
<dt class="sig sig-object py" id="components.not_component.NOT.smt_xor_linear_mask_propagation_constraints">
<span class="sig-name descname"><span class="pre">smt_xor_linear_mask_propagation_constraints</span></span><span class="sig-paren">(</span><em class="sig-param"><span class="n"><span class="pre">model</span></span><span class="o"><span class="pre">=</span></span><span class="default_value"><span class="pre">None</span></span></em><span class="sig-paren">)</span><a class="headerlink" href="#components.not_component.NOT.smt_xor_linear_mask_propagation_constraints" title="Permalink to this definition">¶</a></dt>
<dd><p>Return a list of variables and a list of clauses for NOT operation in SMT XOR LINEAR model.</p>
<p>INPUT:</p>
<ul class="simple">
<li><p><code class="docutils literal notranslate"><span class="pre">model</span></code> – <strong>model object</strong> (default: <span class="math">None</span>); a model instance</p></li>
</ul>
<p>EXAMPLES:</p>
<div class="highlight-ipycon notranslate"><div class="highlight"><pre><span></span><span class="gp">sage: </span><span class="kn">from</span> <span class="nn">claasp.ciphers.permutations.ascon_permutation</span> <span class="kn">import</span> <span class="n">AsconPermutation</span>
<span class="gp">sage: </span><span class="n">ascon</span> <span class="o">=</span> <span class="n">AsconPermutation</span><span class="p">(</span><span class="n">number_of_rounds</span><span class="o">=</span><span class="mi">3</span><span class="p">)</span>
<span class="gp">sage: </span><span class="n">not_component</span> <span class="o">=</span> <span class="n">ascon</span><span class="o">.</span><span class="n">component_from</span><span class="p">(</span><span class="mi">0</span><span class="p">,</span> <span class="mi">5</span><span class="p">)</span>
<span class="gp">sage: </span><span class="n">not_component</span><span class="o">.</span><span class="n">smt_xor_linear_mask_propagation_constraints</span><span class="p">()</span>
<span class="go">([&#39;not_0_5_0_i&#39;,</span>
<span class="go">  &#39;not_0_5_1_i&#39;,</span>
<span class="go">  ...</span>
<span class="go">  &#39;not_0_5_62_o&#39;,</span>
<span class="go">  &#39;not_0_5_63_o&#39;],</span>
<span class="go"> [&#39;(assert (= not_0_5_0_i not_0_5_0_o))&#39;,</span>
<span class="go">  &#39;(assert (= not_0_5_1_i not_0_5_1_o))&#39;,</span>
<span class="go">  ...</span>
<span class="go">  &#39;(assert (= not_0_5_62_i not_0_5_62_o))&#39;,</span>
<span class="go">  &#39;(assert (= not_0_5_63_i not_0_5_63_o))&#39;])</span>
</pre></div>
</div>
</dd></dl>

<dl class="py property">
<dt class="sig sig-object py" id="components.not_component.NOT.suffixes">
<em class="property"><span class="pre">property</span><span class="w"> </span></em><span class="sig-name descname"><span class="pre">suffixes</span></span><a class="headerlink" href="#components.not_component.NOT.suffixes" title="Permalink to this definition">¶</a></dt>
<dd></dd></dl>

<dl class="py property">
<dt class="sig sig-object py" id="components.not_component.NOT.type">
<em class="property"><span class="pre">property</span><span class="w"> </span></em><span class="sig-name descname"><span class="pre">type</span></span><a class="headerlink" href="#components.not_component.NOT.type" title="Permalink to this definition">¶</a></dt>
<dd></dd></dl>

</dd></dl>

</section>


            <div class="clearer"></div>
          </div>
        </div>
      </div>
      <div class="sphinxsidebar" role="navigation" aria-label="main navigation">
        <div class="sphinxsidebarwrapper">
  <div>
    <h4>Previous topic</h4>
<<<<<<< HEAD
    <p class="topless"><a href="multi_input_non_linear_logical_operator_component.html"
                          title="previous chapter">Multi input non linear logical operator component</a></p>
  </div>
  <div>
    <h4>Next topic</h4>
    <p class="topless"><a href="or_component.html"
                          title="next chapter">Or component</a></p>
=======
    <p class="topless"><a href="modular_component.html"
                          title="previous chapter">Modular component</a></p>
  </div>
  <div>
    <h4>Next topic</h4>
    <p class="topless"><a href="concatenate_component.html"
                          title="next chapter">Concatenate component</a></p>
>>>>>>> 269cec9e
  </div>
  <div role="note" aria-label="source link">
    <h3>This Page</h3>
    <ul class="this-page-menu">
      <li><a href="../_sources/components/not_component.rst.txt"
            rel="nofollow">Show Source</a></li>
    </ul>
   </div>
<div id="searchbox" style="display: none" role="search">
  <h3 id="searchlabel">Quick search</h3>
    <div class="searchformwrapper">
    <form class="search" action="../search.html" method="get">
      <input type="text" name="q" aria-labelledby="searchlabel" autocomplete="off" autocorrect="off" autocapitalize="off" spellcheck="false"/>
      <input type="submit" value="Go" />
    </form>
    </div>
</div>
<script>$('#searchbox').show(0);</script>
        </div>
      </div>
      <div class="clearer"></div>
    </div>
    <div class="related" role="navigation" aria-label="related navigation">
      <h3>Navigation</h3>
      <ul>
        <li class="right" style="margin-right: 10px">
          <a href="../genindex.html" title="General Index"
             >index</a></li>
        <li class="right" >
          <a href="../py-modindex.html" title="Python Module Index"
             >modules</a> |</li>
        <li class="right" >
<<<<<<< HEAD
          <a href="or_component.html" title="Or component"
             >next</a> |</li>
        <li class="right" >
          <a href="multi_input_non_linear_logical_operator_component.html" title="Multi input non linear logical operator component"
=======
          <a href="concatenate_component.html" title="Concatenate component"
             >next</a> |</li>
        <li class="right" >
          <a href="modular_component.html" title="Modular component"
>>>>>>> 269cec9e
             >previous</a> |</li>
        <li class="nav-item nav-item-0"><a href="../index.html">CLAASP: Cryptographic Library for Automated Analysis of Symmetric Primitives 1.1.0 documentation</a> &#187;</li>
        <li class="nav-item nav-item-this"><a href="">Not component</a></li> 
      </ul>
    </div>
    
    <div class="footer" role="contentinfo">
        &#169; Copyright 2005--2022, The Sage Development Team.
    </div>
    <script type="text/javascript">
/*global jQuery, window */
/* Sphinx sidebar toggle.  Putting this code at the end of the body
 * enables the toggle for the live, static, and offline docs.  Note:
 * sage.misc.html.math_parse() eats jQuery's dollar-sign shortcut. */
var jq = jQuery;
jq(document).ready(function () {
    var bar, bod, bg, fg, key, tog, wid_old, wid_new, resize, get_state, set_state;
    bod = jq('div.bodywrapper');
    bar = jq('div.sphinxsidebar');
    tog = jq('<div class="sphinxsidebartoggle"></div>');

    /* Delayed resize helper.  Not perfect but good enough. */
    resize = function () {
        setTimeout(function () {
            tog.height(bod.height());
        }, 100);
    };
    jq(window).resize(function () {
        resize();
    });

    /* Setup and add the toggle. See Sphinx v0.5.1 default.css. */
    fg = jq('div.sphinxsidebar p a').css('color') || 'rgb(152, 219, 204)';
    bg = jq('div.document').css('background-color') || 'rgb(28, 78, 99)';
    wid_old = '230px';
    wid_new = '5px';
    tog.css('background-color', bg)
        .css('border-width', '0px')
        .css('border-right', wid_new + ' ridge ' + bg)
        .css('cursor', 'pointer')
        .css('position', 'absolute')
        .css('left', '-' + wid_new)
        .css('top', '0px')
        .css('width', wid_new);
    bod.css('position', 'relative');
    bod.prepend(tog);
    resize();

    /* Cookie helpers. */
    key = 'sphinxsidebar=';
    set_state = function (s) {
        var date = new Date();
        /* Expiry in 7 days. */
        date.setTime(date.getTime() + (7 * 24 * 3600 * 1000));
        document.cookie = key + encodeURIComponent(s) + '; expires=' +
            date.toUTCString() + '; path=/';
    };
    get_state = function () {
        var i, c, crumbs = document.cookie.split(';');
        for (i = 0; i < crumbs.length; i += 1) {
            c = crumbs[i].replace(/^\s+/, '');
            if (c.indexOf(key) === 0) {
                return decodeURIComponent(c.substring(key.length, c.length));
            }
        }
        return null;
    };

    /* Event handlers. */
    tog.mouseover(function (ev) {
        tog.css('border-right-color', fg);
    }).mouseout(function (ev) {
        tog.css('border-right-color', bg);
    }).click(function (ev) {
        if (bod.hasClass('wide')) {
            bod.removeClass('wide');
            bod.css('margin-left', wid_old);
            bar.css('width', wid_old);
            bar.show();
            set_state('visible');
        } else {
            set_state('hidden');
            bar.hide();
            bar.css('width', '0px');
            bod.css('margin-left', wid_new);
            bod.addClass('wide');
        }
        resize();
    });

    /* Hide the normally visible sidebar? */
    if (get_state() === 'hidden') {
        tog.trigger('click');
    } else {
        set_state('visible');
    }
});
    </script>
  </body>
</html><|MERGE_RESOLUTION|>--- conflicted
+++ resolved
@@ -13,15 +13,11 @@
     <script src="../_static/jquery.js"></script>
     <script src="../_static/underscore.js"></script>
     <script src="../_static/doctools.js"></script>
+    <link rel="shortcut icon" href="../_static/favicon.ico"/>
     <link rel="index" title="Index" href="../genindex.html" />
     <link rel="search" title="Search" href="../search.html" />
-<<<<<<< HEAD
-    <link rel="next" title="Or component" href="or_component.html" />
-    <link rel="prev" title="Multi input non linear logical operator component" href="multi_input_non_linear_logical_operator_component.html" />
-=======
     <link rel="next" title="Concatenate component" href="concatenate_component.html" />
     <link rel="prev" title="Modular component" href="modular_component.html" />
->>>>>>> 269cec9e
     <link rel="icon" href="../_static/sageicon.png" type="image/x-icon" />
     <script src="../_static/thebe.js" type="text/javascript"></script>
     <script src="../_static/thebe-sage.js" type="text/javascript"></script>
@@ -37,19 +33,19 @@
           <a href="../py-modindex.html" title="Python Module Index"
              >modules</a> |</li>
         <li class="right" >
-<<<<<<< HEAD
-          <a href="or_component.html" title="Or component"
-             accesskey="N">next</a> |</li>
-        <li class="right" >
-          <a href="multi_input_non_linear_logical_operator_component.html" title="Multi input non linear logical operator component"
-=======
           <a href="concatenate_component.html" title="Concatenate component"
              accesskey="N">next</a> |</li>
         <li class="right" >
           <a href="modular_component.html" title="Modular component"
->>>>>>> 269cec9e
              accesskey="P">previous</a> |</li>
+  
+    
+      <a href="../../index.html"><img src="../_static/logo_tii.svg" height="28" style="vertical-align: middle" title="TII Logo"></a>
+    
+  
+  
         <li class="nav-item nav-item-0"><a href="../index.html">CLAASP: Cryptographic Library for Automated Analysis of Symmetric Primitives 1.1.0 documentation</a> &#187;</li>
+
         <li class="nav-item nav-item-this"><a href="">Not component</a></li> 
       </ul>
     </div>  
@@ -678,15 +674,6 @@
         <div class="sphinxsidebarwrapper">
   <div>
     <h4>Previous topic</h4>
-<<<<<<< HEAD
-    <p class="topless"><a href="multi_input_non_linear_logical_operator_component.html"
-                          title="previous chapter">Multi input non linear logical operator component</a></p>
-  </div>
-  <div>
-    <h4>Next topic</h4>
-    <p class="topless"><a href="or_component.html"
-                          title="next chapter">Or component</a></p>
-=======
     <p class="topless"><a href="modular_component.html"
                           title="previous chapter">Modular component</a></p>
   </div>
@@ -694,7 +681,6 @@
     <h4>Next topic</h4>
     <p class="topless"><a href="concatenate_component.html"
                           title="next chapter">Concatenate component</a></p>
->>>>>>> 269cec9e
   </div>
   <div role="note" aria-label="source link">
     <h3>This Page</h3>
@@ -727,19 +713,19 @@
           <a href="../py-modindex.html" title="Python Module Index"
              >modules</a> |</li>
         <li class="right" >
-<<<<<<< HEAD
-          <a href="or_component.html" title="Or component"
-             >next</a> |</li>
-        <li class="right" >
-          <a href="multi_input_non_linear_logical_operator_component.html" title="Multi input non linear logical operator component"
-=======
           <a href="concatenate_component.html" title="Concatenate component"
              >next</a> |</li>
         <li class="right" >
           <a href="modular_component.html" title="Modular component"
->>>>>>> 269cec9e
              >previous</a> |</li>
+  
+    
+      <a href="../../index.html"><img src="../_static/logo_tii.svg" height="28" style="vertical-align: middle" title="TII Logo"></a>
+    
+  
+  
         <li class="nav-item nav-item-0"><a href="../index.html">CLAASP: Cryptographic Library for Automated Analysis of Symmetric Primitives 1.1.0 documentation</a> &#187;</li>
+
         <li class="nav-item nav-item-this"><a href="">Not component</a></li> 
       </ul>
     </div>
