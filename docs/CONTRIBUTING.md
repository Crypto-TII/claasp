--- conflicted
+++ resolved
@@ -44,7 +44,7 @@
 Download the source from the git repository:
 
 ```
-     $ git clone https://USERNAME@bitbucket.org/repository.git
+     $ git clone https://github.com/repository.git
      $ cd claasp/
 ```
 
@@ -690,7 +690,8 @@
 
 # Code analysis with SonarCloud
 SonarCloud is a platform to evaluate the quality of the source code of a project detecting errors, vulnerabilities and 
-bugs in software.
+bugs in software. Claasp SonarCloud project can be found 
+[here](https://sonarcloud.io/project/overview?id=Crypto-TII_claasp).
 
 ## Project overview
 SonarCloud is responsible for the analysis of our code once a pull request has been created.
@@ -771,12 +772,6 @@
 
 We will look in the commits merged into `develop` to obtain the highest version change to be applied.
 
-<<<<<<< HEAD
-### Commits messages
-The information that will be included in the new version will be taken from the messages of the commits of all the Pull 
-Requests that have been merged into `develop`. Then, we will check the commits between the last merge from `develop` 
-to `main`. Those merge commits will have a message like this: **"Merge pull request #x from /develop"**.
-=======
 ### Commits structure for Changelog update
 The Changelog version sections will have this structure:
 ```markdown
@@ -795,7 +790,6 @@
 ### Fixed
 
 - Update coverage path.
->>>>>>> c7c19f16
 
 ### Removed
 
